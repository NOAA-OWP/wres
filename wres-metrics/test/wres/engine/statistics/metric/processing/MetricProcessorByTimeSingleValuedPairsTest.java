package wres.engine.statistics.metric.processing;

import static org.junit.Assert.assertEquals;

import java.io.IOException;
import java.nio.file.Paths;
import java.time.Duration;
import java.time.Instant;
import java.util.ArrayList;
import java.util.Arrays;
import java.util.Collections;
import java.util.EnumMap;
import java.util.HashSet;
import java.util.List;
import java.util.Map;
import java.util.Set;
import java.util.concurrent.Executors;

import org.apache.commons.math3.util.Precision;
import org.junit.Rule;
import org.junit.Test;
import org.junit.rules.ExpectedException;

import com.google.protobuf.Timestamp;

import wres.config.MetricConfigException;
import wres.config.ProjectConfigPlus;
import wres.config.generated.MetricConfig;
import wres.config.generated.MetricConfigName;
import wres.config.generated.MetricsConfig;
import wres.config.generated.ProjectConfig;
import wres.config.generated.ThresholdOperator;
import wres.config.generated.ThresholdType;
import wres.config.generated.ThresholdsConfig;
import wres.config.generated.TimeSeriesMetricConfig;
import wres.config.generated.TimeSeriesMetricConfigName;
import wres.datamodel.DatasetIdentifier;
import wres.datamodel.MetricConstants;
import wres.datamodel.MetricConstants.SampleDataGroup;
import wres.datamodel.MetricConstants.StatisticType;
import wres.datamodel.messages.MessageFactory;
import wres.datamodel.OneOrTwoDoubles;
import wres.datamodel.Slicer;
<<<<<<< HEAD
import wres.datamodel.VectorOfDoubles;
=======
import wres.datamodel.sampledata.Location;
>>>>>>> f51007d8
import wres.datamodel.sampledata.MeasurementUnit;
import wres.datamodel.sampledata.SampleMetadata;
import wres.datamodel.sampledata.SampleMetadata.Builder;
import wres.datamodel.sampledata.pairs.PoolOfPairs;
import wres.datamodel.sampledata.pairs.PoolOfPairs.PoolOfPairsBuilder;
import wres.datamodel.statistics.BoxplotStatisticOuter;
import wres.datamodel.statistics.DoubleScoreStatisticOuter;
import wres.datamodel.statistics.DurationScoreStatisticOuter;
import wres.datamodel.statistics.DurationDiagramStatisticOuter;
import wres.datamodel.statistics.StatisticsForProject;
import wres.datamodel.thresholds.*;
import wres.datamodel.thresholds.ThresholdConstants.Operator;
import wres.datamodel.thresholds.ThresholdConstants.ThresholdDataType;
import wres.datamodel.thresholds.ThresholdsByMetric.ThresholdsByMetricBuilder;
import wres.datamodel.time.TimeWindowOuter;
import wres.engine.statistics.metric.MetricCalculationException;
import wres.engine.statistics.metric.MetricFactory;
import wres.engine.statistics.metric.MetricParameterException;
import wres.engine.statistics.metric.MetricTestDataFactory;
import wres.engine.statistics.metric.categorical.ContingencyTable;
import wres.engine.statistics.metric.timeseries.TimeToPeakError;
import wres.statistics.generated.DoubleScoreStatistic;
import wres.statistics.generated.DurationDiagramStatistic;
import wres.statistics.generated.DurationScoreMetric;
import wres.statistics.generated.DurationScoreStatistic;
import wres.statistics.generated.DoubleScoreMetric.DoubleScoreMetricComponent;
import wres.statistics.generated.DoubleScoreStatistic.DoubleScoreStatisticComponent;
import wres.statistics.generated.DurationDiagramStatistic.PairOfInstantAndDuration;
import wres.statistics.generated.DurationScoreMetric.DurationScoreMetricComponent;
import wres.statistics.generated.DurationScoreMetric.DurationScoreMetricComponent.ComponentName;
import wres.statistics.generated.DurationScoreStatistic.DurationScoreStatisticComponent;
import wres.statistics.generated.MetricName;

/**
 * Tests the {@link MetricProcessorByTimeSingleValuedPairs}.
 * 
 * @author james.brown@hydrosolved.com
 */
public final class MetricProcessorByTimeSingleValuedPairsTest
{

    /**
     * Test source.
     */

    private static final String TEST_SOURCE =
            "testinput/metricProcessorSingleValuedPairsByTimeTest/testApplyWithThresholds.xml";

    /**
     * Streamflow for metadata.
     */

    private static final String STREAMFLOW = "Streamflow";

    /**
     * Duration for metadata.
     */

    private static final String DURATION = "DURATION";

    /**
     * Location for metadata.
     */

    private static final String DRRC2 = "DRRC2";

    /**
     * A date for testing.
     */

    private static final Instant FIRST_DATE = Instant.parse( "1985-01-01T00:00:00Z" );

    /**
     * Another date for testing.
     */

    private static final Instant SECOND_DATE = Instant.parse( "1985-01-02T00:00:00Z" );

    /**
     * Test thresholds.
     */

    private static final String TEST_THRESHOLDS = "0.1,0.2,0.3";

    @Rule
    public final ExpectedException exception = ExpectedException.none();

    @Test
    public void testApplyWithoutThresholds() throws IOException, MetricParameterException, InterruptedException
    {
        String configPath = "testinput/metricProcessorSingleValuedPairsByTimeTest/testApplyWithoutThresholds.xml";

        ProjectConfig config = ProjectConfigPlus.from( Paths.get( configPath ) ).getProjectConfig();
        MetricProcessor<PoolOfPairs<Double, Double>> processor =
                MetricFactory.ofMetricProcessorForSingleValuedPairs( config,
                                                                     ThresholdsGenerator.getThresholdsFromConfig( config ),
                                                                     Executors.newSingleThreadExecutor(),
                                                                     Executors.newSingleThreadExecutor(),
                                                                     null );
        PoolOfPairs<Double, Double> pairs = MetricTestDataFactory.getSingleValuedPairsFour();
        StatisticsForProject results = processor.apply( pairs );
        List<DoubleScoreStatisticOuter> bias =
                Slicer.filter( results.getDoubleScoreStatistics(), MetricConstants.BIAS_FRACTION );
        List<DoubleScoreStatisticOuter> cod =
                Slicer.filter( results.getDoubleScoreStatistics(), MetricConstants.COEFFICIENT_OF_DETERMINATION );
        List<DoubleScoreStatisticOuter> rho =
                Slicer.filter( results.getDoubleScoreStatistics(), MetricConstants.PEARSON_CORRELATION_COEFFICIENT );
        List<DoubleScoreStatisticOuter> mae =
                Slicer.filter( results.getDoubleScoreStatistics(), MetricConstants.MEAN_ABSOLUTE_ERROR );
        List<DoubleScoreStatisticOuter> me =
                Slicer.filter( results.getDoubleScoreStatistics(), MetricConstants.MEAN_ERROR );
        List<DoubleScoreStatisticOuter> rmse =
                Slicer.filter( results.getDoubleScoreStatistics(), MetricConstants.ROOT_MEAN_SQUARE_ERROR );
        List<DoubleScoreStatisticOuter> ve =
                Slicer.filter( results.getDoubleScoreStatistics(), MetricConstants.VOLUMETRIC_EFFICIENCY );
        List<BoxplotStatisticOuter> bpe =
                Slicer.filter( results.getBoxPlotStatisticsPerPool(), MetricConstants.BOX_PLOT_OF_ERRORS );

        //Test contents
        assertEquals( 1.6666666666666667,
                      bias.get( 0 ).getComponent( MetricConstants.MAIN ).getData().getValue(),
                      Precision.EPSILON );

        assertEquals( 1.0,
                      cod.get( 0 ).getComponent( MetricConstants.MAIN ).getData().getValue(),
                      Precision.EPSILON );
        assertEquals( 1.0,
                      rho.get( 0 ).getComponent( MetricConstants.MAIN ).getData().getValue(),
                      Precision.EPSILON );
        assertEquals( 5.0,
                      mae.get( 0 ).getComponent( MetricConstants.MAIN ).getData().getValue(),
                      Precision.EPSILON );
        assertEquals( 5.0,
                      me.get( 0 ).getComponent( MetricConstants.MAIN ).getData().getValue(),
                      Precision.EPSILON );
        assertEquals( 5.0,
                      rmse.get( 0 ).getComponent( MetricConstants.MAIN ).getData().getValue(),
                      Precision.EPSILON );
        assertEquals( -0.6666666666666666,
                      ve.get( 0 ).getComponent( MetricConstants.MAIN ).getData().getValue(),
                      Precision.EPSILON );

        assertEquals( List.of( 5.0, 5.0, 5.0, 5.0, 5.0 ),
                      bpe.get( 0 ).getData().getStatistics( 0 ).getQuantilesList() );
    }

    @Test
    public void testApplyWithThresholds() throws IOException, MetricParameterException, InterruptedException
    {
        String configPath = TEST_SOURCE;

        ProjectConfig config = ProjectConfigPlus.from( Paths.get( configPath ) ).getProjectConfig();
        MetricProcessor<PoolOfPairs<Double, Double>> processor =
                MetricFactory.ofMetricProcessorForSingleValuedPairs( config, StatisticType.set() );
        PoolOfPairs<Double, Double> pairs = MetricTestDataFactory.getSingleValuedPairsFour();

        // Generate results for 10 nominal lead times
        for ( int i = 1; i < 11; i++ )
        {
<<<<<<< HEAD
            final TimeWindowOuter window = TimeWindowOuter.of( Instant.MIN,
                                                               Instant.MAX,
                                                               Duration.ofHours( i ) );
            final SampleMetadata meta = new Builder().setMeasurementUnit( MeasurementUnit.of( "CMS" ) )
                                                     .setIdentifier( DatasetIdentifier.of( MetricTestDataFactory.getLocation( DRRC2 ),
                                                                                           "SQIN",
                                                                                           "HEFS" ) )
                                                     .setTimeWindow( window )
                                                     .build();
=======
            TimeWindowOuter window = TimeWindowOuter.of( Instant.MIN,
                                                         Instant.MAX,
                                                         Duration.ofHours( i ) );
            SampleMetadata meta = new SampleMetadata.Builder().setMeasurementUnit( MeasurementUnit.of( "CMS" ) )
                                                              .setIdentifier( DatasetIdentifier.of( Location.of( DRRC2 ),
                                                                                                    "SQIN",
                                                                                                    "HEFS" ) )
                                                              .setTimeWindow( window )
                                                              .build();
>>>>>>> f51007d8

            PoolOfPairs<Double, Double> next =
                    new PoolOfPairsBuilder<Double, Double>().addTimeSeries( pairs ).setMetadata( meta ).build();

            processor.apply( next );
        }

        // Validate a subset of the data 
        assertEquals( 10,
                      Slicer.filter( processor.getCachedMetricOutput().getDoubleScoreStatistics(),
                                     MetricConstants.THREAT_SCORE )
                            .size() );

        assertEquals( 20 * 8 + 10,
                      Slicer.filter( processor.getCachedMetricOutput().getDoubleScoreStatistics(),
                                     metric -> metric.getMetricName() != MetricConstants.THREAT_SCORE )
                            .size() );

        // Expected result
        final TimeWindowOuter expectedWindow = TimeWindowOuter.of( Instant.MIN,
                                                                   Instant.MAX,
                                                                   Duration.ofHours( 1 ) );

        OneOrTwoThresholds expectedThreshold =
                OneOrTwoThresholds.of( ThresholdOuter.of( OneOrTwoDoubles.of( 1.0 ),
                                                          Operator.GREATER,
                                                          ThresholdDataType.LEFT,
                                                          MeasurementUnit.of( "CMS" ) ) );

<<<<<<< HEAD
        StatisticMetadata expectedMeta =
                StatisticMetadata.of( SampleMetadata.of( MeasurementUnit.of( "CMS" ),
                                                         DatasetIdentifier.of( MetricTestDataFactory.getLocation( DRRC2 ),
=======
        SampleMetadata expectedMeta = SampleMetadata.of( MeasurementUnit.of( "CMS" ),
                                                         DatasetIdentifier.of( Location.of( DRRC2 ),
>>>>>>> f51007d8
                                                                               "SQIN",
                                                                               "HEFS" ),
                                                         expectedWindow,
                                                         expectedThreshold );

        DoubleScoreStatistic table =
                DoubleScoreStatistic.newBuilder()
                                    .setMetric( ContingencyTable.METRIC )
                                    .addStatistics( DoubleScoreStatisticComponent.newBuilder()
                                                                                 .setName( DoubleScoreMetricComponent.ComponentName.TRUE_POSITIVES )
                                                                                 .setValue( 400 ) )
                                    .addStatistics( DoubleScoreStatisticComponent.newBuilder()
                                                                                 .setName( DoubleScoreMetricComponent.ComponentName.FALSE_POSITIVES )
                                                                                 .setValue( 100 ) )
                                    .addStatistics( DoubleScoreStatisticComponent.newBuilder()
                                                                                 .setName( DoubleScoreMetricComponent.ComponentName.FALSE_NEGATIVES )
                                                                                 .setValue( 0 ) )
                                    .addStatistics( DoubleScoreStatisticComponent.newBuilder()
                                                                                 .setName( DoubleScoreMetricComponent.ComponentName.TRUE_NEGATIVES )
                                                                                 .setValue( 0 ) )
                                    .build();

        DoubleScoreStatisticOuter expected = DoubleScoreStatisticOuter.of( table, expectedMeta );

        DoubleScoreStatisticOuter actual = Slicer.filter( processor.getCachedMetricOutput().getDoubleScoreStatistics(),
                                                          meta -> meta.getMetadata()
                                                                      .getThresholds()
                                                                      .equals( expectedThreshold )
                                                                  && meta.getMetadata()
                                                                         .getTimeWindow()
                                                                         .equals( expectedWindow )
                                                                  && meta.getMetricName() == MetricConstants.CONTINGENCY_TABLE )
                                                 .get( 0 );

        assertEquals( expected, actual );
    }

    @Test
    public void testForExpectedMetricsWhenAllValidConfigured() throws IOException, MetricParameterException
    {
        String configPath = "testinput/metricProcessorSingleValuedPairsByTimeTest/testAllValid.xml";
        ProjectConfig config = ProjectConfigPlus.from( Paths.get( configPath ) ).getProjectConfig();
        MetricProcessor<PoolOfPairs<Double, Double>> processor =
                MetricFactory.ofMetricProcessorForSingleValuedPairs( config,
                                                                     StatisticType.set() );

        //Check for the expected number of metrics
        int expected = SampleDataGroup.SINGLE_VALUED.getMetrics().size()
                       + SampleDataGroup.DICHOTOMOUS.getMetrics().size();
        int actual = processor.metrics.size();

        assertEquals( expected, actual );
    }

    @Test
    public void testApplyTimeSeriesMetrics() throws MetricParameterException, InterruptedException
    {
        // Mock some metrics
        List<TimeSeriesMetricConfig> metrics = new ArrayList<>();
        metrics.add( new TimeSeriesMetricConfig( null, null, TimeSeriesMetricConfigName.TIME_TO_PEAK_ERROR, null ) );

        // Check discrete probability metric
        ProjectConfig mockedConfig =
                new ProjectConfig( null,
                                   null,
                                   Arrays.asList( new MetricsConfig( null, null, metrics ) ),
                                   null,
                                   null,
                                   null );

        MetricProcessor<PoolOfPairs<Double, Double>> processor =
                MetricFactory.ofMetricProcessorForSingleValuedPairs( mockedConfig,
                                                                     StatisticType.set() );

        //Break into two time-series to test sequential calls
        PoolOfPairs<Double, Double> first = MetricTestDataFactory.getTimeSeriesOfSingleValuedPairsTwo();
        PoolOfPairs<Double, Double> second = MetricTestDataFactory.getTimeSeriesOfSingleValuedPairsThree();

        //Compute the metrics
        processor.apply( first );
        processor.apply( second );

        //Validate the outputs
        //Compare the errors against the benchmark
        List<DurationDiagramStatisticOuter> actual =
                processor.getCachedMetricOutput().getInstantDurationPairStatistics();

        //Build the expected output
        // Metadata for the output
        TimeWindowOuter firstWindow = TimeWindowOuter.of( FIRST_DATE,
                                                          FIRST_DATE,
                                                          Duration.ofHours( 6 ),
                                                          Duration.ofHours( 18 ) );
        TimeWindowOuter secondWindow = TimeWindowOuter.of( SECOND_DATE,
                                                           SECOND_DATE,
                                                           Duration.ofHours( 6 ),
                                                           Duration.ofHours( 18 ) );

        OneOrTwoThresholds thresholds =
                OneOrTwoThresholds.of( ThresholdOuter.of( OneOrTwoDoubles.of( Double.NEGATIVE_INFINITY ),
                                                          Operator.GREATER,
                                                          ThresholdDataType.LEFT_AND_RIGHT ) );

<<<<<<< HEAD
        StatisticMetadata m1 = StatisticMetadata.of( SampleMetadata.of( MeasurementUnit.of( "CMS" ),
                                                                        DatasetIdentifier.of( MetricTestDataFactory.getLocation( "A" ),
                                                                                              STREAMFLOW ),
                                                                        firstWindow,
                                                                        thresholds ),
                                                     1,
                                                     MeasurementUnit.of( DURATION ),
                                                     MetricConstants.TIME_TO_PEAK_ERROR,
                                                     MetricConstants.MAIN );

        StatisticMetadata m2 = StatisticMetadata.of( SampleMetadata.of( MeasurementUnit.of( "CMS" ),
                                                                        DatasetIdentifier.of( MetricTestDataFactory.getLocation( "A" ),
                                                                                              STREAMFLOW ),
                                                                        secondWindow,
                                                                        thresholds ),
                                                     1,
                                                     MeasurementUnit.of( DURATION ),
                                                     MetricConstants.TIME_TO_PEAK_ERROR,
                                                     MetricConstants.MAIN );

        List<PairedStatisticOuter<Instant, Duration>> expected = new ArrayList<>();
        expected.add( PairedStatisticOuter.of( expectedFirst, m1 ) );
        expected.add( PairedStatisticOuter.of( expectedSecond, m2 ) );
=======
        SampleMetadata m1 = SampleMetadata.of( MeasurementUnit.of( "CMS" ),
                                               DatasetIdentifier.of( Location.of( "A" ),
                                                                     STREAMFLOW ),
                                               firstWindow,
                                               thresholds );

        SampleMetadata m2 = SampleMetadata.of( MeasurementUnit.of( "CMS" ),
                                               DatasetIdentifier.of( Location.of( "A" ),
                                                                     STREAMFLOW ),
                                               secondWindow,
                                               thresholds );

        PairOfInstantAndDuration one = PairOfInstantAndDuration.newBuilder()
                                                               .setTime( Timestamp.newBuilder()
                                                                                  .setSeconds( FIRST_DATE.getEpochSecond() )
                                                                                  .setNanos( FIRST_DATE.getNano() ) )
                                                               .setDuration( com.google.protobuf.Duration.newBuilder()
                                                                                                         .setSeconds( -21600 ) )
                                                               .build();

        DurationDiagramStatistic expectedFirst = DurationDiagramStatistic.newBuilder()
                                                                         .setMetric( TimeToPeakError.METRIC )
                                                                         .addStatistics( one )
                                                                         .build();

        PairOfInstantAndDuration two = PairOfInstantAndDuration.newBuilder()
                                                               .setTime( Timestamp.newBuilder()
                                                                                  .setSeconds( SECOND_DATE.getEpochSecond() )
                                                                                  .setNanos( SECOND_DATE.getNano() ) )
                                                               .setDuration( com.google.protobuf.Duration.newBuilder()
                                                                                                         .setSeconds( 43200 ) )
                                                               .build();

        DurationDiagramStatistic expectedSecond = DurationDiagramStatistic.newBuilder()
                                                                          .setMetric( TimeToPeakError.METRIC )
                                                                          .addStatistics( two )
                                                                          .build();

        List<DurationDiagramStatisticOuter> expected = new ArrayList<>();
        expected.add( DurationDiagramStatisticOuter.of( expectedFirst, m1 ) );
        expected.add( DurationDiagramStatisticOuter.of( expectedSecond, m2 ) );
>>>>>>> f51007d8

        assertEquals( expected, actual );
    }

    @Test
    public void testApplyTimeSeriesMetricsWithThresholds() throws MetricParameterException, InterruptedException
    {
        // Mock some metrics
        List<TimeSeriesMetricConfig> metrics = new ArrayList<>();
        metrics.add( new TimeSeriesMetricConfig( null, null, TimeSeriesMetricConfigName.TIME_TO_PEAK_ERROR, null ) );

        // Mock some thresholds
        List<ThresholdsConfig> thresholds = new ArrayList<>();
        thresholds.add( new ThresholdsConfig( ThresholdType.VALUE,
                                              wres.config.generated.ThresholdDataType.LEFT_AND_RIGHT,
                                              "5.0",
                                              ThresholdOperator.GREATER_THAN ) );

        // Check discrete probability metric
        ProjectConfig mockedConfig =
                new ProjectConfig( null,
                                   null,
                                   Arrays.asList( new MetricsConfig( thresholds, null, metrics ) ),
                                   null,
                                   null,
                                   null );

        MetricProcessor<PoolOfPairs<Double, Double>> processor =
                MetricFactory.ofMetricProcessorForSingleValuedPairs( mockedConfig,
                                                                     StatisticType.set() );

        //Break into two time-series to test sequential calls
        PoolOfPairs<Double, Double> first = MetricTestDataFactory.getTimeSeriesOfSingleValuedPairsTwo();
        PoolOfPairs<Double, Double> second = MetricTestDataFactory.getTimeSeriesOfSingleValuedPairsThree();

        //Compute the metrics
        processor.apply( first );
        processor.apply( second );

        //Validate the outputs
        //Compare the errors against the benchmark
        List<DurationDiagramStatisticOuter> actual = processor.getCachedMetricOutput()
                                                              .getInstantDurationPairStatistics();

        //Build the expected output
        // Metadata for the output
        TimeWindowOuter firstWindow = TimeWindowOuter.of( FIRST_DATE,
                                                          FIRST_DATE,
                                                          Duration.ofHours( 6 ),
                                                          Duration.ofHours( 18 ) );
        TimeWindowOuter secondWindow = TimeWindowOuter.of( SECOND_DATE,
                                                           SECOND_DATE,
                                                           Duration.ofHours( 6 ),
                                                           Duration.ofHours( 18 ) );

        OneOrTwoThresholds firstThreshold =
                OneOrTwoThresholds.of( ThresholdOuter.of( OneOrTwoDoubles.of( Double.NEGATIVE_INFINITY ),
                                                          Operator.GREATER,
                                                          ThresholdDataType.LEFT_AND_RIGHT ) );
        OneOrTwoThresholds secondThreshold = OneOrTwoThresholds.of( ThresholdOuter.of( OneOrTwoDoubles.of( 5.0 ),
                                                                                       Operator.GREATER,
                                                                                       ThresholdDataType.LEFT_AND_RIGHT ) );

        SampleMetadata source = SampleMetadata.of( MeasurementUnit.of( "CMS" ),
                                                   DatasetIdentifier.of( MetricTestDataFactory.getLocation( "A" ),
                                                                         STREAMFLOW ) );

        List<DurationDiagramStatisticOuter> expected = new ArrayList<>();

        PairOfInstantAndDuration one = PairOfInstantAndDuration.newBuilder()
                                                               .setTime( Timestamp.newBuilder()
                                                                                  .setSeconds( FIRST_DATE.getEpochSecond() )
                                                                                  .setNanos( FIRST_DATE.getNano() ) )
                                                               .setDuration( com.google.protobuf.Duration.newBuilder()
                                                                                                         .setSeconds( -21600 ) )
                                                               .build();

        DurationDiagramStatistic expectedFirst = DurationDiagramStatistic.newBuilder()
                                                                         .setMetric( TimeToPeakError.METRIC )
                                                                         .addStatistics( one )
                                                                         .build();

        PairOfInstantAndDuration two = PairOfInstantAndDuration.newBuilder()
                                                               .setTime( Timestamp.newBuilder()
                                                                                  .setSeconds( SECOND_DATE.getEpochSecond() )
                                                                                  .setNanos( SECOND_DATE.getNano() ) )
                                                               .setDuration( com.google.protobuf.Duration.newBuilder()
                                                                                                         .setSeconds( 43200 ) )
                                                               .build();

        DurationDiagramStatistic expectedSecond = DurationDiagramStatistic.newBuilder()
                                                                          .setMetric( TimeToPeakError.METRIC )
                                                                          .addStatistics( two )
                                                                          .build();

        expected.add( DurationDiagramStatisticOuter.of( expectedFirst,
                                                        SampleMetadata.of( source,
                                                                           firstWindow,
                                                                           firstThreshold ) ) );

        expected.add( DurationDiagramStatisticOuter.of( DurationDiagramStatistic.newBuilder()
                                                                                .setMetric( TimeToPeakError.METRIC )
                                                                                .build(),
                                                        SampleMetadata.of( source,
                                                                           firstWindow,
                                                                           secondThreshold ) ) );

        expected.add( DurationDiagramStatisticOuter.of( expectedSecond,
                                                        SampleMetadata.of( source,
                                                                           secondWindow,
                                                                           firstThreshold ) ) );

        expected.add( DurationDiagramStatisticOuter.of( expectedSecond,
                                                        SampleMetadata.of( source,
                                                                           secondWindow,
                                                                           secondThreshold ) ) );

        assertEquals( expected, actual );
    }

    @Test
    public void testApplyTimeSeriesSummaryStats()
            throws IOException, MetricParameterException, InterruptedException
    {
        String configPath = "testinput/metricProcessorSingleValuedPairsByTimeTest/testApplyTimeSeriesSummaryStats.xml";

        ProjectConfig config = ProjectConfigPlus.from( Paths.get( configPath ) ).getProjectConfig();
        MetricProcessor<PoolOfPairs<Double, Double>> processor =
                MetricFactory.ofMetricProcessorForSingleValuedPairs( config,
                                                                     StatisticType.set() );

        //Break into two time-series to test sequential calls
        PoolOfPairs<Double, Double> first = MetricTestDataFactory.getTimeSeriesOfSingleValuedPairsTwo();

        PoolOfPairs<Double, Double> second = MetricTestDataFactory.getTimeSeriesOfSingleValuedPairsThree();

        //Compute the metrics
        processor.apply( first );
        processor.apply( second );

        //Validate the outputs
        //Compare the errors against the benchmark
        List<DurationScoreStatisticOuter> actualScores =
                processor.getCachedMetricOutput().getDurationScoreStatistics();

        //Build the expected statistics
        Map<MetricConstants, Duration> expectedSource = new EnumMap<>( MetricConstants.class );
        expectedSource.put( MetricConstants.MEAN, Duration.ofHours( 3 ) );
        expectedSource.put( MetricConstants.MEDIAN, Duration.ofHours( 3 ) );
        expectedSource.put( MetricConstants.MINIMUM, Duration.ofHours( -6 ) );
        expectedSource.put( MetricConstants.MAXIMUM, Duration.ofHours( 12 ) );
        expectedSource.put( MetricConstants.MEAN_ABSOLUTE, Duration.ofHours( 9 ) );

        //Metadata
        TimeWindowOuter combinedWindow = TimeWindowOuter.of( FIRST_DATE,
                                                             SECOND_DATE,
                                                             Duration.ofHours( 6 ),
                                                             Duration.ofHours( 18 ) );
        final TimeWindowOuter timeWindow = combinedWindow;

        OneOrTwoThresholds thresholds =
                OneOrTwoThresholds.of( ThresholdOuter.of( OneOrTwoDoubles.of( Double.NEGATIVE_INFINITY ),
                                                          Operator.GREATER,
                                                          ThresholdDataType.LEFT_AND_RIGHT ) );

<<<<<<< HEAD
        StatisticMetadata scoreMeta = StatisticMetadata.of( SampleMetadata.of( MeasurementUnit.of( "CMS" ),
                                                                               DatasetIdentifier.of( MetricTestDataFactory.getLocation( "A" ),
                                                                                                     STREAMFLOW ),
                                                                               timeWindow,
                                                                               thresholds ),
                                                            2,
                                                            MeasurementUnit.of( DURATION ),
                                                            MetricConstants.TIME_TO_PEAK_ERROR_STATISTIC,
                                                            null );
=======
        SampleMetadata scoreMeta = SampleMetadata.of( MeasurementUnit.of( "CMS" ),
                                                      DatasetIdentifier.of( Location.of( "A" ),
                                                                            STREAMFLOW ),
                                                      timeWindow,
                                                      thresholds );
>>>>>>> f51007d8

        com.google.protobuf.Duration expectedMean = MessageFactory.parse( Duration.ofHours( 3 ) );
        com.google.protobuf.Duration expectedMedian = MessageFactory.parse( Duration.ofHours( 3 ) );
        com.google.protobuf.Duration expectedMin = MessageFactory.parse( Duration.ofHours( -6 ) );
        com.google.protobuf.Duration expectedMax = MessageFactory.parse( Duration.ofHours( 12 ) );
        com.google.protobuf.Duration expectedMeanAbs = MessageFactory.parse( Duration.ofHours( 9 ) );

        DurationScoreStatisticComponent meanComponent = DurationScoreStatisticComponent.newBuilder()
                                                                                       .setName( ComponentName.MEAN )
                                                                                       .setValue( expectedMean )
                                                                                       .build();

        DurationScoreStatisticComponent medianComponent = DurationScoreStatisticComponent.newBuilder()
                                                                                         .setName( ComponentName.MEDIAN )
                                                                                         .setValue( expectedMedian )
                                                                                         .build();

        DurationScoreStatisticComponent minComponent = DurationScoreStatisticComponent.newBuilder()
                                                                                      .setName( ComponentName.MINIMUM )
                                                                                      .setValue( expectedMin )
                                                                                      .build();

        DurationScoreStatisticComponent maxComponent = DurationScoreStatisticComponent.newBuilder()
                                                                                      .setName( ComponentName.MAXIMUM )
                                                                                      .setValue( expectedMax )
                                                                                      .build();

        DurationScoreStatisticComponent meanAbsComponent = DurationScoreStatisticComponent.newBuilder()
                                                                                          .setName( ComponentName.MEAN_ABSOLUTE )
                                                                                          .setValue( expectedMeanAbs )
                                                                                          .build();

        DurationScoreMetricComponent meanMetricComponent = DurationScoreMetricComponent.newBuilder()
                                                                                       .setName( ComponentName.MEAN )
                                                                                       .build();

        DurationScoreMetricComponent medianMetricComponent = DurationScoreMetricComponent.newBuilder()
                                                                                         .setName( ComponentName.MEDIAN )
                                                                                         .build();

        DurationScoreMetricComponent minMetricComponent = DurationScoreMetricComponent.newBuilder()
                                                                                      .setName( ComponentName.MINIMUM )
                                                                                      .build();

        DurationScoreMetricComponent maxMetricComponent = DurationScoreMetricComponent.newBuilder()
                                                                                      .setName( ComponentName.MAXIMUM )
                                                                                      .build();

        DurationScoreMetricComponent meanAbsMetricComponent = DurationScoreMetricComponent.newBuilder()
                                                                                          .setName( ComponentName.MEAN_ABSOLUTE )
                                                                                          .build();

        DurationScoreMetric metric = DurationScoreMetric.newBuilder()
                                                        .setName( MetricName.TIME_TO_PEAK_ERROR_STATISTIC )
                                                        .addComponents( meanMetricComponent )
                                                        .addComponents( medianMetricComponent )
                                                        .addComponents( minMetricComponent )
                                                        .addComponents( maxMetricComponent )
                                                        .addComponents( meanAbsMetricComponent )
                                                        .build();
        DurationScoreStatistic score = DurationScoreStatistic.newBuilder()
                                                             .setMetric( metric )
                                                             .addStatistics( meanComponent )
                                                             .addStatistics( medianComponent )
                                                             .addStatistics( minComponent )
                                                             .addStatistics( maxComponent )
                                                             .addStatistics( meanAbsComponent )
                                                             .build();

        DurationScoreStatisticOuter expectedScoresSource = DurationScoreStatisticOuter.of( score, scoreMeta );
        List<DurationScoreStatisticOuter> expectedScores = new ArrayList<>();
        expectedScores.add( expectedScoresSource );

        assertEquals( expectedScores, actualScores );
    }


    @Test
    public void testApplyWithThresholdsFromSource()
            throws IOException, MetricParameterException, InterruptedException
    {
        String configPath = TEST_SOURCE;

        // Define the external thresholds to use
        Map<MetricConstants, Set<ThresholdOuter>> canonical = new EnumMap<>( MetricConstants.class );

        Set<ThresholdOuter> thresholds =
                new HashSet<>( Arrays.asList( ThresholdOuter.of( OneOrTwoDoubles.of( 0.5 ),
                                                                 Operator.GREATER_EQUAL,
                                                                 ThresholdDataType.LEFT ) ) );

        ThresholdsByMetricBuilder builder = new ThresholdsByMetricBuilder();

        canonical.put( MetricConstants.MEAN_ERROR, thresholds );
        canonical.put( MetricConstants.PEARSON_CORRELATION_COEFFICIENT, thresholds );
        canonical.put( MetricConstants.MEAN_ABSOLUTE_ERROR, thresholds );
        canonical.put( MetricConstants.MEAN_SQUARE_ERROR, thresholds );
        canonical.put( MetricConstants.BIAS_FRACTION, thresholds );
        canonical.put( MetricConstants.COEFFICIENT_OF_DETERMINATION, thresholds );
        canonical.put( MetricConstants.ROOT_MEAN_SQUARE_ERROR, thresholds );
        canonical.put( MetricConstants.THREAT_SCORE, thresholds );
        canonical.put( MetricConstants.SAMPLE_SIZE, thresholds );
        canonical.put( MetricConstants.CONTINGENCY_TABLE, thresholds );
        canonical.put( MetricConstants.QUANTILE_QUANTILE_DIAGRAM, thresholds );

        builder.addThresholds( canonical, ThresholdConstants.ThresholdGroup.PROBABILITY );
        ThresholdsByMetric thresholdsByMetric = builder.build();

        ProjectConfig config = ProjectConfigPlus.from( Paths.get( configPath ) ).getProjectConfig();

        // Ensure that the entire set of thresholds is assembled to be passed to the processor
        thresholdsByMetric =
                ThresholdsGenerator.getThresholdsFromConfig( config ).unionWithThisStore( thresholdsByMetric );
        MetricProcessor<PoolOfPairs<Double, Double>> processor =
                MetricFactory.ofMetricProcessorForSingleValuedPairs( config,
                                                                     thresholdsByMetric,
                                                                     StatisticType.set() );

        PoolOfPairs<Double, Double> pairs = MetricTestDataFactory.getSingleValuedPairsFour();

        // Generate results for 20 nominal lead times
        for ( int i = 1; i < 11; i++ )
        {
<<<<<<< HEAD
            final TimeWindowOuter window = TimeWindowOuter.of( Instant.MIN,
                                                               Instant.MAX,
                                                               Duration.ofHours( i ) );
            final SampleMetadata meta = new Builder().setMeasurementUnit( MeasurementUnit.of( "CMS" ) )
                                                     .setIdentifier( DatasetIdentifier.of( MetricTestDataFactory.getLocation( DRRC2 ),
                                                                                           "SQIN",
                                                                                           "HEFS" ) )
                                                     .setTimeWindow( window )
                                                     .build();
=======
            TimeWindowOuter window = TimeWindowOuter.of( Instant.MIN,
                                                         Instant.MAX,
                                                         Duration.ofHours( i ) );
            SampleMetadata meta = new SampleMetadata.Builder().setMeasurementUnit( MeasurementUnit.of( "CMS" ) )
                                                              .setIdentifier( DatasetIdentifier.of( Location.of( DRRC2 ),
                                                                                                    "SQIN",
                                                                                                    "HEFS" ) )
                                                              .setTimeWindow( window )
                                                              .build();
>>>>>>> f51007d8
            PoolOfPairs<Double, Double> next =
                    new PoolOfPairsBuilder<Double, Double>().addTimeSeries( pairs ).setMetadata( meta ).build();

            processor.apply( next );
        }

        // Validate a subset of the data       
        assertEquals( 20,
                      Slicer.filter( processor.getCachedMetricOutput().getDoubleScoreStatistics(),
                                     MetricConstants.THREAT_SCORE )
                            .size() );

        assertEquals( 30 * 8 + 20,
                      Slicer.filter( processor.getCachedMetricOutput().getDoubleScoreStatistics(),
                                     metric -> metric.getMetricName() != MetricConstants.THREAT_SCORE )
                            .size() );

        // Expected result
        TimeWindowOuter expectedWindow = TimeWindowOuter.of( Instant.MIN,
                                                             Instant.MAX,
                                                             Duration.ofHours( 1 ) );

        OneOrTwoThresholds expectedThreshold =
                OneOrTwoThresholds.of( ThresholdOuter.of( OneOrTwoDoubles.of( 0.5 ),
                                                          Operator.GREATER_EQUAL,
                                                          ThresholdDataType.LEFT ) );

<<<<<<< HEAD
        StatisticMetadata expectedMeta = StatisticMetadata.of( SampleMetadata.of( MeasurementUnit.of( "CMS" ),
                                                                                  DatasetIdentifier.of( MetricTestDataFactory.getLocation( DRRC2 ),
                                                                                                        "SQIN",
                                                                                                        "HEFS" ),
                                                                                  expectedWindow,
                                                                                  expectedThreshold ),
                                                               500,
                                                               MeasurementUnit.of(),
                                                               MetricConstants.CONTINGENCY_TABLE,
                                                               null );
=======
        SampleMetadata expectedMeta = SampleMetadata.of( MeasurementUnit.of( "CMS" ),
                                                         DatasetIdentifier.of( Location.of( DRRC2 ),
                                                                               "SQIN",
                                                                               "HEFS" ),
                                                         expectedWindow,
                                                         expectedThreshold );
>>>>>>> f51007d8

        DoubleScoreStatistic table =
                DoubleScoreStatistic.newBuilder()
                                    .setMetric( ContingencyTable.METRIC )
                                    .addStatistics( DoubleScoreStatisticComponent.newBuilder()
                                                                                 .setName( DoubleScoreMetricComponent.ComponentName.TRUE_POSITIVES )
                                                                                 .setValue( 500 ) )
                                    .addStatistics( DoubleScoreStatisticComponent.newBuilder()
                                                                                 .setName( DoubleScoreMetricComponent.ComponentName.FALSE_POSITIVES )
                                                                                 .setValue( 0 ) )
                                    .addStatistics( DoubleScoreStatisticComponent.newBuilder()
                                                                                 .setName( DoubleScoreMetricComponent.ComponentName.FALSE_NEGATIVES )
                                                                                 .setValue( 0 ) )
                                    .addStatistics( DoubleScoreStatisticComponent.newBuilder()
                                                                                 .setName( DoubleScoreMetricComponent.ComponentName.TRUE_NEGATIVES )
                                                                                 .setValue( 0 ) )
                                    .build();


        DoubleScoreStatisticOuter expected = DoubleScoreStatisticOuter.of( table, expectedMeta );

        DoubleScoreStatisticOuter actual = Slicer.filter( processor.getCachedMetricOutput().getDoubleScoreStatistics(),
                                                          meta -> meta.getMetadata()
                                                                      .getThresholds()
                                                                      .equals( expectedThreshold )
                                                                  && meta.getMetadata()
                                                                         .getTimeWindow()
                                                                         .equals( expectedWindow )
                                                                  && meta.getMetricName() == MetricConstants.CONTINGENCY_TABLE )
                                                 .get( 0 );

        assertEquals( expected, actual );
    }

    @Test
    public void testApplyWithThresholdsAndNoData() throws IOException, MetricParameterException, InterruptedException
    {
        String configPath = TEST_SOURCE;

        ProjectConfig config = ProjectConfigPlus.from( Paths.get( configPath ) ).getProjectConfig();
        MetricProcessor<PoolOfPairs<Double, Double>> processor =
                MetricFactory.ofMetricProcessorForSingleValuedPairs( config, StatisticType.set() );
        PoolOfPairs<Double, Double> pairs = MetricTestDataFactory.getSingleValuedPairsSeven();

        // Generate results for 10 nominal lead times
        for ( int i = 1; i < 11; i++ )
        {
<<<<<<< HEAD
            final TimeWindowOuter window = TimeWindowOuter.of( Instant.MIN,
                                                               Instant.MAX,
                                                               Duration.ofHours( i ) );
            final SampleMetadata meta = new Builder().setMeasurementUnit( MeasurementUnit.of( "CMS" ) )
                                                     .setIdentifier( DatasetIdentifier.of( MetricTestDataFactory.getLocation( DRRC2 ),
                                                                                           "SQIN",
                                                                                           "HEFS" ) )
                                                     .setTimeWindow( window )
                                                     .build();
=======
            TimeWindowOuter window = TimeWindowOuter.of( Instant.MIN,
                                                         Instant.MAX,
                                                         Duration.ofHours( i ) );
            SampleMetadata meta = new SampleMetadata.Builder().setMeasurementUnit( MeasurementUnit.of( "CMS" ) )
                                                              .setIdentifier( DatasetIdentifier.of( Location.of( DRRC2 ),
                                                                                                    "SQIN",
                                                                                                    "HEFS" ) )
                                                              .setTimeWindow( window )
                                                              .build();

>>>>>>> f51007d8
            PoolOfPairs<Double, Double> next =
                    new PoolOfPairsBuilder<Double, Double>().addTimeSeries( pairs ).setMetadata( meta ).build();

            processor.apply( next );
        }

        // Validate a subset of the data       
        assertEquals( 10,
                      Slicer.filter( processor.getCachedMetricOutput().getDoubleScoreStatistics(),
                                     MetricConstants.THREAT_SCORE )
                            .size() );

        assertEquals( 20 * 8 + 10,
                      Slicer.filter( processor.getCachedMetricOutput().getDoubleScoreStatistics(),
                                     metric -> metric.getMetricName() != MetricConstants.THREAT_SCORE )
                            .size() );

        // Expected result
        TimeWindowOuter expectedWindow = TimeWindowOuter.of( Instant.MIN,
                                                             Instant.MAX,
                                                             Duration.ofHours( 1 ) );

        OneOrTwoThresholds expectedThreshold =
                OneOrTwoThresholds.of( ThresholdOuter.of( OneOrTwoDoubles.of( 1.0 ),
                                                          Operator.GREATER,
                                                          ThresholdDataType.LEFT,
                                                          MeasurementUnit.of( "CMS" ) ) );

<<<<<<< HEAD
        StatisticMetadata expectedMeta = StatisticMetadata.of( SampleMetadata.of( MeasurementUnit.of( "CMS" ),
                                                                                  DatasetIdentifier.of( MetricTestDataFactory.getLocation( DRRC2 ),
                                                                                                        "SQIN",
                                                                                                        "HEFS" ),
                                                                                  expectedWindow,
                                                                                  expectedThreshold ),
                                                               0,
                                                               MeasurementUnit.of(),
                                                               MetricConstants.CONTINGENCY_TABLE,
                                                               null );
=======
        SampleMetadata expectedMeta = SampleMetadata.of( MeasurementUnit.of( "CMS" ),
                                                         DatasetIdentifier.of( Location.of( DRRC2 ),
                                                                               "SQIN",
                                                                               "HEFS" ),
                                                         expectedWindow,
                                                         expectedThreshold );
>>>>>>> f51007d8

        DoubleScoreStatistic table =
                DoubleScoreStatistic.newBuilder()
                                    .setMetric( ContingencyTable.METRIC )
                                    .addStatistics( DoubleScoreStatisticComponent.newBuilder()
                                                                                 .setName( DoubleScoreMetricComponent.ComponentName.TRUE_POSITIVES )
                                                                                 .setValue( 0 ) )
                                    .addStatistics( DoubleScoreStatisticComponent.newBuilder()
                                                                                 .setName( DoubleScoreMetricComponent.ComponentName.FALSE_POSITIVES )
                                                                                 .setValue( 0 ) )
                                    .addStatistics( DoubleScoreStatisticComponent.newBuilder()
                                                                                 .setName( DoubleScoreMetricComponent.ComponentName.FALSE_NEGATIVES )
                                                                                 .setValue( 0 ) )
                                    .addStatistics( DoubleScoreStatisticComponent.newBuilder()
                                                                                 .setName( DoubleScoreMetricComponent.ComponentName.TRUE_NEGATIVES )
                                                                                 .setValue( 0 ) )
                                    .build();

        DoubleScoreStatisticOuter expected = DoubleScoreStatisticOuter.of( table, expectedMeta );

        DoubleScoreStatisticOuter actual = Slicer.filter( processor.getCachedMetricOutput().getDoubleScoreStatistics(),
                                                          meta -> meta.getMetadata()
                                                                      .getThresholds()
                                                                      .equals( expectedThreshold )
                                                                  && meta.getMetadata()
                                                                         .getTimeWindow()
                                                                         .equals( expectedWindow )
                                                                  && meta.getMetricName() == MetricConstants.CONTINGENCY_TABLE )
                                                 .get( 0 );

        assertEquals( expected, actual );
    }

    @Test
    public void testApplyTimeSeriesSummaryStatsWithNoData()
            throws IOException, MetricParameterException, InterruptedException
    {
        String configPath = "testinput/metricProcessorSingleValuedPairsByTimeTest/testApplyTimeSeriesSummaryStats.xml";

        ProjectConfig config = ProjectConfigPlus.from( Paths.get( configPath ) ).getProjectConfig();

        MetricProcessor<PoolOfPairs<Double, Double>> processor =
                MetricFactory.ofMetricProcessorForSingleValuedPairs( config,
                                                                     StatisticType.set() );

        PoolOfPairs<Double, Double> pairs =
                MetricTestDataFactory.getTimeSeriesOfSingleValuedPairsFour();

        //Compute the metrics
        processor.apply( pairs );

        //Validate the outputs
        List<DurationScoreStatisticOuter> actualScores =
                processor.getCachedMetricOutput().getDurationScoreStatistics();

        //Metadata
        TimeWindowOuter combinedWindow = TimeWindowOuter.of( Instant.MIN,
                                                             Instant.MAX );
        final TimeWindowOuter timeWindow = combinedWindow;

        OneOrTwoThresholds thresholds =
                OneOrTwoThresholds.of( ThresholdOuter.of( OneOrTwoDoubles.of( Double.NEGATIVE_INFINITY ),
                                                          Operator.GREATER,
                                                          ThresholdDataType.LEFT_AND_RIGHT ) );

<<<<<<< HEAD
        StatisticMetadata scoreMeta = StatisticMetadata.of( SampleMetadata.of( MeasurementUnit.of( "CMS" ),
                                                                               DatasetIdentifier.of( MetricTestDataFactory.getLocation( "A" ),
                                                                                                     STREAMFLOW ),
                                                                               timeWindow,
                                                                               thresholds ),
                                                            0,
                                                            MeasurementUnit.of( DURATION ),
                                                            MetricConstants.TIME_TO_PEAK_ERROR_STATISTIC,
                                                            null );
=======
        SampleMetadata scoreMeta = SampleMetadata.of( MeasurementUnit.of( "CMS" ),
                                                      DatasetIdentifier.of( Location.of( "A" ),
                                                                            STREAMFLOW ),
                                                      timeWindow,
                                                      thresholds );
>>>>>>> f51007d8

        DurationScoreMetricComponent mean = DurationScoreMetricComponent.newBuilder()
                                                                        .setName( ComponentName.MEAN )
                                                                        .build();
        DurationScoreMetricComponent median = DurationScoreMetricComponent.newBuilder()
                                                                          .setName( ComponentName.MEDIAN )
                                                                          .build();
        DurationScoreMetricComponent minimum = DurationScoreMetricComponent.newBuilder()
                                                                           .setName( ComponentName.MINIMUM )
                                                                           .build();
        DurationScoreMetricComponent maximum = DurationScoreMetricComponent.newBuilder()
                                                                           .setName( ComponentName.MAXIMUM )
                                                                           .build();
        DurationScoreMetricComponent meanAbsolute = DurationScoreMetricComponent.newBuilder()
                                                                                .setName( ComponentName.MEAN_ABSOLUTE )
                                                                                .build();

        DurationScoreMetric metric = DurationScoreMetric.newBuilder()
                                                        .setName( MetricName.TIME_TO_PEAK_ERROR_STATISTIC )
                                                        .addComponents( mean )
                                                        .addComponents( median )
                                                        .addComponents( minimum )
                                                        .addComponents( maximum )
                                                        .addComponents( meanAbsolute )
                                                        .build();
        DurationScoreStatistic score = DurationScoreStatistic.newBuilder()
                                                             .setMetric( metric )
                                                             .build();

        DurationScoreStatisticOuter expectedScoresSource = DurationScoreStatisticOuter.of( score, scoreMeta );
        List<DurationScoreStatisticOuter> expectedScores = new ArrayList<>();
        expectedScores.add( expectedScoresSource );

        assertEquals( expectedScores, actualScores );
    }

    @Test
    public void testApplyWithMissingPairsForRemoval() throws IOException, MetricParameterException, InterruptedException
    {
        String configPath = TEST_SOURCE;

        ProjectConfig config = ProjectConfigPlus.from( Paths.get( configPath ) ).getProjectConfig();
        MetricProcessor<PoolOfPairs<Double, Double>> processor =
                MetricFactory.ofMetricProcessorForSingleValuedPairs( config, StatisticType.set() );
        PoolOfPairs<Double, Double> pairs = MetricTestDataFactory.getSingleValuedPairsEight();

        // Generate results
<<<<<<< HEAD
        final TimeWindowOuter window = TimeWindowOuter.of( Instant.MIN,
                                                           Instant.MAX,
                                                           Duration.ZERO );
        final SampleMetadata meta = new Builder().setMeasurementUnit( MeasurementUnit.of( "CMS" ) )
                                                 .setIdentifier( DatasetIdentifier.of( MetricTestDataFactory.getLocation( DRRC2 ),
                                                                                       "SQIN",
                                                                                       "AHPS" ) )
                                                 .setTimeWindow( window )
                                                 .build();

=======
        TimeWindowOuter window = TimeWindowOuter.of( Instant.MIN,
                                                     Instant.MAX,
                                                     Duration.ZERO );
        SampleMetadata meta = new SampleMetadata.Builder().setMeasurementUnit( MeasurementUnit.of( "CMS" ) )
                                                          .setIdentifier( DatasetIdentifier.of( Location.of( DRRC2 ),
                                                                                                "SQIN",
                                                                                                "AHPS" ) )
                                                          .setTimeWindow( window )
                                                          .build();
>>>>>>> f51007d8
        PoolOfPairs<Double, Double> next =
                new PoolOfPairsBuilder<Double, Double>().addTimeSeries( pairs ).setMetadata( meta ).build();

        processor.apply( next );

        // Check the sample size
        double size = Slicer.filter( processor.getCachedMetricOutput().getDoubleScoreStatistics(),
                                     sampleMeta -> sampleMeta.getMetricName() == MetricConstants.SAMPLE_SIZE
                                                   && !sampleMeta.getMetadata()
                                                                 .getThresholds()
                                                                 .first()
                                                                 .isFinite() )
                            .get( 0 )
                            .getComponent( MetricConstants.MAIN )
                            .getData()
                            .getValue();

        assertEquals( 10.0, size, Precision.EPSILON );
    }

    @Test
    public void testApplyThrowsExceptionOnNullInput() throws MetricParameterException
    {
        exception.expect( NullPointerException.class );
        exception.expectMessage( "Expected non-null input to the metric processor." );
        MetricProcessor<PoolOfPairs<Double, Double>> processor =
                MetricFactory.ofMetricProcessorForSingleValuedPairs( new ProjectConfig( null,
                                                                                        null,
                                                                                        null,
                                                                                        null,
                                                                                        null,
                                                                                        null ),
                                                                     Collections.singleton( StatisticType.DOUBLE_SCORE ) );
        processor.apply( null );
    }

    @Test
    public void testApplyThrowsExceptionWhenThresholdMetricIsConfiguredWithoutThresholds()
            throws MetricParameterException
    {
        exception.expect( MetricConfigException.class );
        exception.expectMessage( "Cannot configure 'FREQUENCY BIAS' without thresholds to define the "
                                 + "events: add one or more thresholds to the configuration." );

        MetricsConfig metrics =
                new MetricsConfig( null,
                                   Arrays.asList( new MetricConfig( null, null, MetricConfigName.FREQUENCY_BIAS ) ),
                                   null );
        MetricProcessor<PoolOfPairs<Double, Double>> processor =
                MetricFactory.ofMetricProcessorForSingleValuedPairs( new ProjectConfig( null,
                                                                                        null,
                                                                                        Arrays.asList( metrics ),
                                                                                        null,
                                                                                        null,
                                                                                        null ),
                                                                     Collections.singleton( StatisticType.DOUBLE_SCORE ) );
        processor.apply( MetricTestDataFactory.getSingleValuedPairsSix() );

    }

    @Test
    public void testApplyThrowsExceptionWhenClimatologicalObservationsAreMissing()
            throws MetricParameterException
    {
        exception.expect( MetricCalculationException.class );
        exception.expectMessage( "Unable to determine quantile threshold from probability threshold: no climatological "
                                 + "observations were available in the input" );

        // Mock some metrics
        List<MetricConfig> metrics = new ArrayList<>();
        metrics.add( new MetricConfig( null, null, MetricConfigName.THREAT_SCORE ) );

        // Mock some thresholds
        List<ThresholdsConfig> thresholds = new ArrayList<>();
        thresholds.add( new ThresholdsConfig( ThresholdType.PROBABILITY,
                                              wres.config.generated.ThresholdDataType.LEFT,
                                              TEST_THRESHOLDS,
                                              ThresholdOperator.GREATER_THAN ) );

        // Check discrete probability metric
        ProjectConfig mockedConfig =
                new ProjectConfig( null,
                                   null,
                                   Arrays.asList( new MetricsConfig( thresholds, metrics, null ) ),
                                   null,
                                   null,
                                   null );


        MetricProcessor<PoolOfPairs<Double, Double>> processor =
                MetricFactory.ofMetricProcessorForSingleValuedPairs( mockedConfig,
                                                                     Collections.singleton( StatisticType.DOUBLE_SCORE ) );
        processor.apply( MetricTestDataFactory.getSingleValuedPairsSix() );
    }

    @Test
    public void testExceptionOnConstructionWithEnsembleMetric()
            throws MetricParameterException
    {
        exception.expect( MetricConfigException.class );
        exception.expectMessage( "Cannot configure 'CONTINUOUS RANKED PROBABILITY SCORE' for single-valued inputs: "
                                 + "correct the configuration." );

        // Mock some metrics
        List<MetricConfig> metrics = new ArrayList<>();
        metrics.add( new MetricConfig( null, null, MetricConfigName.CONTINUOUS_RANKED_PROBABILITY_SCORE ) );

        // Mock some thresholds
        List<ThresholdsConfig> thresholds = new ArrayList<>();
        thresholds.add( new ThresholdsConfig( ThresholdType.PROBABILITY,
                                              wres.config.generated.ThresholdDataType.LEFT,
                                              TEST_THRESHOLDS,
                                              ThresholdOperator.GREATER_THAN ) );

        // Check discrete probability metric
        ProjectConfig mockedConfig =
                new ProjectConfig( null,
                                   null,
                                   Arrays.asList( new MetricsConfig( thresholds, metrics, null ) ),
                                   null,
                                   null,
                                   null );

        MetricFactory.ofMetricProcessorForSingleValuedPairs( mockedConfig,
                                                             null );
    }

    @Test
    public void testExceptionOnConstructionWhenMixingTimeSeriesMetricsWithOtherMetrics()
            throws MetricParameterException
    {
        exception.expect( MetricConfigException.class );
        exception.expectMessage( "Cannot configure time-series metrics together with non-time-series metrics: correct "
                                 + "the configuration." );

        // Mock some metrics
        List<MetricConfig> metrics = new ArrayList<>();
        metrics.add( new MetricConfig( null, null, MetricConfigName.THREAT_SCORE ) );

        List<TimeSeriesMetricConfig> timeMetrics = new ArrayList<>();
        timeMetrics.add( new TimeSeriesMetricConfig( null,
                                                     null,
                                                     TimeSeriesMetricConfigName.TIME_TO_PEAK_ERROR,
                                                     null ) );

        // Mock some thresholds
        List<ThresholdsConfig> thresholds = new ArrayList<>();
        thresholds.add( new ThresholdsConfig( ThresholdType.PROBABILITY,
                                              wres.config.generated.ThresholdDataType.LEFT,
                                              TEST_THRESHOLDS,
                                              ThresholdOperator.GREATER_THAN ) );

        // Check discrete probability metric
        ProjectConfig mockedConfig =
                new ProjectConfig( null,
                                   null,
                                   Arrays.asList( new MetricsConfig( thresholds, metrics, timeMetrics ) ),
                                   null,
                                   null,
                                   null );

        MetricFactory.ofMetricProcessorForSingleValuedPairs( mockedConfig,
                                                             null );
    }


}<|MERGE_RESOLUTION|>--- conflicted
+++ resolved
@@ -41,11 +41,6 @@
 import wres.datamodel.messages.MessageFactory;
 import wres.datamodel.OneOrTwoDoubles;
 import wres.datamodel.Slicer;
-<<<<<<< HEAD
-import wres.datamodel.VectorOfDoubles;
-=======
-import wres.datamodel.sampledata.Location;
->>>>>>> f51007d8
 import wres.datamodel.sampledata.MeasurementUnit;
 import wres.datamodel.sampledata.SampleMetadata;
 import wres.datamodel.sampledata.SampleMetadata.Builder;
@@ -205,27 +200,15 @@
         // Generate results for 10 nominal lead times
         for ( int i = 1; i < 11; i++ )
         {
-<<<<<<< HEAD
-            final TimeWindowOuter window = TimeWindowOuter.of( Instant.MIN,
-                                                               Instant.MAX,
-                                                               Duration.ofHours( i ) );
-            final SampleMetadata meta = new Builder().setMeasurementUnit( MeasurementUnit.of( "CMS" ) )
-                                                     .setIdentifier( DatasetIdentifier.of( MetricTestDataFactory.getLocation( DRRC2 ),
-                                                                                           "SQIN",
-                                                                                           "HEFS" ) )
-                                                     .setTimeWindow( window )
-                                                     .build();
-=======
             TimeWindowOuter window = TimeWindowOuter.of( Instant.MIN,
                                                          Instant.MAX,
                                                          Duration.ofHours( i ) );
             SampleMetadata meta = new SampleMetadata.Builder().setMeasurementUnit( MeasurementUnit.of( "CMS" ) )
-                                                              .setIdentifier( DatasetIdentifier.of( Location.of( DRRC2 ),
+                                                              .setIdentifier( DatasetIdentifier.of( MetricTestDataFactory.getLocation( DRRC2 ),
                                                                                                     "SQIN",
                                                                                                     "HEFS" ) )
                                                               .setTimeWindow( window )
                                                               .build();
->>>>>>> f51007d8
 
             PoolOfPairs<Double, Double> next =
                     new PoolOfPairsBuilder<Double, Double>().addTimeSeries( pairs ).setMetadata( meta ).build();
@@ -255,14 +238,8 @@
                                                           ThresholdDataType.LEFT,
                                                           MeasurementUnit.of( "CMS" ) ) );
 
-<<<<<<< HEAD
-        StatisticMetadata expectedMeta =
-                StatisticMetadata.of( SampleMetadata.of( MeasurementUnit.of( "CMS" ),
+        SampleMetadata expectedMeta = SampleMetadata.of( MeasurementUnit.of( "CMS" ),
                                                          DatasetIdentifier.of( MetricTestDataFactory.getLocation( DRRC2 ),
-=======
-        SampleMetadata expectedMeta = SampleMetadata.of( MeasurementUnit.of( "CMS" ),
-                                                         DatasetIdentifier.of( Location.of( DRRC2 ),
->>>>>>> f51007d8
                                                                                "SQIN",
                                                                                "HEFS" ),
                                                          expectedWindow,
@@ -366,39 +343,14 @@
                                                           Operator.GREATER,
                                                           ThresholdDataType.LEFT_AND_RIGHT ) );
 
-<<<<<<< HEAD
-        StatisticMetadata m1 = StatisticMetadata.of( SampleMetadata.of( MeasurementUnit.of( "CMS" ),
-                                                                        DatasetIdentifier.of( MetricTestDataFactory.getLocation( "A" ),
-                                                                                              STREAMFLOW ),
-                                                                        firstWindow,
-                                                                        thresholds ),
-                                                     1,
-                                                     MeasurementUnit.of( DURATION ),
-                                                     MetricConstants.TIME_TO_PEAK_ERROR,
-                                                     MetricConstants.MAIN );
-
-        StatisticMetadata m2 = StatisticMetadata.of( SampleMetadata.of( MeasurementUnit.of( "CMS" ),
-                                                                        DatasetIdentifier.of( MetricTestDataFactory.getLocation( "A" ),
-                                                                                              STREAMFLOW ),
-                                                                        secondWindow,
-                                                                        thresholds ),
-                                                     1,
-                                                     MeasurementUnit.of( DURATION ),
-                                                     MetricConstants.TIME_TO_PEAK_ERROR,
-                                                     MetricConstants.MAIN );
-
-        List<PairedStatisticOuter<Instant, Duration>> expected = new ArrayList<>();
-        expected.add( PairedStatisticOuter.of( expectedFirst, m1 ) );
-        expected.add( PairedStatisticOuter.of( expectedSecond, m2 ) );
-=======
         SampleMetadata m1 = SampleMetadata.of( MeasurementUnit.of( "CMS" ),
-                                               DatasetIdentifier.of( Location.of( "A" ),
+                                               DatasetIdentifier.of( MetricTestDataFactory.getLocation( "A" ),
                                                                      STREAMFLOW ),
                                                firstWindow,
                                                thresholds );
 
         SampleMetadata m2 = SampleMetadata.of( MeasurementUnit.of( "CMS" ),
-                                               DatasetIdentifier.of( Location.of( "A" ),
+                                               DatasetIdentifier.of( MetricTestDataFactory.getLocation( "A" ),
                                                                      STREAMFLOW ),
                                                secondWindow,
                                                thresholds );
@@ -432,7 +384,6 @@
         List<DurationDiagramStatisticOuter> expected = new ArrayList<>();
         expected.add( DurationDiagramStatisticOuter.of( expectedFirst, m1 ) );
         expected.add( DurationDiagramStatisticOuter.of( expectedSecond, m2 ) );
->>>>>>> f51007d8
 
         assertEquals( expected, actual );
     }
@@ -598,23 +549,11 @@
                                                           Operator.GREATER,
                                                           ThresholdDataType.LEFT_AND_RIGHT ) );
 
-<<<<<<< HEAD
-        StatisticMetadata scoreMeta = StatisticMetadata.of( SampleMetadata.of( MeasurementUnit.of( "CMS" ),
-                                                                               DatasetIdentifier.of( MetricTestDataFactory.getLocation( "A" ),
-                                                                                                     STREAMFLOW ),
-                                                                               timeWindow,
-                                                                               thresholds ),
-                                                            2,
-                                                            MeasurementUnit.of( DURATION ),
-                                                            MetricConstants.TIME_TO_PEAK_ERROR_STATISTIC,
-                                                            null );
-=======
         SampleMetadata scoreMeta = SampleMetadata.of( MeasurementUnit.of( "CMS" ),
-                                                      DatasetIdentifier.of( Location.of( "A" ),
+                                                      DatasetIdentifier.of( MetricTestDataFactory.getLocation( "A" ),
                                                                             STREAMFLOW ),
                                                       timeWindow,
                                                       thresholds );
->>>>>>> f51007d8
 
         com.google.protobuf.Duration expectedMean = MessageFactory.parse( Duration.ofHours( 3 ) );
         com.google.protobuf.Duration expectedMedian = MessageFactory.parse( Duration.ofHours( 3 ) );
@@ -738,27 +677,15 @@
         // Generate results for 20 nominal lead times
         for ( int i = 1; i < 11; i++ )
         {
-<<<<<<< HEAD
-            final TimeWindowOuter window = TimeWindowOuter.of( Instant.MIN,
-                                                               Instant.MAX,
-                                                               Duration.ofHours( i ) );
-            final SampleMetadata meta = new Builder().setMeasurementUnit( MeasurementUnit.of( "CMS" ) )
-                                                     .setIdentifier( DatasetIdentifier.of( MetricTestDataFactory.getLocation( DRRC2 ),
-                                                                                           "SQIN",
-                                                                                           "HEFS" ) )
-                                                     .setTimeWindow( window )
-                                                     .build();
-=======
             TimeWindowOuter window = TimeWindowOuter.of( Instant.MIN,
                                                          Instant.MAX,
                                                          Duration.ofHours( i ) );
             SampleMetadata meta = new SampleMetadata.Builder().setMeasurementUnit( MeasurementUnit.of( "CMS" ) )
-                                                              .setIdentifier( DatasetIdentifier.of( Location.of( DRRC2 ),
+                                                              .setIdentifier( DatasetIdentifier.of( MetricTestDataFactory.getLocation( DRRC2 ),
                                                                                                     "SQIN",
                                                                                                     "HEFS" ) )
                                                               .setTimeWindow( window )
                                                               .build();
->>>>>>> f51007d8
             PoolOfPairs<Double, Double> next =
                     new PoolOfPairsBuilder<Double, Double>().addTimeSeries( pairs ).setMetadata( meta ).build();
 
@@ -786,25 +713,12 @@
                                                           Operator.GREATER_EQUAL,
                                                           ThresholdDataType.LEFT ) );
 
-<<<<<<< HEAD
-        StatisticMetadata expectedMeta = StatisticMetadata.of( SampleMetadata.of( MeasurementUnit.of( "CMS" ),
-                                                                                  DatasetIdentifier.of( MetricTestDataFactory.getLocation( DRRC2 ),
-                                                                                                        "SQIN",
-                                                                                                        "HEFS" ),
-                                                                                  expectedWindow,
-                                                                                  expectedThreshold ),
-                                                               500,
-                                                               MeasurementUnit.of(),
-                                                               MetricConstants.CONTINGENCY_TABLE,
-                                                               null );
-=======
         SampleMetadata expectedMeta = SampleMetadata.of( MeasurementUnit.of( "CMS" ),
-                                                         DatasetIdentifier.of( Location.of( DRRC2 ),
+                                                         DatasetIdentifier.of( MetricTestDataFactory.getLocation( DRRC2 ),
                                                                                "SQIN",
                                                                                "HEFS" ),
                                                          expectedWindow,
                                                          expectedThreshold );
->>>>>>> f51007d8
 
         DoubleScoreStatistic table =
                 DoubleScoreStatistic.newBuilder()
@@ -852,28 +766,16 @@
         // Generate results for 10 nominal lead times
         for ( int i = 1; i < 11; i++ )
         {
-<<<<<<< HEAD
-            final TimeWindowOuter window = TimeWindowOuter.of( Instant.MIN,
-                                                               Instant.MAX,
-                                                               Duration.ofHours( i ) );
-            final SampleMetadata meta = new Builder().setMeasurementUnit( MeasurementUnit.of( "CMS" ) )
-                                                     .setIdentifier( DatasetIdentifier.of( MetricTestDataFactory.getLocation( DRRC2 ),
-                                                                                           "SQIN",
-                                                                                           "HEFS" ) )
-                                                     .setTimeWindow( window )
-                                                     .build();
-=======
             TimeWindowOuter window = TimeWindowOuter.of( Instant.MIN,
                                                          Instant.MAX,
                                                          Duration.ofHours( i ) );
             SampleMetadata meta = new SampleMetadata.Builder().setMeasurementUnit( MeasurementUnit.of( "CMS" ) )
-                                                              .setIdentifier( DatasetIdentifier.of( Location.of( DRRC2 ),
+                                                              .setIdentifier( DatasetIdentifier.of( MetricTestDataFactory.getLocation( DRRC2 ),
                                                                                                     "SQIN",
                                                                                                     "HEFS" ) )
                                                               .setTimeWindow( window )
                                                               .build();
 
->>>>>>> f51007d8
             PoolOfPairs<Double, Double> next =
                     new PoolOfPairsBuilder<Double, Double>().addTimeSeries( pairs ).setMetadata( meta ).build();
 
@@ -902,25 +804,12 @@
                                                           ThresholdDataType.LEFT,
                                                           MeasurementUnit.of( "CMS" ) ) );
 
-<<<<<<< HEAD
-        StatisticMetadata expectedMeta = StatisticMetadata.of( SampleMetadata.of( MeasurementUnit.of( "CMS" ),
-                                                                                  DatasetIdentifier.of( MetricTestDataFactory.getLocation( DRRC2 ),
-                                                                                                        "SQIN",
-                                                                                                        "HEFS" ),
-                                                                                  expectedWindow,
-                                                                                  expectedThreshold ),
-                                                               0,
-                                                               MeasurementUnit.of(),
-                                                               MetricConstants.CONTINGENCY_TABLE,
-                                                               null );
-=======
         SampleMetadata expectedMeta = SampleMetadata.of( MeasurementUnit.of( "CMS" ),
-                                                         DatasetIdentifier.of( Location.of( DRRC2 ),
+                                                         DatasetIdentifier.of( MetricTestDataFactory.getLocation( DRRC2 ),
                                                                                "SQIN",
                                                                                "HEFS" ),
                                                          expectedWindow,
                                                          expectedThreshold );
->>>>>>> f51007d8
 
         DoubleScoreStatistic table =
                 DoubleScoreStatistic.newBuilder()
@@ -986,23 +875,11 @@
                                                           Operator.GREATER,
                                                           ThresholdDataType.LEFT_AND_RIGHT ) );
 
-<<<<<<< HEAD
-        StatisticMetadata scoreMeta = StatisticMetadata.of( SampleMetadata.of( MeasurementUnit.of( "CMS" ),
-                                                                               DatasetIdentifier.of( MetricTestDataFactory.getLocation( "A" ),
-                                                                                                     STREAMFLOW ),
-                                                                               timeWindow,
-                                                                               thresholds ),
-                                                            0,
-                                                            MeasurementUnit.of( DURATION ),
-                                                            MetricConstants.TIME_TO_PEAK_ERROR_STATISTIC,
-                                                            null );
-=======
         SampleMetadata scoreMeta = SampleMetadata.of( MeasurementUnit.of( "CMS" ),
-                                                      DatasetIdentifier.of( Location.of( "A" ),
+                                                      DatasetIdentifier.of( MetricTestDataFactory.getLocation( "A" ),
                                                                             STREAMFLOW ),
                                                       timeWindow,
                                                       thresholds );
->>>>>>> f51007d8
 
         DurationScoreMetricComponent mean = DurationScoreMetricComponent.newBuilder()
                                                                         .setName( ComponentName.MEAN )
@@ -1050,28 +927,15 @@
         PoolOfPairs<Double, Double> pairs = MetricTestDataFactory.getSingleValuedPairsEight();
 
         // Generate results
-<<<<<<< HEAD
-        final TimeWindowOuter window = TimeWindowOuter.of( Instant.MIN,
-                                                           Instant.MAX,
-                                                           Duration.ZERO );
-        final SampleMetadata meta = new Builder().setMeasurementUnit( MeasurementUnit.of( "CMS" ) )
-                                                 .setIdentifier( DatasetIdentifier.of( MetricTestDataFactory.getLocation( DRRC2 ),
-                                                                                       "SQIN",
-                                                                                       "AHPS" ) )
-                                                 .setTimeWindow( window )
-                                                 .build();
-
-=======
         TimeWindowOuter window = TimeWindowOuter.of( Instant.MIN,
                                                      Instant.MAX,
                                                      Duration.ZERO );
         SampleMetadata meta = new SampleMetadata.Builder().setMeasurementUnit( MeasurementUnit.of( "CMS" ) )
-                                                          .setIdentifier( DatasetIdentifier.of( Location.of( DRRC2 ),
+                                                          .setIdentifier( DatasetIdentifier.of( MetricTestDataFactory.getLocation( DRRC2 ),
                                                                                                 "SQIN",
                                                                                                 "AHPS" ) )
                                                           .setTimeWindow( window )
                                                           .build();
->>>>>>> f51007d8
         PoolOfPairs<Double, Double> next =
                 new PoolOfPairsBuilder<Double, Double>().addTimeSeries( pairs ).setMetadata( meta ).build();
 
