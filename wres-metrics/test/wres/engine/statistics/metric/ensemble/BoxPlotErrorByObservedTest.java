package wres.engine.statistics.metric.ensemble;

import static org.junit.Assert.assertEquals;
import static org.junit.Assert.assertThrows;
import static org.junit.Assert.assertTrue;

import java.time.Duration;
import java.time.Instant;
import java.util.ArrayList;
import java.util.Arrays;
import java.util.List;
import java.util.Objects;

import org.apache.commons.lang3.tuple.Pair;
import org.junit.Before;
import org.junit.Test;

import wres.datamodel.DatasetIdentifier;
import wres.datamodel.Ensemble;
import wres.datamodel.MetricConstants;
import wres.datamodel.VectorOfDoubles;
import wres.datamodel.sampledata.MeasurementUnit;
import wres.datamodel.sampledata.SampleData;
import wres.datamodel.sampledata.SampleDataBasic;
import wres.datamodel.sampledata.SampleDataException;
import wres.datamodel.sampledata.SampleMetadata;
import wres.datamodel.sampledata.SampleMetadata.Builder;
import wres.datamodel.statistics.BoxplotStatisticOuter;
import wres.datamodel.time.TimeWindowOuter;
import wres.engine.statistics.metric.Boilerplate;
import wres.engine.statistics.metric.MetricParameterException;
import wres.statistics.generated.BoxplotMetric;
import wres.statistics.generated.BoxplotMetric.LinkedValueType;
import wres.statistics.generated.BoxplotMetric.QuantileValueType;
import wres.statistics.generated.BoxplotStatistic;
import wres.statistics.generated.MetricName;
import wres.statistics.generated.BoxplotStatistic.Box;

/**
 * Tests the {@link BoxPlotErrorByObserved}.
 * 
 * @author james.brown@hydrosolved.com
 */
public final class BoxPlotErrorByObservedTest
{
    /**
     * Units used in testing.
     */

    private static final String MM_DAY = "MM/DAY";

    /**
     * Default instance of a {@link BoxPlotErrorByObserved}.
     */

    private BoxPlotErrorByObserved bpe;

    @Before
    public void setupBeforeEachTest()
    {
        this.bpe = BoxPlotErrorByObserved.of();
    }

    /**
     * Compares the output from {@link BoxPlotErrorByObserved#apply(SampleData)} against 
     * expected output.
     */

    @Test
    public void testApply()
    {
        List<Pair<Double, Ensemble>> values = new ArrayList<>();
        values.add( Pair.of( 50.0, Ensemble.of( 0.0, 25.0, 50.0, 75.0, 100.0 ) ) );

        TimeWindowOuter window = TimeWindowOuter.of( Instant.MIN,
                                                     Instant.MAX,
                                                     Duration.ofHours( 24 ) );
        TimeWindowOuter timeWindow1 = window;
        SampleMetadata meta = new Builder().setMeasurementUnit( MeasurementUnit.of( MM_DAY ) )
                                           .setIdentifier( DatasetIdentifier.of( Boilerplate.getFeatureTuple(),
                                                                                 "MAP" ) )
                                           .setTimeWindow( timeWindow1 )
                                           .build();

        SampleData<Pair<Double, Ensemble>> input = SampleDataBasic.of( values, meta );
        TimeWindowOuter timeWindow = window;

<<<<<<< HEAD
        StatisticMetadata m1 =
                StatisticMetadata.of( new Builder().setMeasurementUnit( MeasurementUnit.of( MM_DAY ) )
                                                   .setIdentifier( DatasetIdentifier.of( Boilerplate.getFeatureTuple(),
=======
        SampleMetadata m1 = new SampleMetadata.Builder().setMeasurementUnit( MeasurementUnit.of( MM_DAY ) )
                                                   .setIdentifier( DatasetIdentifier.of( Location.of( "A" ),
>>>>>>> b13d53a6
                                                                                         "MAP" ) )
                                                   .setTimeWindow( timeWindow )
                                                   .build();

        BoxplotStatisticOuter actual = this.bpe.apply( input );

        BoxplotMetric metric = BoxplotMetric.newBuilder()
                                            .setName( MetricName.BOX_PLOT_OF_ERRORS_BY_OBSERVED_VALUE )
                                            .setLinkedValueType( LinkedValueType.OBSERVED_VALUE )
                                            .setQuantileValueType( QuantileValueType.FORECAST_ERROR )
                                            .addAllQuantiles( List.of( 0.0, 0.25, 0.5, 0.75, 1.0 ) )
                                            .setMinimum( Double.NEGATIVE_INFINITY )
                                            .setMaximum( Double.POSITIVE_INFINITY )
                                            .build();

        Box box = Box.newBuilder()
                     .addAllQuantiles( List.of( -50.0, -37.5, 0.0, 37.5, 50.0 ) )
                     .setLinkedValue( 50.0 )
                     .build();

        BoxplotStatistic expectedBox = BoxplotStatistic.newBuilder()
                                                       .setMetric( metric )
                                                       .addStatistics( box )
                                                       .build();

        BoxplotStatisticOuter expected = BoxplotStatisticOuter.of( expectedBox, m1 );

        assertEquals( expected, actual );
    }

    /**
     * Validates the output from {@link BoxPlotErrorByObserved#apply(SampleData)} when supplied with no data.
     */

    @Test
    public void testApplyWithNoData()
    {
        // Generate empty data
        SampleData<Pair<Double, Ensemble>> input =
                SampleDataBasic.of( Arrays.asList(), SampleMetadata.of() );

        BoxplotStatisticOuter actual = bpe.apply( input );

        BoxplotMetric metric = BoxplotMetric.newBuilder()
                                            .setName( MetricName.BOX_PLOT_OF_ERRORS_BY_OBSERVED_VALUE )
                                            .setLinkedValueType( LinkedValueType.OBSERVED_VALUE )
                                            .setQuantileValueType( QuantileValueType.FORECAST_ERROR )
                                            .addAllQuantiles( EnsembleBoxPlot.DEFAULT_PROBABILITIES )
                                            .setMinimum( Double.NEGATIVE_INFINITY )
                                            .setMaximum( Double.POSITIVE_INFINITY )
                                            .build();

        BoxplotStatistic expected = BoxplotStatistic.newBuilder()
                                                    .setMetric( metric )
                                                    .build();

        assertEquals( expected, actual.getData() );
    }

    /**
     * Checks that the {@link BoxPlotErrorByObserved#getName()} returns 
     * {@link MetricConstants.BOX_PLOT_OF_ERRORS_BY_OBSERVED_VALUE.toString()}
     */

    @Test
    public void testGetName()
    {
        assertEquals( MetricConstants.BOX_PLOT_OF_ERRORS_BY_OBSERVED_VALUE.toString(), this.bpe.getName() );
    }

    /**
     * Checks that the {@link BoxPlotErrorByObserved#hasRealUnits()} returns <code>true</code>.
     */

    @Test
    public void testHasRealUnits()
    {
        assertTrue( this.bpe.hasRealUnits() );
    }

    /**
     * Tests the construction of a {@link BoxPlotErrorByObserved} with two probabilities.
     * @throws MetricParameterException if the metric could not be constructed
     */

    @Test
    public void testConstructionWithTwoProbabilities() throws MetricParameterException
    {
        assertTrue( Objects.nonNull( BoxPlotErrorByObserved.of( VectorOfDoubles.of( 0.0, 1.0 ) ) ) );
    }

    @Test
    public void testApplyExceptionOnNullInput()
    {
        SampleDataException expected = assertThrows( SampleDataException.class, () -> this.bpe.apply( null ) );

        assertEquals( "Specify non-null input to the 'BOX PLOT OF ERRORS BY OBSERVED VALUE'.", expected.getMessage() );
    }

    /**
     * Tests for an expected exception on construction with too few probabilities. 
     */

    @Test
    public void testForExceptionOnTooFewProbabilities() throws MetricParameterException
    {
        MetricParameterException expected =
                assertThrows( MetricParameterException.class,
                              () -> BoxPlotErrorByObserved.of( VectorOfDoubles.of( 0.1 ) ) );

        assertEquals( "Specify at least two probabilities for the verification box plot.", expected.getMessage() );
    }

    /**
     * Tests for an expected exception on construction with negative probabilities. 
     */

    @Test
    public void testForExceptionOnNegativeProbabilities() throws MetricParameterException
    {
        MetricParameterException expected =
                assertThrows( MetricParameterException.class,
                              () -> BoxPlotErrorByObserved.of( VectorOfDoubles.of( -0.1, 0.0, 0.5 ) ) );

        assertEquals( "Specify only valid probabilities within [0,1] from which to construct the box plot.",
                      expected.getMessage() );
    }

    /**
     * Tests for an expected exception on construction with probabilities that are too high. 
     */

    @Test
    public void testForExceptionOnProbabilitiesGreaterThanOne() throws MetricParameterException
    {
        MetricParameterException expected =
                assertThrows( MetricParameterException.class,
                              () -> BoxPlotErrorByObserved.of( VectorOfDoubles.of( 0.0, 0.5, 1.5 ) ) );

        assertEquals( "Specify only valid probabilities within [0,1] from which to construct the box plot.",
                      expected.getMessage() );
    }

    /**
     * Tests for an expected exception on construction with duplicate probabilities. 
     */

    @Test
    public void testForExceptionOnDuplicateProbabilities() throws MetricParameterException
    {
        MetricParameterException expected =
                assertThrows( MetricParameterException.class,
                              () -> BoxPlotErrorByObserved.of( VectorOfDoubles.of( 0.0, 0.0, 1.0 ) ) );

        assertEquals( "Specify only non-unique probabilities from which to construct the box plot.",
                      expected.getMessage() );
    }

    /**
     * Tests for an expected exception on construction with an even number of probabilities. 
     */

    @Test
    public void testForExceptionOnEvenNumberOfProbabilities() throws MetricParameterException
    {
        MetricParameterException expected =
                assertThrows( MetricParameterException.class,
                              () -> BoxPlotErrorByObserved.of( VectorOfDoubles.of( 0.0, 0.25, 0.5, 1.0 ) ) );

        assertEquals( "Specify an odd number of probabilities for the verification box plot.",
                      expected.getMessage() );
    }

}<|MERGE_RESOLUTION|>--- conflicted
+++ resolved
@@ -85,14 +85,8 @@
         SampleData<Pair<Double, Ensemble>> input = SampleDataBasic.of( values, meta );
         TimeWindowOuter timeWindow = window;
 
-<<<<<<< HEAD
-        StatisticMetadata m1 =
-                StatisticMetadata.of( new Builder().setMeasurementUnit( MeasurementUnit.of( MM_DAY ) )
-                                                   .setIdentifier( DatasetIdentifier.of( Boilerplate.getFeatureTuple(),
-=======
         SampleMetadata m1 = new SampleMetadata.Builder().setMeasurementUnit( MeasurementUnit.of( MM_DAY ) )
-                                                   .setIdentifier( DatasetIdentifier.of( Location.of( "A" ),
->>>>>>> b13d53a6
+                                                        .setIdentifier( DatasetIdentifier.of( Boilerplate.getFeatureTuple(),
                                                                                          "MAP" ) )
                                                    .setTimeWindow( timeWindow )
                                                    .build();
