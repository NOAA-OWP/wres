package wres.engine.statistics.metric.ensemble;

import static org.junit.Assert.assertEquals;
import static org.junit.Assert.assertThrows;
import static org.junit.Assert.assertTrue;

import java.time.Duration;
import java.time.Instant;
import java.util.ArrayList;
import java.util.Arrays;
import java.util.List;

import org.apache.commons.lang3.tuple.Pair;
import org.junit.Before;
import org.junit.Test;

import wres.datamodel.DatasetIdentifier;
import wres.datamodel.Ensemble;
import wres.datamodel.MetricConstants;
import wres.datamodel.MetricConstants.MetricDimension;
import wres.datamodel.VectorOfDoubles;
import wres.datamodel.sampledata.MeasurementUnit;
import wres.datamodel.sampledata.SampleData;
import wres.datamodel.sampledata.SampleDataBasic;
import wres.datamodel.sampledata.SampleDataException;
import wres.datamodel.sampledata.SampleMetadata;
import wres.datamodel.sampledata.SampleMetadata.Builder;
import wres.datamodel.statistics.BoxplotStatisticOuter;
import wres.datamodel.time.TimeWindowOuter;
import wres.engine.statistics.metric.Boilerplate;
import wres.engine.statistics.metric.MetricParameterException;
import wres.statistics.generated.BoxplotMetric;
import wres.statistics.generated.BoxplotStatistic;
import wres.statistics.generated.MetricName;
import wres.statistics.generated.BoxplotMetric.LinkedValueType;
import wres.statistics.generated.BoxplotMetric.QuantileValueType;
import wres.statistics.generated.BoxplotStatistic.Box;

/**
 * Tests the {@link BoxPlotErrorByForecast}.
 * 
 * @author james.brown@hydrosolved.com
 */
public final class BoxPlotErrorByForecastTest
{

    /**
     * Units used in testing.
     */

    private static final String MM_DAY = "MM/DAY";

    /**
     * Default instance of a {@link BoxPlotErrorByForecast}.
     */

    private BoxPlotErrorByForecast bpe;

    @Before
    public void setupBeforeEachTest()
    {
        this.bpe = BoxPlotErrorByForecast.of();
    }

    /**
     * Compares the output from {@link BoxPlotErrorByForecast#apply(EnsemblePairs)} against 
     * expected output for box plots configured to use the ensemble mean as the forecast value.
     */

    @Test
    public void testApplyWithEnsembleMean()
    {
        List<Pair<Double, Ensemble>> values = new ArrayList<>();
        values.add( Pair.of( 0.0, Ensemble.of( 0.0, 20.0, 30.0, 50.0, 100.0 ) ) );

        TimeWindowOuter window = TimeWindowOuter.of( Instant.MIN,
                                                     Instant.MAX,
                                                     Duration.ofHours( 24 ) );
        TimeWindowOuter timeWindow1 = window;
<<<<<<< HEAD
        SampleMetadata meta = new Builder().setMeasurementUnit( MeasurementUnit.of( MM_DAY ) )
                                           .setIdentifier( DatasetIdentifier.of( Boilerplate.getFeatureTuple(),
                                                                                 "MAP" ) )
                                           .setTimeWindow( timeWindow1 )
                                           .build();
        SampleData<Pair<Double, Ensemble>> input = SampleDataBasic.of( values, meta );
        TimeWindowOuter timeWindow = window;

        StatisticMetadata m1 =
                StatisticMetadata.of( new Builder().setMeasurementUnit( MeasurementUnit.of( MM_DAY ) )
                                                   .setIdentifier( DatasetIdentifier.of( Boilerplate.getFeatureTuple(),
                                                                                         "MAP" ) )
                                                   .setTimeWindow( timeWindow )
                                                   .build(),
                                      input.getRawData().size(),
                                      MeasurementUnit.of( MM_DAY ),
                                      MetricConstants.BOX_PLOT_OF_ERRORS_BY_FORECAST_VALUE,
                                      MetricConstants.MAIN );
=======
        SampleMetadata meta = new SampleMetadata.Builder().setMeasurementUnit( MeasurementUnit.of( MM_DAY ) )
                                                          .setIdentifier( DatasetIdentifier.of( Location.of( "A" ),
                                                                                                "MAP" ) )
                                                          .setTimeWindow( timeWindow1 )
                                                          .build();
        SampleData<Pair<Double, Ensemble>> input = SampleDataBasic.of( values, meta );
        TimeWindowOuter timeWindow = window;

        SampleMetadata m1 = new SampleMetadata.Builder().setMeasurementUnit( MeasurementUnit.of( MM_DAY ) )
                                                        .setIdentifier( DatasetIdentifier.of( Location.of( "A" ),
                                                                                              "MAP" ) )
                                                        .setTimeWindow( timeWindow )
                                                        .build();
>>>>>>> b13d53a6

        BoxplotStatisticOuter actual = this.bpe.apply( input );

        BoxplotMetric metric = BoxplotMetric.newBuilder()
                                            .setName( MetricName.BOX_PLOT_OF_ERRORS_BY_FORECAST_VALUE )
                                            .setLinkedValueType( LinkedValueType.ENSEMBLE_MEAN )
                                            .setQuantileValueType( QuantileValueType.FORECAST_ERROR )
                                            .addAllQuantiles( List.of( 0.0, 0.25, 0.5, 0.75, 1.0 ) )
                                            .setMinimum( Double.NEGATIVE_INFINITY )
                                            .setMaximum( Double.POSITIVE_INFINITY )
                                            .build();

        Box box = Box.newBuilder()
                     .addAllQuantiles( List.of( 0.0, 10.0, 30.0, 75.0, 100.0 ) )
                     .setLinkedValue( 40.0 )
                     .build();

        BoxplotStatistic expectedBox = BoxplotStatistic.newBuilder()
                                                       .setMetric( metric )
                                                       .addStatistics( box )
                                                       .build();

        BoxplotStatisticOuter expected = BoxplotStatisticOuter.of( expectedBox, m1 );

        assertEquals( expected, actual );
    }

    /**
     * Compares the output from {@link BoxPlotErrorByForecast#apply(EnsemblePairs)} against 
     * expected output for box plots configured to use the ensemble median as the forecast value.
     * @throws MetricParameterException if the metric could not be built
     */

    @Test
    public void testApplyWithEnsembleMedian() throws MetricParameterException
    {
        List<Pair<Double, Ensemble>> values = new ArrayList<>();
        values.add( Pair.of( 0.0, Ensemble.of( 0.0, 20.0, 30.0, 50.0, 100.0 ) ) );

        TimeWindowOuter window = TimeWindowOuter.of( Instant.MIN,
                                                     Instant.MAX,
                                                     Duration.ofHours( 24 ) );
<<<<<<< HEAD
        final TimeWindowOuter timeWindow1 = window;
        final SampleMetadata meta = new Builder().setMeasurementUnit( MeasurementUnit.of( MM_DAY ) )
                                                 .setIdentifier( DatasetIdentifier.of( Boilerplate.getFeatureTuple(),
                                                                                       "MAP" ) )
                                                 .setTimeWindow( timeWindow1 )
                                                 .build();
        SampleData<Pair<Double, Ensemble>> input = SampleDataBasic.of( values, meta );
        final TimeWindowOuter timeWindow = window;

        final StatisticMetadata m1 =
                StatisticMetadata.of( new Builder().setMeasurementUnit( MeasurementUnit.of( MM_DAY ) )
                                                   .setIdentifier( DatasetIdentifier.of( Boilerplate.getFeatureTuple(),
                                                                                         "MAP" ) )
                                                   .setTimeWindow( timeWindow )
                                                   .build(),
                                      input.getRawData().size(),
                                      MeasurementUnit.of( MM_DAY ),
                                      MetricConstants.BOX_PLOT_OF_ERRORS_BY_FORECAST_VALUE,
                                      MetricConstants.MAIN );
=======
        TimeWindowOuter timeWindow1 = window;
        SampleMetadata meta = new Builder().setMeasurementUnit( MeasurementUnit.of( MM_DAY ) )
                                           .setIdentifier( DatasetIdentifier.of( Location.of( "A" ),
                                                                                 "MAP" ) )
                                           .setTimeWindow( timeWindow1 )
                                           .build();
        SampleData<Pair<Double, Ensemble>> input = SampleDataBasic.of( values, meta );
        TimeWindowOuter timeWindow = window;

        SampleMetadata m1 = new SampleMetadata.Builder().setMeasurementUnit( MeasurementUnit.of( MM_DAY ) )
                                                        .setIdentifier( DatasetIdentifier.of( Location.of( "A" ),
                                                                                              "MAP" ) )
                                                        .setTimeWindow( timeWindow )
                                                        .build();
>>>>>>> b13d53a6

        //Build the metric
        BoxPlotErrorByForecast bpef = BoxPlotErrorByForecast.of( MetricDimension.ENSEMBLE_MEDIAN,
                                                                 VectorOfDoubles.of( 0.0, 0.25, 0.5, 0.75, 1.0 ) );

        BoxplotStatisticOuter actual = bpef.apply( input );

        BoxplotMetric metric = BoxplotMetric.newBuilder()
                                            .setName( MetricName.BOX_PLOT_OF_ERRORS_BY_FORECAST_VALUE )
                                            .setLinkedValueType( LinkedValueType.ENSEMBLE_MEDIAN )
                                            .setQuantileValueType( QuantileValueType.FORECAST_ERROR )
                                            .addAllQuantiles( List.of( 0.0, 0.25, 0.5, 0.75, 1.0 ) )
                                            .setMinimum( Double.NEGATIVE_INFINITY )
                                            .setMaximum( Double.POSITIVE_INFINITY )
                                            .build();

        Box box = Box.newBuilder()
                     .addAllQuantiles( List.of( 0.0, 10.0, 30.0, 75.0, 100.0 ) )
                     .setLinkedValue( 30.0 )
                     .build();

        BoxplotStatistic expectedBox = BoxplotStatistic.newBuilder()
                                                       .setMetric( metric )
                                                       .addStatistics( box )
                                                       .build();

        BoxplotStatisticOuter expected = BoxplotStatisticOuter.of( expectedBox, m1 );

        assertEquals( expected, actual );
    }

    /**
     * Validates the output from {@link BoxPlotErrorByForecast#apply(EnsemblePairs)} when supplied with no data.
     */

    @Test
    public void testApplyWithNoData()
    {
        // Generate empty data
        SampleData<Pair<Double, Ensemble>> input =
                SampleDataBasic.of( Arrays.asList(), SampleMetadata.of() );

        BoxplotStatisticOuter actual = this.bpe.apply( input );

        BoxplotMetric metric = BoxplotMetric.newBuilder()
                                            .setName( MetricName.BOX_PLOT_OF_ERRORS_BY_FORECAST_VALUE )
                                            .setLinkedValueType( LinkedValueType.ENSEMBLE_MEAN )
                                            .setQuantileValueType( QuantileValueType.FORECAST_ERROR )
                                            .addAllQuantiles( EnsembleBoxPlot.DEFAULT_PROBABILITIES )
                                            .setMinimum( Double.NEGATIVE_INFINITY )
                                            .setMaximum( Double.POSITIVE_INFINITY )
                                            .build();

        BoxplotStatistic expected = BoxplotStatistic.newBuilder()
                                                    .setMetric( metric )
                                                    .build();

        assertEquals( expected, actual.getData() );
    }

    /**
     * Checks that the {@link BoxPlotErrorByForecast#getName()} returns 
     * {@link MetricConstants.BOX_PLOT_OF_ERRORS_BY_FORECAST_VALUE.toString()}
     */

    @Test
    public void testGetName()
    {
        assertEquals( MetricConstants.BOX_PLOT_OF_ERRORS_BY_FORECAST_VALUE.toString(), this.bpe.getName() );
    }

    /**
     * Checks that the {@link BoxPlotErrorByForecast#hasRealUnits()} returns <code>true</code>.
     */

    @Test
    public void testHasRealUnits()
    {
        assertTrue( this.bpe.hasRealUnits() );
    }

    /**
     * Tests for an expected exception on calling 
     * {@link BoxPlotErrorByForecast#apply(EnsemblePairs)} with null input.
     */

    @Test
    public void testApplyExceptionOnNullInput()
    {
        SampleDataException expected = assertThrows( SampleDataException.class, () -> this.bpe.apply( null ) );

        assertEquals( "Specify non-null input to the 'BOX PLOT OF ERRORS BY FORECAST VALUE'.", expected.getMessage() );
    }

    /**
     * Constructs a {@link BoxPlotErrorByForecast} and checks for an expected exception when the forecast dimension 
     * is null. 
     * @throws MetricParameterException if the metric could not be constructed for reasons other than the 
     *            expected reason
     */

    @Test
    public void testConstructionWithNullDimensionException() throws MetricParameterException
    {
        MetricParameterException expected =
                assertThrows( MetricParameterException.class,
                              () -> BoxPlotErrorByForecast.of( null, VectorOfDoubles.of( 0.0, 1.0 ) ) );

        assertEquals( "Cannot build the box plot of forecast errors by forecast value without a dimension "
                      + "for the domain axis.",
                      expected.getMessage() );
    }

    /**
     * Constructs a {@link BoxPlotErrorByForecast} and checks for an expected exception when the forecast dimension 
     * is wrong. 
     * @throws MetricParameterException if the metric could not be constructed for reasons other than the 
     *            expected reason
     */

    @Test
    public void testConstructionWithWrongDimensionException() throws MetricParameterException
    {
        MetricParameterException expected =
                assertThrows( MetricParameterException.class,
                              () -> BoxPlotErrorByForecast.of( MetricDimension.FALSE_NEGATIVES,
                                                               VectorOfDoubles.of( 0.0, 1.0 ) ) );

        assertEquals( "Unsupported dimension for the domain axis of the box plot: 'FALSE NEGATIVES'.",
                      expected.getMessage() );
    }

}<|MERGE_RESOLUTION|>--- conflicted
+++ resolved
@@ -77,28 +77,8 @@
                                                      Instant.MAX,
                                                      Duration.ofHours( 24 ) );
         TimeWindowOuter timeWindow1 = window;
-<<<<<<< HEAD
-        SampleMetadata meta = new Builder().setMeasurementUnit( MeasurementUnit.of( MM_DAY ) )
-                                           .setIdentifier( DatasetIdentifier.of( Boilerplate.getFeatureTuple(),
-                                                                                 "MAP" ) )
-                                           .setTimeWindow( timeWindow1 )
-                                           .build();
-        SampleData<Pair<Double, Ensemble>> input = SampleDataBasic.of( values, meta );
-        TimeWindowOuter timeWindow = window;
-
-        StatisticMetadata m1 =
-                StatisticMetadata.of( new Builder().setMeasurementUnit( MeasurementUnit.of( MM_DAY ) )
-                                                   .setIdentifier( DatasetIdentifier.of( Boilerplate.getFeatureTuple(),
-                                                                                         "MAP" ) )
-                                                   .setTimeWindow( timeWindow )
-                                                   .build(),
-                                      input.getRawData().size(),
-                                      MeasurementUnit.of( MM_DAY ),
-                                      MetricConstants.BOX_PLOT_OF_ERRORS_BY_FORECAST_VALUE,
-                                      MetricConstants.MAIN );
-=======
         SampleMetadata meta = new SampleMetadata.Builder().setMeasurementUnit( MeasurementUnit.of( MM_DAY ) )
-                                                          .setIdentifier( DatasetIdentifier.of( Location.of( "A" ),
+                                                          .setIdentifier( DatasetIdentifier.of( Boilerplate.getFeatureTuple(),
                                                                                                 "MAP" ) )
                                                           .setTimeWindow( timeWindow1 )
                                                           .build();
@@ -106,11 +86,10 @@
         TimeWindowOuter timeWindow = window;
 
         SampleMetadata m1 = new SampleMetadata.Builder().setMeasurementUnit( MeasurementUnit.of( MM_DAY ) )
-                                                        .setIdentifier( DatasetIdentifier.of( Location.of( "A" ),
+                                                        .setIdentifier( DatasetIdentifier.of( Boilerplate.getFeatureTuple(),
                                                                                               "MAP" ) )
                                                         .setTimeWindow( timeWindow )
                                                         .build();
->>>>>>> b13d53a6
 
         BoxplotStatisticOuter actual = this.bpe.apply( input );
 
@@ -153,30 +132,9 @@
         TimeWindowOuter window = TimeWindowOuter.of( Instant.MIN,
                                                      Instant.MAX,
                                                      Duration.ofHours( 24 ) );
-<<<<<<< HEAD
-        final TimeWindowOuter timeWindow1 = window;
-        final SampleMetadata meta = new Builder().setMeasurementUnit( MeasurementUnit.of( MM_DAY ) )
-                                                 .setIdentifier( DatasetIdentifier.of( Boilerplate.getFeatureTuple(),
-                                                                                       "MAP" ) )
-                                                 .setTimeWindow( timeWindow1 )
-                                                 .build();
-        SampleData<Pair<Double, Ensemble>> input = SampleDataBasic.of( values, meta );
-        final TimeWindowOuter timeWindow = window;
-
-        final StatisticMetadata m1 =
-                StatisticMetadata.of( new Builder().setMeasurementUnit( MeasurementUnit.of( MM_DAY ) )
-                                                   .setIdentifier( DatasetIdentifier.of( Boilerplate.getFeatureTuple(),
-                                                                                         "MAP" ) )
-                                                   .setTimeWindow( timeWindow )
-                                                   .build(),
-                                      input.getRawData().size(),
-                                      MeasurementUnit.of( MM_DAY ),
-                                      MetricConstants.BOX_PLOT_OF_ERRORS_BY_FORECAST_VALUE,
-                                      MetricConstants.MAIN );
-=======
         TimeWindowOuter timeWindow1 = window;
         SampleMetadata meta = new Builder().setMeasurementUnit( MeasurementUnit.of( MM_DAY ) )
-                                           .setIdentifier( DatasetIdentifier.of( Location.of( "A" ),
+                                           .setIdentifier( DatasetIdentifier.of( Boilerplate.getFeatureTuple(),
                                                                                  "MAP" ) )
                                            .setTimeWindow( timeWindow1 )
                                            .build();
@@ -184,11 +142,10 @@
         TimeWindowOuter timeWindow = window;
 
         SampleMetadata m1 = new SampleMetadata.Builder().setMeasurementUnit( MeasurementUnit.of( MM_DAY ) )
-                                                        .setIdentifier( DatasetIdentifier.of( Location.of( "A" ),
+                                                        .setIdentifier( DatasetIdentifier.of( Boilerplate.getFeatureTuple(),
                                                                                               "MAP" ) )
                                                         .setTimeWindow( timeWindow )
                                                         .build();
->>>>>>> b13d53a6
 
         //Build the metric
         BoxPlotErrorByForecast bpef = BoxPlotErrorByForecast.of( MetricDimension.ENSEMBLE_MEDIAN,
