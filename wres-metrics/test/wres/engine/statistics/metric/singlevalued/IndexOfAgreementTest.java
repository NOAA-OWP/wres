package wres.engine.statistics.metric.singlevalued;

import static org.junit.Assert.assertEquals;
import static org.junit.Assert.assertFalse;
import static org.junit.Assert.assertTrue;

import java.io.IOException;
import java.time.Duration;
import java.time.Instant;
import java.util.Arrays;

import org.apache.commons.lang3.tuple.Pair;
import org.junit.Before;
import org.junit.Rule;
import org.junit.Test;
import org.junit.rules.ExpectedException;

import wres.datamodel.DatasetIdentifier;
import wres.datamodel.MetricConstants;
import wres.datamodel.MetricConstants.MetricGroup;
import wres.datamodel.sampledata.MeasurementUnit;
import wres.datamodel.sampledata.SampleData;
import wres.datamodel.sampledata.SampleDataBasic;
import wres.datamodel.sampledata.SampleDataException;
import wres.datamodel.sampledata.SampleMetadata;
import wres.datamodel.sampledata.SampleMetadata.Builder;
import wres.datamodel.statistics.DoubleScoreStatisticOuter;
import wres.datamodel.time.TimeWindowOuter;
import wres.engine.statistics.metric.MetricTestDataFactory;
import wres.statistics.generated.DoubleScoreStatistic;
import wres.statistics.generated.DoubleScoreMetric.DoubleScoreMetricComponent.ComponentName;
import wres.statistics.generated.DoubleScoreStatistic.DoubleScoreStatisticComponent;

/**
 * Tests the {@link IndexOfAgreement}.
 * 
 * @author james.brown@hydrosolved.com
 */
public final class IndexOfAgreementTest
{

    @Rule
    public final ExpectedException exception = ExpectedException.none();

    /**
     * Default instance of a {@link IndexOfAgreement}.
     */

    private IndexOfAgreement ioa;

    @Before
    public void setupBeforeEachTest()
    {
        this.ioa = IndexOfAgreement.of();
    }

    @Test
    public void testApply() throws IOException
    {
        SampleData<Pair<Double, Double>> input = MetricTestDataFactory.getSingleValuedPairsFive();

        //Metadata for the output
        TimeWindowOuter window = TimeWindowOuter.of( Instant.parse( "1985-01-01T00:00:00Z" ),
                                                     Instant.parse( "2010-12-31T11:59:59Z" ),
                                                     Duration.ofHours( 24 ) );

<<<<<<< HEAD
        final StatisticMetadata m1 =
                StatisticMetadata.of( new Builder().setMeasurementUnit( MeasurementUnit.of( "MM/DAY" ) )
                                                                 .setIdentifier( DatasetIdentifier.of( MetricTestDataFactory.getLocation( "103.1" ),
                                                                                                       "QME",
                                                                                                       "NVE" ) )
                                                                 .setTimeWindow( window )
                                                                 .build(),
                                      input.getRawData().size(),
                                      MeasurementUnit.of(),
                                      MetricConstants.INDEX_OF_AGREEMENT,
                                      MetricConstants.MAIN );
=======
        SampleMetadata m1 = new SampleMetadata.Builder().setMeasurementUnit( MeasurementUnit.of( "MM/DAY" ) )
                                                   .setIdentifier( DatasetIdentifier.of( Location.of( "103.1" ),
                                                                                         "QME",
                                                                                         "NVE" ) )
                                                   .setTimeWindow( window )
                                                   .build();
>>>>>>> b13d53a6

        //Check the results
        DoubleScoreStatisticOuter actual = this.ioa.apply( input );

        DoubleScoreStatisticComponent component = DoubleScoreStatisticComponent.newBuilder()
                                                                               .setName( ComponentName.MAIN )
                                                                               .setValue( 0.8221179993380173 )
                                                                               .build();

        DoubleScoreStatistic score = DoubleScoreStatistic.newBuilder()
                                                         .setMetric( IndexOfAgreement.METRIC )
                                                         .addStatistics( component )
                                                         .build();

        DoubleScoreStatisticOuter expected = DoubleScoreStatisticOuter.of( score, m1 );

        assertEquals( expected, actual );
    }

    @Test
    public void testApplyWithNoData()
    {
        // Generate empty data
        SampleDataBasic<Pair<Double, Double>> input =
                SampleDataBasic.of( Arrays.asList(), SampleMetadata.of() );

        DoubleScoreStatisticOuter actual = ioa.apply( input );

        assertEquals( Double.NaN, actual.getComponent( MetricConstants.MAIN ).getData().getValue(), 0.0 );
    }

    @Test
    public void testGetName()
    {
        assertTrue( ioa.getName().equals( MetricConstants.INDEX_OF_AGREEMENT.toString() ) );
    }

    @Test
    public void testIsDecomposable()
    {
        assertFalse( ioa.isDecomposable() );
    }

    @Test
    public void testIsSkillScore()
    {
        assertFalse( ioa.isSkillScore() );
    }

    @Test
    public void testhasRealUnits()
    {
        assertFalse( ioa.hasRealUnits() );
    }

    @Test
    public void testGetScoreOutputGroup()
    {
        assertTrue( ioa.getScoreOutputGroup() == MetricGroup.NONE );
    }

    @Test
    public void testApplyExceptionOnNullInput()
    {
        exception.expect( SampleDataException.class );
        exception.expectMessage( "Specify non-null input to the 'INDEX OF AGREEMENT'." );

        ioa.apply( null );
    }

}<|MERGE_RESOLUTION|>--- conflicted
+++ resolved
@@ -23,7 +23,6 @@
 import wres.datamodel.sampledata.SampleDataBasic;
 import wres.datamodel.sampledata.SampleDataException;
 import wres.datamodel.sampledata.SampleMetadata;
-import wres.datamodel.sampledata.SampleMetadata.Builder;
 import wres.datamodel.statistics.DoubleScoreStatisticOuter;
 import wres.datamodel.time.TimeWindowOuter;
 import wres.engine.statistics.metric.MetricTestDataFactory;
@@ -64,26 +63,12 @@
                                                      Instant.parse( "2010-12-31T11:59:59Z" ),
                                                      Duration.ofHours( 24 ) );
 
-<<<<<<< HEAD
-        final StatisticMetadata m1 =
-                StatisticMetadata.of( new Builder().setMeasurementUnit( MeasurementUnit.of( "MM/DAY" ) )
-                                                                 .setIdentifier( DatasetIdentifier.of( MetricTestDataFactory.getLocation( "103.1" ),
-                                                                                                       "QME",
-                                                                                                       "NVE" ) )
-                                                                 .setTimeWindow( window )
-                                                                 .build(),
-                                      input.getRawData().size(),
-                                      MeasurementUnit.of(),
-                                      MetricConstants.INDEX_OF_AGREEMENT,
-                                      MetricConstants.MAIN );
-=======
         SampleMetadata m1 = new SampleMetadata.Builder().setMeasurementUnit( MeasurementUnit.of( "MM/DAY" ) )
-                                                   .setIdentifier( DatasetIdentifier.of( Location.of( "103.1" ),
+                                                   .setIdentifier( DatasetIdentifier.of( MetricTestDataFactory.getLocation( "103.1" ),
                                                                                          "QME",
                                                                                          "NVE" ) )
                                                    .setTimeWindow( window )
                                                    .build();
->>>>>>> b13d53a6
 
         //Check the results
         DoubleScoreStatisticOuter actual = this.ioa.apply( input );
