--- conflicted
+++ resolved
@@ -75,7 +75,6 @@
                                                                                .setValue( 4000039.29 )
                                                                                .build();
 
-<<<<<<< HEAD
         DoubleScoreStatistic score = DoubleScoreStatistic.newBuilder()
                                                          .setMetric( SumOfSquareError.METRIC )
                                                          .addStatistics( component )
@@ -83,10 +82,7 @@
 
         DoubleScoreStatisticOuter expected = DoubleScoreStatisticOuter.of( score, m1 );
 
-        assertEquals( expected, actual );
-=======
-        assertEquals( expected.getData(), actual.getData(), Precision.EPSILON );
->>>>>>> cf53702b
+        assertEquals( expected.getData(), actual.getData() );
     }
 
     @Test
