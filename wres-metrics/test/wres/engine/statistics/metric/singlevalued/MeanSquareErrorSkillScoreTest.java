--- conflicted
+++ resolved
@@ -57,23 +57,11 @@
         PoolOfPairs<Double, Double> input = MetricTestDataFactory.getSingleValuedPairsTwo();
 
         //Metadata for the output
-<<<<<<< HEAD
-        StatisticMetadata m1 = StatisticMetadata.of( SampleMetadata.of( MeasurementUnit.of( "CMS" ),
-                                                                        DatasetIdentifier.of( MetricTestDataFactory.getLocation( "DRRC2" ),
-                                                                                              "SQIN",
-                                                                                              "HEFS",
-                                                                                              "ESP" ) ),
-                                                     input.getRawData().size(),
-                                                     MeasurementUnit.of(),
-                                                     MetricConstants.MEAN_SQUARE_ERROR_SKILL_SCORE,
-                                                     MetricConstants.MAIN );
-=======
         SampleMetadata m1 = SampleMetadata.of( MeasurementUnit.of( "CMS" ),
-                                               DatasetIdentifier.of( Location.of( "DRRC2" ),
+                                               DatasetIdentifier.of( MetricTestDataFactory.getLocation( "DRRC2" ),
                                                                      "SQIN",
                                                                      "HEFS",
                                                                      "ESP" ) );
->>>>>>> b13d53a6
 
         //Check the results
         DoubleScoreStatisticOuter actual = this.msess.apply( input );
@@ -105,27 +93,13 @@
                                                      Duration.ofHours( 24 ) );
         TimeWindowOuter timeWindow = window;
 
-<<<<<<< HEAD
-        final StatisticMetadata m1 =
-                StatisticMetadata.of( new Builder().setMeasurementUnit( MeasurementUnit.of( "MM/DAY" ) )
-                                                    .setIdentifier( DatasetIdentifier.of( MetricTestDataFactory.getLocation( "103.1" ),
-                                                                                          "QME",
-                                                                                          "NVE" ) )
-                                                    .setTimeWindow( timeWindow )
-                                                    .build(),
-                                      input.getRawData().size(),
-                                      MeasurementUnit.of(),
-                                      MetricConstants.MEAN_SQUARE_ERROR_SKILL_SCORE,
-                                      MetricConstants.MAIN );
-=======
         SampleMetadata m1 = new SampleMetadata.Builder()
                                                         .setTimeWindow( timeWindow )
                                                         .setMeasurementUnit( MeasurementUnit.of( "MM/DAY" ) )
-                                                        .setIdentifier( DatasetIdentifier.of( Location.of( "103.1" ),
+                                                        .setIdentifier( DatasetIdentifier.of( MetricTestDataFactory.getLocation( "103.1" ),
                                                                                               "QME",
                                                                                               "NVE" ) )
                                                         .build();
->>>>>>> b13d53a6
 
         //Check the results
         DoubleScoreStatisticOuter actual = this.msess.apply( input );
