package wres.engine.statistics.metric.singlevalued;

import static org.junit.Assert.assertEquals;
import static org.junit.Assert.assertThrows;
import static org.junit.Assert.assertTrue;

import java.io.IOException;
import java.time.Duration;
import java.time.Instant;
import java.util.Arrays;

import org.apache.commons.lang3.tuple.Pair;
import org.junit.Before;
import org.junit.Test;

import wres.datamodel.DatasetIdentifier;
import wres.datamodel.MetricConstants;
import wres.datamodel.MetricConstants.MetricGroup;
import wres.datamodel.sampledata.MeasurementUnit;
import wres.datamodel.sampledata.SampleData;
import wres.datamodel.sampledata.SampleDataBasic;
import wres.datamodel.sampledata.SampleDataException;
import wres.datamodel.sampledata.SampleMetadata;
import wres.datamodel.sampledata.SampleMetadata.Builder;
import wres.datamodel.sampledata.pairs.PoolOfPairs;
import wres.datamodel.statistics.DoubleScoreStatisticOuter;
import wres.datamodel.statistics.StatisticMetadata;
import wres.datamodel.time.TimeWindowOuter;
import wres.engine.statistics.metric.MetricTestDataFactory;
import wres.statistics.generated.DoubleScoreStatistic;
import wres.statistics.generated.DoubleScoreMetric.DoubleScoreMetricComponent.ComponentName;
import wres.statistics.generated.DoubleScoreStatistic.DoubleScoreStatisticComponent;

/**
 * Tests the {@link MeanSquareErrorSkillScoreNormalized}.
 * 
 * @author james.brown@hydrosolved.com
 */
public final class MeanSquareErrorSkillScoreNormalizedTest
{

    /**
     * Default instance of a {@link MeanSquareErrorSkillScoreNormalized}.
     */

    private MeanSquareErrorSkillScoreNormalized msessn;

    @Before
    public void setupBeforeEachTest()
    {
        this.msessn = MeanSquareErrorSkillScoreNormalized.of();
    }

    @Test
    public void testApplyWithBaseline()
    {
        //Generate some data
        PoolOfPairs<Double, Double> input = MetricTestDataFactory.getSingleValuedPairsTwo();

        //Metadata for the output
<<<<<<< HEAD
        StatisticMetadata m1 = StatisticMetadata.of( SampleMetadata.of( MeasurementUnit.of( "CMS" ),
                                                                        DatasetIdentifier.of( Location.of( "DRRC2" ),
                                                                                              "SQIN",
                                                                                              "HEFS",
                                                                                              "ESP" ) ),
                                                     input.getRawData().size(),
                                                     MeasurementUnit.of(),
                                                     MetricConstants.MEAN_SQUARE_ERROR_SKILL_SCORE_NORMALIZED,
                                                     MetricConstants.MAIN );

        //Check the results
        DoubleScoreStatisticOuter actual = this.msessn.apply( input );

        DoubleScoreStatisticComponent component = DoubleScoreStatisticComponent.newBuilder()
                                                                               .setName( ComponentName.MAIN )
                                                                               .setValue( 0.8338214896144127 )
                                                                               .build();

        DoubleScoreStatistic score = DoubleScoreStatistic.newBuilder()
                                                         .setMetric( MeanSquareErrorSkillScoreNormalized.METRIC )
                                                         .addStatistics( component )
                                                         .build();

        DoubleScoreStatisticOuter expected = DoubleScoreStatisticOuter.of( score, m1 );

        assertEquals( expected, actual );
=======
        final StatisticMetadata m1 = StatisticMetadata.of( SampleMetadata.of( MeasurementUnit.of( "CMS" ),
                                                                              DatasetIdentifier.of( MetricTestDataFactory.getLocation( "DRRC2" ),
                                                                                                    "SQIN",
                                                                                                    "HEFS",
                                                                                                    "ESP" ) ),
                                                           input.getRawData().size(),
                                                           MeasurementUnit.of(),
                                                           MetricConstants.MEAN_SQUARE_ERROR_SKILL_SCORE_NORMALIZED,
                                                           MetricConstants.MAIN );

        //Check the results
        final DoubleScoreStatistic actual = this.msessn.apply( input );
        final DoubleScoreStatistic expected = DoubleScoreStatistic.of( 0.8338214896144127, m1 );
        assertEquals( expected.getData(), actual.getData() );
>>>>>>> cf53702b
    }

    @Test
    public void testApplyWithoutBaseline() throws IOException
    {
        //Generate some data
        SampleData<Pair<Double, Double>> input = MetricTestDataFactory.getSingleValuedPairsFive();

        //Metadata for the output
        TimeWindowOuter window = TimeWindowOuter.of( Instant.parse( "1985-01-01T00:00:00Z" ),
                                                     Instant.parse( "2010-12-31T11:59:59Z" ),
                                                     Duration.ofHours( 24 ) );
        final TimeWindowOuter timeWindow = window;

        final StatisticMetadata m1 =
<<<<<<< HEAD
                StatisticMetadata.of( new Builder().setMeasurementUnit( MeasurementUnit.of( "MM/DAY" ) )
                                                   .setIdentifier( DatasetIdentifier.of( Location.of( "103.1" ),
                                                                                         "QME",
                                                                                         "NVE" ) )
                                                   .setTimeWindow( timeWindow )
                                                   .build(),
=======
                StatisticMetadata.of( new SampleMetadataBuilder().setMeasurementUnit( MeasurementUnit.of( "MM/DAY" ) )
                                                                 .setIdentifier( DatasetIdentifier.of( MetricTestDataFactory.getLocation( "103.1" ),
                                                                                                       "QME",
                                                                                                       "NVE" ) )
                                                                 .setTimeWindow( timeWindow )
                                                                 .build(),
>>>>>>> cf53702b
                                      input.getRawData().size(),
                                      MeasurementUnit.of(),
                                      MetricConstants.MEAN_SQUARE_ERROR_SKILL_SCORE_NORMALIZED,
                                      MetricConstants.MAIN );

        //Check the results
        DoubleScoreStatisticOuter actual = this.msessn.apply( input );

        DoubleScoreStatisticComponent component = DoubleScoreStatisticComponent.newBuilder()
                                                                               .setName( ComponentName.MAIN )
                                                                               .setValue( 0.82188122037703356 )
                                                                               .build();

        DoubleScoreStatistic score = DoubleScoreStatistic.newBuilder()
                                                         .setMetric( MeanSquareErrorSkillScoreNormalized.METRIC )
                                                         .addStatistics( component )
                                                         .build();

        DoubleScoreStatisticOuter expected = DoubleScoreStatisticOuter.of( score, m1 );

        assertEquals( expected, actual );
    }

    @Test
    public void testApplyWithoutBaselineTwo()
    {
        //Generate some data
        PoolOfPairs<Double, Double> input = MetricTestDataFactory.getSingleValuedPairsOne();

        //Metadata for the output
        StatisticMetadata m1 = StatisticMetadata.of( SampleMetadata.of( MeasurementUnit.of() ),
                                                     input.getRawData().size(),
                                                     MeasurementUnit.of(),
                                                     MetricConstants.MEAN_SQUARE_ERROR_SKILL_SCORE_NORMALIZED,
                                                     MetricConstants.MAIN );

        //Check the results
        DoubleScoreStatisticOuter actual = this.msessn.apply( input );

        DoubleScoreStatisticComponent component = DoubleScoreStatisticComponent.newBuilder()
                                                                               .setName( ComponentName.MAIN )
                                                                               .setValue( 0.9963778833284114 )
                                                                               .build();

        DoubleScoreStatistic score = DoubleScoreStatistic.newBuilder()
                                                         .setMetric( MeanSquareErrorSkillScoreNormalized.METRIC )
                                                         .addStatistics( component )
                                                         .build();

        DoubleScoreStatisticOuter expected = DoubleScoreStatisticOuter.of( score, m1 );

        assertEquals( expected, actual );
    }

    @Test
    public void testApplyWithNoData()
    {
        // Generate empty data
        SampleDataBasic<Pair<Double, Double>> input =
                SampleDataBasic.of( Arrays.asList(), SampleMetadata.of() );

        DoubleScoreStatisticOuter actual = this.msessn.apply( input );

        assertEquals( Double.NaN, actual.getComponent( MetricConstants.MAIN ).getData().getValue(), 0.0 );
    }

    @Test
    public void testGetName()
    {
        assertEquals( MetricConstants.MEAN_SQUARE_ERROR_SKILL_SCORE_NORMALIZED.toString(), this.msessn.getName() );
    }

    @Test
    public void testIsDecomposable()
    {
        assertTrue( this.msessn.isDecomposable() );
    }

    @Test
    public void testIsSkillScore()
    {
        assertTrue( msessn.isSkillScore() );
    }

    @Test
    public void testGetScoreOutputGroup()
    {
        assertTrue( msessn.getScoreOutputGroup() == MetricGroup.NONE );
    }

    @Test
    public void testGetCollectionOf()
    {
        assertEquals( MetricConstants.MEAN_SQUARE_ERROR_SKILL_SCORE, this.msessn.getCollectionOf() );
    }

    @Test
    public void testApplyExceptionOnNullInput()
    {
        SampleDataException expected = assertThrows( SampleDataException.class, () -> this.msessn.apply( null ) );

        assertEquals( "Specify non-null input to the 'MEAN SQUARE ERROR SKILL SCORE NORMALIZED'.",
                      expected.getMessage() );
    }

}<|MERGE_RESOLUTION|>--- conflicted
+++ resolved
@@ -58,34 +58,6 @@
         PoolOfPairs<Double, Double> input = MetricTestDataFactory.getSingleValuedPairsTwo();
 
         //Metadata for the output
-<<<<<<< HEAD
-        StatisticMetadata m1 = StatisticMetadata.of( SampleMetadata.of( MeasurementUnit.of( "CMS" ),
-                                                                        DatasetIdentifier.of( Location.of( "DRRC2" ),
-                                                                                              "SQIN",
-                                                                                              "HEFS",
-                                                                                              "ESP" ) ),
-                                                     input.getRawData().size(),
-                                                     MeasurementUnit.of(),
-                                                     MetricConstants.MEAN_SQUARE_ERROR_SKILL_SCORE_NORMALIZED,
-                                                     MetricConstants.MAIN );
-
-        //Check the results
-        DoubleScoreStatisticOuter actual = this.msessn.apply( input );
-
-        DoubleScoreStatisticComponent component = DoubleScoreStatisticComponent.newBuilder()
-                                                                               .setName( ComponentName.MAIN )
-                                                                               .setValue( 0.8338214896144127 )
-                                                                               .build();
-
-        DoubleScoreStatistic score = DoubleScoreStatistic.newBuilder()
-                                                         .setMetric( MeanSquareErrorSkillScoreNormalized.METRIC )
-                                                         .addStatistics( component )
-                                                         .build();
-
-        DoubleScoreStatisticOuter expected = DoubleScoreStatisticOuter.of( score, m1 );
-
-        assertEquals( expected, actual );
-=======
         final StatisticMetadata m1 = StatisticMetadata.of( SampleMetadata.of( MeasurementUnit.of( "CMS" ),
                                                                               DatasetIdentifier.of( MetricTestDataFactory.getLocation( "DRRC2" ),
                                                                                                     "SQIN",
@@ -97,10 +69,21 @@
                                                            MetricConstants.MAIN );
 
         //Check the results
-        final DoubleScoreStatistic actual = this.msessn.apply( input );
-        final DoubleScoreStatistic expected = DoubleScoreStatistic.of( 0.8338214896144127, m1 );
+        DoubleScoreStatisticOuter actual = this.msessn.apply( input );
+
+        DoubleScoreStatisticComponent component = DoubleScoreStatisticComponent.newBuilder()
+                                                                               .setName( ComponentName.MAIN )
+                                                                               .setValue( 0.8338214896144127 )
+                                                                               .build();
+
+        DoubleScoreStatistic score = DoubleScoreStatistic.newBuilder()
+                                                         .setMetric( MeanSquareErrorSkillScoreNormalized.METRIC )
+                                                         .addStatistics( component )
+                                                         .build();
+
+        DoubleScoreStatisticOuter expected = DoubleScoreStatisticOuter.of( score, m1 );
+
         assertEquals( expected.getData(), actual.getData() );
->>>>>>> cf53702b
     }
 
     @Test
@@ -116,21 +99,12 @@
         final TimeWindowOuter timeWindow = window;
 
         final StatisticMetadata m1 =
-<<<<<<< HEAD
                 StatisticMetadata.of( new Builder().setMeasurementUnit( MeasurementUnit.of( "MM/DAY" ) )
-                                                   .setIdentifier( DatasetIdentifier.of( Location.of( "103.1" ),
-                                                                                         "QME",
-                                                                                         "NVE" ) )
-                                                   .setTimeWindow( timeWindow )
-                                                   .build(),
-=======
-                StatisticMetadata.of( new SampleMetadataBuilder().setMeasurementUnit( MeasurementUnit.of( "MM/DAY" ) )
                                                                  .setIdentifier( DatasetIdentifier.of( MetricTestDataFactory.getLocation( "103.1" ),
                                                                                                        "QME",
                                                                                                        "NVE" ) )
                                                                  .setTimeWindow( timeWindow )
                                                                  .build(),
->>>>>>> cf53702b
                                       input.getRawData().size(),
                                       MeasurementUnit.of(),
                                       MetricConstants.MEAN_SQUARE_ERROR_SKILL_SCORE_NORMALIZED,
