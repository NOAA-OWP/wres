--- conflicted
+++ resolved
@@ -55,42 +55,8 @@
     @Before
     public void setupBeforeEachTest() throws MetricParameterException
     {
-<<<<<<< HEAD
-        //Obtain the factories
-        final DataFactory outF = DefaultDataFactory.getInstance();
-        final MetadataFactory metaFac = outF.getMetadataFactory();
-
-        //Generate some data
-        SingleValuedPairs input = null;
-        try
-        {
-            input = MetricTestDataFactory.getSingleValuedPairsFive();
-        }
-        catch ( IOException e )
-        {
-            fail( "Unable to read the test data." );
-        }
-        //Metadata for the output
-        final TimeWindow window = TimeWindow.of( Instant.parse( "1985-01-01T00:00:00Z" ),
-                                                 Instant.parse( "2010-12-31T11:59:59Z" ),
-                                                 ReferenceTime.VALID_TIME,
-                                                 Duration.ofHours( 24 ) );
-        final MetricOutputMetadata m1 = metaFac.getOutputMetadata( input.getRawData().size(),
-                                                                   metaFac.getDimension(),
-                                                                   metaFac.getDimension( "MM/DAY" ),
-                                                                   MetricConstants.KLING_GUPTA_EFFICIENCY,
-                                                                   MetricConstants.MAIN,
-                                                                   metaFac.getDatasetIdentifier( metaFac.getLocation("103.1"),
-                                                                                                 "QME",
-                                                                                                 "NVE" ),
-                                                                   window );
-
-        //Build the metric
-        final KlingGuptaEfficiencyBuilder b = new KlingGuptaEfficiencyBuilder();
-=======
         KlingGuptaEfficiencyBuilder b = new KlingGuptaEfficiency.KlingGuptaEfficiencyBuilder();
         this.outF = DefaultDataFactory.getInstance();
->>>>>>> ebade77f
         b.setOutputFactory( outF );
         this.kge = b.build();
     }
@@ -179,7 +145,7 @@
     }
 
     /**
-     * Checks that the {@link KlingGuptaEfficiency#getName()} returns 
+     * Checks that the {@link KlingGuptaEfficiency#getName()} returns
      * {@link MetricConstants#KLING_GUPTA_EFFICIENCY.toString()}
      */
 
@@ -230,7 +196,7 @@
     }
 
     /**
-     * Tests for an expected exception on calling {@link KlingGuptaEfficiency#apply(SingleValuedPairs)} with null 
+     * Tests for an expected exception on calling {@link KlingGuptaEfficiency#apply(SingleValuedPairs)} with null
      * input.
      */
 
