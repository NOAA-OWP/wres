--- conflicted
+++ resolved
@@ -61,35 +61,17 @@
         SampleData<Pair<Double, Double>> input = MetricTestDataFactory.getSingleValuedPairsFive();
 
         //Metadata for the output
-<<<<<<< HEAD
-        final TimeWindowOuter window = TimeWindowOuter.of( Instant.parse( "1985-01-01T00:00:00Z" ),
-                                                           Instant.parse( "2010-12-31T11:59:59Z" ),
-                                                           Duration.ofHours( 24 ) );
-
-        final StatisticMetadata m1 =
-                StatisticMetadata.of( new Builder().setMeasurementUnit( MeasurementUnit.of( "MM/DAY" ) )
-                                                   .setIdentifier( DatasetIdentifier.of( MetricTestDataFactory.getLocation( "103.1" ),
-                                                                                         "QME",
-                                                                                         "NVE" ) )
-                                                   .setTimeWindow( window )
-                                                   .build(),
-                                      input.getRawData().size(),
-                                      MeasurementUnit.of(),
-                                      MetricConstants.VOLUMETRIC_EFFICIENCY,
-                                      MetricConstants.MAIN );
-=======
         TimeWindowOuter window = TimeWindowOuter.of( Instant.parse( "1985-01-01T00:00:00Z" ),
                                                      Instant.parse( "2010-12-31T11:59:59Z" ),
                                                      Duration.ofHours( 24 ) );
 
         SampleMetadata m1 = new SampleMetadata.Builder().setMeasurementUnit( MeasurementUnit.of( "MM/DAY" ) )
-                                                        .setIdentifier( DatasetIdentifier.of( Location.of( "103.1" ),
+                                                        .setIdentifier( DatasetIdentifier.of( MetricTestDataFactory.getLocation( "103.1" ),
                                                                                               "QME",
                                                                                               "NVE" ) )
                                                         .setTimeWindow( window )
                                                         .build();
 
->>>>>>> b13d53a6
         //Check the results
         DoubleScoreStatisticOuter actual = this.ve.apply( input );
 
