--- conflicted
+++ resolved
@@ -67,21 +67,12 @@
                                                            Duration.ofHours( 24 ) );
 
         final StatisticMetadata m1 =
-<<<<<<< HEAD
                 StatisticMetadata.of( new Builder().setMeasurementUnit( MeasurementUnit.of( "MM/DAY" ) )
-                                                   .setIdentifier( DatasetIdentifier.of( Location.of( "103.1" ),
+                                                   .setIdentifier( DatasetIdentifier.of( MetricTestDataFactory.getLocation( "103.1" ),
                                                                                          "QME",
                                                                                          "NVE" ) )
                                                    .setTimeWindow( window )
                                                    .build(),
-=======
-                StatisticMetadata.of( new SampleMetadataBuilder().setMeasurementUnit( MeasurementUnit.of( "MM/DAY" ) )
-                                                                 .setIdentifier( DatasetIdentifier.of( MetricTestDataFactory.getLocation( "103.1" ),
-                                                                                                       "QME",
-                                                                                                       "NVE" ) )
-                                                                 .setTimeWindow( window )
-                                                                 .build(),
->>>>>>> a6aea286
                                       input.getRawData().size(),
                                       MeasurementUnit.of(),
                                       MetricConstants.VOLUMETRIC_EFFICIENCY,
