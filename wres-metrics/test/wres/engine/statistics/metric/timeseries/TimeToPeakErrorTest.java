--- conflicted
+++ resolved
@@ -55,46 +55,13 @@
 
         // Metadata for the output
         TimeWindowOuter window = TimeWindowOuter.of( Instant.parse( "1985-01-01T00:00:00Z" ),
-<<<<<<< HEAD
-                                           Instant.parse( "1985-01-02T00:00:00Z" ),
-                                           Duration.ofHours( 6 ),
-                                           Duration.ofHours( 18 ) );
-        final TimeWindowOuter timeWindow = window;
-
-        StatisticMetadata m1 =
-                StatisticMetadata.of( new Builder().setMeasurementUnit( MeasurementUnit.of( "CMS" ) )
-                                                   .setIdentifier( DatasetIdentifier.of( MetricTestDataFactory.getLocation( "A" ),
-                                                                                         "Streamflow" ) )
-                                                   .setTimeWindow( timeWindow )
-                                                   .build(),
-                                      input.get().size(),
-                                      MeasurementUnit.of( "DURATION" ),
-                                      MetricConstants.TIME_TO_PEAK_ERROR,
-                                      MetricConstants.MAIN );
-
-        // Check the parameters
-        assertTrue( "Unexpected name for the Time-to-Peak Error.",
-                    ttp.getName().equals( MetricConstants.TIME_TO_PEAK_ERROR.toString() ) );
-
-        // Check the results
-        PairedStatisticOuter<Instant, Duration> actual = ttp.apply( input );
-        List<Pair<Instant, Duration>> expectedSource = new ArrayList<>();
-        expectedSource.add( Pair.of( Instant.parse( "1985-01-01T00:00:00Z" ), Duration.ofHours( -6 ) ) );
-        expectedSource.add( Pair.of( Instant.parse( "1985-01-02T00:00:00Z" ), Duration.ofHours( 12 ) ) );
-        PairedStatisticOuter<Instant, Duration> expected = PairedStatisticOuter.of( expectedSource, m1 );
-        assertTrue( "Actual: " + actual.getData()
-                    + ". Expected: "
-                    + expected.getData()
-                    + ".",
-                    actual.equals( expected ) );
-=======
                                                      Instant.parse( "1985-01-02T00:00:00Z" ),
                                                      Duration.ofHours( 6 ),
                                                      Duration.ofHours( 18 ) );
         TimeWindowOuter timeWindow = window;
 
         SampleMetadata m1 = new SampleMetadata.Builder().setMeasurementUnit( MeasurementUnit.of( "CMS" ) )
-                                                        .setIdentifier( DatasetIdentifier.of( Location.of( "A" ),
+                                                        .setIdentifier( DatasetIdentifier.of( MetricTestDataFactory.getLocation( "A" ),
                                                                                               "Streamflow" ) )
                                                         .setTimeWindow( timeWindow )
                                                         .build();
@@ -129,7 +96,6 @@
         DurationDiagramStatisticOuter expected = DurationDiagramStatisticOuter.of( expectedSource, m1 );
 
         assertEquals( expected, actual );
->>>>>>> f51007d8
     }
 
     @Test
