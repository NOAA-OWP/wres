package wres.engine.statistics.metric.timeseries;

import static org.junit.Assert.assertEquals;

import java.time.Duration;
import java.time.Instant;
import java.util.Arrays;
import java.util.Collections;
import java.util.HashSet;

import org.junit.Rule;
import org.junit.Test;
import org.junit.rules.ExpectedException;

import wres.datamodel.DatasetIdentifier;
import wres.datamodel.MetricConstants;
import wres.datamodel.MissingValues;
import wres.datamodel.messages.MessageFactory;
import wres.datamodel.sampledata.MeasurementUnit;
import wres.datamodel.sampledata.SampleDataException;
import wres.datamodel.sampledata.SampleMetadata;
import wres.datamodel.sampledata.SampleMetadata.Builder;
import wres.datamodel.sampledata.pairs.PoolOfPairs;
import wres.datamodel.statistics.DurationScoreStatisticOuter;
import wres.datamodel.time.TimeWindowOuter;
import wres.engine.statistics.metric.MetricParameterException;
import wres.engine.statistics.metric.MetricTestDataFactory;
import wres.statistics.generated.DurationScoreMetric.DurationScoreMetricComponent;
import wres.statistics.generated.DurationScoreMetric.DurationScoreMetricComponent.ComponentName;
import wres.statistics.generated.DurationScoreMetric;
import wres.statistics.generated.DurationScoreStatistic;
import wres.statistics.generated.DurationScoreStatistic.DurationScoreStatisticComponent;
import wres.statistics.generated.MetricName;

/**
 * Tests the {@link TimingErrorDurationStatistics}.
 * 
 * @author james.brown@hydrosolved.com
 */
public final class TimingErrorDurationStatisticsTest
{

    /**
     * Streamflow for metadata.
     */

    private static final String STREAMFLOW = "Streamflow";

    /**
     * Duration for metadata.
     */

    private static final String DURATION = "DURATION";

    @Rule
    public ExpectedException exception = ExpectedException.none();

    @Test
    public void testApplyOneStatisticPerInstance() throws MetricParameterException
    {
        // Generate some data
        PoolOfPairs<Double, Double> input = MetricTestDataFactory.getTimeSeriesOfSingleValuedPairsOne();

        // Metadata for the output
        TimeWindowOuter window = TimeWindowOuter.of( Instant.parse( "1985-01-01T00:00:00Z" ),
                                                     Instant.parse( "1985-01-02T00:00:00Z" ),
                                                     Duration.ofHours( 6 ),
                                                     Duration.ofHours( 18 ) );
<<<<<<< HEAD
        final TimeWindowOuter timeWindow = window;

        StatisticMetadata m1 =
                StatisticMetadata.of( new Builder().setMeasurementUnit( MeasurementUnit.of( "CMS" ) )
                                                   .setIdentifier( DatasetIdentifier.of( MetricTestDataFactory.getLocation( "A" ),
                                                                                         STREAMFLOW ) )
                                                   .setTimeWindow( timeWindow )
                                                   .build(),
                                      input.get().size(),
                                      MeasurementUnit.of( DURATION ),
                                      MetricConstants.TIME_TO_PEAK_ERROR_STATISTIC,
                                      MetricConstants.MEAN );
=======
        TimeWindowOuter timeWindow = window;

        SampleMetadata m1 = new SampleMetadata.Builder().setMeasurementUnit( MeasurementUnit.of( "CMS" ) )
                                                        .setIdentifier( DatasetIdentifier.of( Location.of( "A" ),
                                                                                              STREAMFLOW ) )
                                                        .setTimeWindow( timeWindow )
                                                        .build();
>>>>>>> f51007d8
        // Build a metric
        TimeToPeakError peakError = TimeToPeakError.of();

        // Check the results
        DurationScoreStatisticOuter actual =
                TimingErrorDurationStatistics.of( MetricConstants.TIME_TO_PEAK_ERROR_STATISTIC,
                                                  Collections.singleton( MetricConstants.MEAN ) )
                                             .apply( peakError.apply( input ) );

        com.google.protobuf.Duration expectedSource = MessageFactory.parse( Duration.ofHours( 3 ) );

        DurationScoreStatisticComponent component = DurationScoreStatisticComponent.newBuilder()
                                                                                   .setName( ComponentName.MEAN )
                                                                                   .setValue( expectedSource )
                                                                                   .build();

        DurationScoreMetricComponent metricComponent = DurationScoreMetricComponent.newBuilder()
                                                                                   .setName( ComponentName.MEAN )
                                                                                   .build();

        DurationScoreMetric metric = DurationScoreMetric.newBuilder()
                                                        .setName( MetricName.TIME_TO_PEAK_ERROR_STATISTIC )
                                                        .addComponents( metricComponent )
                                                        .build();

        DurationScoreStatistic score = DurationScoreStatistic.newBuilder()
                                                             .setMetric( metric )
                                                             .addStatistics( component )
                                                             .build();

        DurationScoreStatisticOuter expected = DurationScoreStatisticOuter.of( score, m1 );

        assertEquals( expected, actual );

        // Check some additional statistics
        // Maximum error = 12
        DurationScoreStatisticOuter max =
                TimingErrorDurationStatistics.of( MetricConstants.TIME_TO_PEAK_ERROR_STATISTIC,
                                                  Collections.singleton( MetricConstants.MAXIMUM ) )
                                             .apply( peakError.apply( input ) );

        assertEquals( MessageFactory.parse( Duration.ofHours( 12 ) ),
                      max.getComponent( MetricConstants.MAXIMUM ).getData().getValue() );

        // Minimum error = -6
        DurationScoreStatisticOuter min =
                TimingErrorDurationStatistics.of( MetricConstants.TIME_TO_PEAK_ERROR_STATISTIC,
                                                  Collections.singleton( MetricConstants.MINIMUM ) )
                                             .apply( peakError.apply( input ) );

        assertEquals( MessageFactory.parse( Duration.ofHours( -6 ) ),
                      min.getComponent( MetricConstants.MINIMUM ).getData().getValue() );

        // Mean absolute error = 9
        DurationScoreStatisticOuter meanAbs =
                TimingErrorDurationStatistics.of( MetricConstants.TIME_TO_PEAK_ERROR_STATISTIC,
                                                  Collections.singleton( MetricConstants.MEAN_ABSOLUTE ) )
                                             .apply( peakError.apply( input ) );

        assertEquals( MessageFactory.parse( Duration.ofHours( 9 ) ),
                      meanAbs.getComponent( MetricConstants.MEAN_ABSOLUTE ).getData().getValue() );
    }

    @Test
    public void testApplyMultipleStatisticInOneInstance() throws MetricParameterException
    {
        // Generate some data
        PoolOfPairs<Double, Double> input = MetricTestDataFactory.getTimeSeriesOfSingleValuedPairsOne();

        // Metadata for the output
        TimeWindowOuter window = TimeWindowOuter.of( Instant.parse( "1985-01-01T00:00:00Z" ),
                                                     Instant.parse( "1985-01-02T00:00:00Z" ),
                                                     Duration.ofHours( 6 ),
                                                     Duration.ofHours( 18 ) );
<<<<<<< HEAD
        final TimeWindowOuter timeWindow = window;

        StatisticMetadata m1 =
                StatisticMetadata.of( new Builder().setMeasurementUnit( MeasurementUnit.of( "CMS" ) )
                                                   .setIdentifier( DatasetIdentifier.of( MetricTestDataFactory.getLocation( "A" ),
                                                                                         STREAMFLOW ) )
                                                   .setTimeWindow( timeWindow )
                                                   .build(),
                                      input.get().size(),
                                      MeasurementUnit.of( DURATION ),
                                      MetricConstants.TIME_TO_PEAK_ERROR_STATISTIC,
                                      null );
=======
        TimeWindowOuter timeWindow = window;

        SampleMetadata m1 = new SampleMetadata.Builder().setMeasurementUnit( MeasurementUnit.of( "CMS" ) )
                                                        .setIdentifier( DatasetIdentifier.of( Location.of( "A" ),
                                                                                              STREAMFLOW ) )
                                                        .setTimeWindow( timeWindow )
                                                        .build();
>>>>>>> f51007d8

        // Build a metric
        TimeToPeakError peakError = TimeToPeakError.of();

        // Build the summary statistics
        TimingErrorDurationStatistics ttps =
                TimingErrorDurationStatistics.of( MetricConstants.TIME_TO_PEAK_ERROR_STATISTIC,
                                                  new HashSet<>( Arrays.asList( MetricConstants.MEAN,
                                                                                MetricConstants.MAXIMUM,
                                                                                MetricConstants.MINIMUM,
                                                                                MetricConstants.MEAN_ABSOLUTE ) ) );

        com.google.protobuf.Duration expectedMean = MessageFactory.parse( Duration.ofHours( 3 ) );
        com.google.protobuf.Duration expectedMin = MessageFactory.parse( Duration.ofHours( -6 ) );
        com.google.protobuf.Duration expectedMax = MessageFactory.parse( Duration.ofHours( 12 ) );
        com.google.protobuf.Duration expectedMeanAbs = MessageFactory.parse( Duration.ofHours( 9 ) );

        DurationScoreStatisticComponent meanComponent = DurationScoreStatisticComponent.newBuilder()
                                                                                       .setName( ComponentName.MEAN )
                                                                                       .setValue( expectedMean )
                                                                                       .build();

        DurationScoreStatisticComponent minComponent = DurationScoreStatisticComponent.newBuilder()
                                                                                      .setName( ComponentName.MINIMUM )
                                                                                      .setValue( expectedMin )
                                                                                      .build();

        DurationScoreStatisticComponent maxComponent = DurationScoreStatisticComponent.newBuilder()
                                                                                      .setName( ComponentName.MAXIMUM )
                                                                                      .setValue( expectedMax )
                                                                                      .build();

        DurationScoreStatisticComponent meanAbsComponent = DurationScoreStatisticComponent.newBuilder()
                                                                                          .setName( ComponentName.MEAN_ABSOLUTE )
                                                                                          .setValue( expectedMeanAbs )
                                                                                          .build();

        DurationScoreMetricComponent meanMetricComponent = DurationScoreMetricComponent.newBuilder()
                                                                                       .setName( ComponentName.MEAN )
                                                                                       .build();

        DurationScoreMetricComponent minMetricComponent = DurationScoreMetricComponent.newBuilder()
                                                                                      .setName( ComponentName.MINIMUM )
                                                                                      .build();

        DurationScoreMetricComponent maxMetricComponent = DurationScoreMetricComponent.newBuilder()
                                                                                      .setName( ComponentName.MAXIMUM )
                                                                                      .build();

        DurationScoreMetricComponent meanAbsMetricComponent = DurationScoreMetricComponent.newBuilder()
                                                                                          .setName( ComponentName.MEAN_ABSOLUTE )
                                                                                          .build();

        DurationScoreMetric metric = DurationScoreMetric.newBuilder()
                                                        .setName( MetricName.TIME_TO_PEAK_ERROR_STATISTIC )
                                                        .addComponents( meanMetricComponent )
                                                        .addComponents( minMetricComponent )
                                                        .addComponents( maxMetricComponent )
                                                        .addComponents( meanAbsMetricComponent )
                                                        .build();
        DurationScoreStatistic score = DurationScoreStatistic.newBuilder()
                                                             .setMetric( metric )
                                                             .addStatistics( meanComponent )
                                                             .addStatistics( minComponent )
                                                             .addStatistics( maxComponent )
                                                             .addStatistics( meanAbsComponent )
                                                             .build();

        DurationScoreStatisticOuter actual = ttps.apply( peakError.apply( input ) );
        DurationScoreStatisticOuter expected = DurationScoreStatisticOuter.of( score, m1 );

        assertEquals( expected, actual );
    }

    @Test
    public void testApplyWithNoData() throws MetricParameterException
    {
        // Generate some data
        PoolOfPairs<Double, Double> input = MetricTestDataFactory.getTimeSeriesOfSingleValuedPairsFour();

        // Metadata for the output
        TimeWindowOuter window = TimeWindowOuter.of( Instant.MIN,
                                                     Instant.MAX );
        TimeWindowOuter timeWindow = window;

<<<<<<< HEAD
        StatisticMetadata m1 =
                StatisticMetadata.of( new Builder().setMeasurementUnit( MeasurementUnit.of( "CMS" ) )
                                                   .setIdentifier( DatasetIdentifier.of( MetricTestDataFactory.getLocation( "A" ),
                                                                                         STREAMFLOW ) )
                                                   .setTimeWindow( timeWindow )
                                                   .build(),
                                      input.get().size(),
                                      MeasurementUnit.of( DURATION ),
                                      MetricConstants.TIME_TO_PEAK_ERROR_STATISTIC,
                                      MetricConstants.MEAN );
=======
        SampleMetadata m1 = new SampleMetadata.Builder().setMeasurementUnit( MeasurementUnit.of( "CMS" ) )
                                                        .setIdentifier( DatasetIdentifier.of( Location.of( "A" ),
                                                                                              STREAMFLOW ) )
                                                        .setTimeWindow( timeWindow )
                                                        .build();
>>>>>>> f51007d8

        // Build a metric
        TimeToPeakError peakError = TimeToPeakError.of();

        // Build the summary statistics
        TimingErrorDurationStatistics ttps =
                TimingErrorDurationStatistics.of( MetricConstants.TIME_TO_PEAK_ERROR_STATISTIC,
                                                  new HashSet<>( Arrays.asList( MetricConstants.MEAN ) ) );

        // Check the results
        DurationScoreStatisticOuter actual = ttps.apply( peakError.apply( input ) );

        DurationScoreMetricComponent metricComponent = DurationScoreMetricComponent.newBuilder()
                                                                                   .setName( ComponentName.MEAN )
                                                                                   .build();

        DurationScoreMetric metric = DurationScoreMetric.newBuilder()
                                                        .setName( MetricName.TIME_TO_PEAK_ERROR_STATISTIC )
                                                        .addComponents( metricComponent )
                                                        .build();
        DurationScoreStatistic score = DurationScoreStatistic.newBuilder()
                                                             .setMetric( metric )
                                                             .build();

        DurationScoreStatisticOuter expected = DurationScoreStatisticOuter.of( score, m1 );

        assertEquals( expected, actual );
    }

    @Test
    public void testExceptionOnNullStatistics() throws MetricParameterException
    {
        // Missing statistic
        exception.expect( MetricParameterException.class );
        exception.expectMessage( "Specify a non-null container of summary statistics." );

        //Build the metric
        TimingErrorDurationStatistics.of( MetricConstants.TIME_TO_PEAK_ERROR_STATISTIC, null );
    }

    @Test
    public void testExceptionOnEmptyStatistics() throws MetricParameterException
    {
        // Empty statistic
        exception.expect( MetricParameterException.class );
        exception.expectMessage( "Specify one or more summary statistics." );

        TimingErrorDurationStatistics.of( MetricConstants.TIME_TO_PEAK_ERROR_STATISTIC, Collections.emptySet() );
    }

    @Test
    public void testExceptionOnNullStatistic() throws MetricParameterException
    {
        // Null statistic
        exception.expect( MetricParameterException.class );
        exception.expectMessage( "Cannot build the metric with a null statistic." );

        TimingErrorDurationStatistics.of( MetricConstants.TIME_TO_PEAK_ERROR_STATISTIC, Collections.singleton( null ) );
    }

    @Test
    public void testExceptionOnUnrecognizedStatistic() throws MetricParameterException
    {
        // Unrecognized statistic
        exception.expect( IllegalArgumentException.class );

        TimingErrorDurationStatistics.of( MetricConstants.TIME_TO_PEAK_ERROR_STATISTIC,
                                          Collections.singleton( MetricConstants.NONE ) );
    }

    @Test
    public void testExceptionOnNullIdentifier() throws MetricParameterException
    {
        // Null identifier
        exception.expect( MetricParameterException.class );

        TimingErrorDurationStatistics.of( null,
                                          Collections.singleton( MetricConstants.MEAN ) );
    }

    @Test
    public void testApplyThrowsExceptionOnNullInput() throws MetricParameterException
    {
        // Null input to apply
        exception.expect( SampleDataException.class );

        TimingErrorDurationStatistics.of( MetricConstants.TIME_TO_PEAK_ERROR_STATISTIC,
                                          Collections.singleton( MetricConstants.MEAN ) )
                                     .apply( null );
    }

}<|MERGE_RESOLUTION|>--- conflicted
+++ resolved
@@ -66,28 +66,13 @@
                                                      Instant.parse( "1985-01-02T00:00:00Z" ),
                                                      Duration.ofHours( 6 ),
                                                      Duration.ofHours( 18 ) );
-<<<<<<< HEAD
-        final TimeWindowOuter timeWindow = window;
-
-        StatisticMetadata m1 =
-                StatisticMetadata.of( new Builder().setMeasurementUnit( MeasurementUnit.of( "CMS" ) )
-                                                   .setIdentifier( DatasetIdentifier.of( MetricTestDataFactory.getLocation( "A" ),
-                                                                                         STREAMFLOW ) )
-                                                   .setTimeWindow( timeWindow )
-                                                   .build(),
-                                      input.get().size(),
-                                      MeasurementUnit.of( DURATION ),
-                                      MetricConstants.TIME_TO_PEAK_ERROR_STATISTIC,
-                                      MetricConstants.MEAN );
-=======
         TimeWindowOuter timeWindow = window;
 
         SampleMetadata m1 = new SampleMetadata.Builder().setMeasurementUnit( MeasurementUnit.of( "CMS" ) )
-                                                        .setIdentifier( DatasetIdentifier.of( Location.of( "A" ),
+                                                        .setIdentifier( DatasetIdentifier.of( MetricTestDataFactory.getLocation( "A" ),
                                                                                               STREAMFLOW ) )
                                                         .setTimeWindow( timeWindow )
                                                         .build();
->>>>>>> f51007d8
         // Build a metric
         TimeToPeakError peakError = TimeToPeakError.of();
 
@@ -162,28 +147,13 @@
                                                      Instant.parse( "1985-01-02T00:00:00Z" ),
                                                      Duration.ofHours( 6 ),
                                                      Duration.ofHours( 18 ) );
-<<<<<<< HEAD
-        final TimeWindowOuter timeWindow = window;
-
-        StatisticMetadata m1 =
-                StatisticMetadata.of( new Builder().setMeasurementUnit( MeasurementUnit.of( "CMS" ) )
-                                                   .setIdentifier( DatasetIdentifier.of( MetricTestDataFactory.getLocation( "A" ),
-                                                                                         STREAMFLOW ) )
-                                                   .setTimeWindow( timeWindow )
-                                                   .build(),
-                                      input.get().size(),
-                                      MeasurementUnit.of( DURATION ),
-                                      MetricConstants.TIME_TO_PEAK_ERROR_STATISTIC,
-                                      null );
-=======
         TimeWindowOuter timeWindow = window;
 
         SampleMetadata m1 = new SampleMetadata.Builder().setMeasurementUnit( MeasurementUnit.of( "CMS" ) )
-                                                        .setIdentifier( DatasetIdentifier.of( Location.of( "A" ),
+                                                        .setIdentifier( DatasetIdentifier.of( MetricTestDataFactory.getLocation( "A" ),
                                                                                               STREAMFLOW ) )
                                                         .setTimeWindow( timeWindow )
                                                         .build();
->>>>>>> f51007d8
 
         // Build a metric
         TimeToPeakError peakError = TimeToPeakError.of();
@@ -269,24 +239,11 @@
                                                      Instant.MAX );
         TimeWindowOuter timeWindow = window;
 
-<<<<<<< HEAD
-        StatisticMetadata m1 =
-                StatisticMetadata.of( new Builder().setMeasurementUnit( MeasurementUnit.of( "CMS" ) )
-                                                   .setIdentifier( DatasetIdentifier.of( MetricTestDataFactory.getLocation( "A" ),
-                                                                                         STREAMFLOW ) )
-                                                   .setTimeWindow( timeWindow )
-                                                   .build(),
-                                      input.get().size(),
-                                      MeasurementUnit.of( DURATION ),
-                                      MetricConstants.TIME_TO_PEAK_ERROR_STATISTIC,
-                                      MetricConstants.MEAN );
-=======
         SampleMetadata m1 = new SampleMetadata.Builder().setMeasurementUnit( MeasurementUnit.of( "CMS" ) )
-                                                        .setIdentifier( DatasetIdentifier.of( Location.of( "A" ),
+                                                        .setIdentifier( DatasetIdentifier.of( MetricTestDataFactory.getLocation( "A" ),
                                                                                               STREAMFLOW ) )
                                                         .setTimeWindow( timeWindow )
                                                         .build();
->>>>>>> f51007d8
 
         // Build a metric
         TimeToPeakError peakError = TimeToPeakError.of();
