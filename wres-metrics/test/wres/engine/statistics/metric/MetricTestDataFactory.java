--- conflicted
+++ resolved
@@ -1047,20 +1047,8 @@
         baseline.add( Pair.of( Probability.ONE, Probability.of( 3.0 / 5.0 ) ) );
         baseline.add( Pair.of( Probability.ZERO, Probability.of( 4.0 / 5.0 ) ) );
         baseline.add( Pair.of( Probability.ONE, Probability.of( 1.0 / 5.0 ) ) );
-<<<<<<< HEAD
         final SampleMetadata main = Boilerplate.getSampleMetadata();
         final SampleMetadata base = Boilerplate.getSampleMetadata();
-=======
-        final SampleMetadata main = SampleMetadata.of( MeasurementUnit.of(),
-                                                       DatasetIdentifier.of( getLocation( DRRC2 ),
-                                                                             "SQIN",
-                                                                             "HEFS",
-                                                                             "ESP" ) );
-        final SampleMetadata base = SampleMetadata.of( MeasurementUnit.of(),
-                                                       DatasetIdentifier.of( getLocation( DRRC2 ),
-                                                                             "SQIN",
-                                                                             "ESP" ) );
->>>>>>> f51007d8
         return SampleDataBasic.of( values, main, baseline, base, null );
     }
 
