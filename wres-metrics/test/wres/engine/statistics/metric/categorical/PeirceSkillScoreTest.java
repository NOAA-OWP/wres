package wres.engine.statistics.metric.categorical;

import static org.junit.Assert.assertEquals;
import static org.junit.Assert.assertFalse;
import static org.junit.Assert.assertThrows;
import static org.junit.Assert.assertTrue;

import java.util.Arrays;

import org.apache.commons.lang3.tuple.Pair;
import org.junit.Before;
import org.junit.Test;

import wres.datamodel.DatasetIdentifier;
import wres.datamodel.MetricConstants;
import wres.datamodel.MetricConstants.MetricGroup;
import wres.datamodel.sampledata.MeasurementUnit;
import wres.datamodel.sampledata.SampleData;
import wres.datamodel.sampledata.SampleDataBasic;
import wres.datamodel.sampledata.SampleDataException;
import wres.datamodel.sampledata.SampleMetadata;
import wres.datamodel.statistics.DoubleScoreStatisticOuter;
<<<<<<< HEAD
import wres.datamodel.statistics.StatisticMetadata;
import wres.engine.statistics.metric.Boilerplate;
=======
>>>>>>> f51007d8
import wres.engine.statistics.metric.Collectable;
import wres.engine.statistics.metric.Metric;
import wres.engine.statistics.metric.MetricTestDataFactory;
import wres.engine.statistics.metric.Score;
import wres.statistics.generated.DoubleScoreStatistic;
import wres.statistics.generated.DoubleScoreMetric.DoubleScoreMetricComponent;
import wres.statistics.generated.DoubleScoreMetric.DoubleScoreMetricComponent.ComponentName;
import wres.statistics.generated.DoubleScoreStatistic.DoubleScoreStatisticComponent;

/**
 * Tests the {@link PeirceSkillScore}.
 * 
 * @author james.brown@hydrosolved.com
 */
public final class PeirceSkillScoreTest
{

    /**
     * Score used for testing. 
     */

    private PeirceSkillScore pss;

    /**
     * Metadata used for testing.
     */

    private SampleMetadata meta;

    @Before
    public void setUpBeforeEachTest()
    {
        this.pss = PeirceSkillScore.of();
<<<<<<< HEAD
        this.meta = StatisticMetadata.of( Boilerplate.getSampleMetadata(),
                                          365,
                                          MeasurementUnit.of(),
                                          MetricConstants.PEIRCE_SKILL_SCORE,
                                          MetricConstants.MAIN );
=======
        this.meta = SampleMetadata.of( MeasurementUnit.of(),
                                                             DatasetIdentifier.of( Location.of( "DRRC2" ),
                                                                                   "SQIN",
                                                                                   "HEFS" ) );
>>>>>>> f51007d8
    }

    /**
     * Compares the actual output from {@link PeirceSkillScore#apply(SampleData)} to the expected output.
     */

    @Test
    public void testApplyWithDichotomousInput()
    {
        //Generate some data
        SampleData<Pair<Boolean, Boolean>> input = MetricTestDataFactory.getDichotomousPairsOne();

        //Check the results
        DoubleScoreStatisticOuter actual = this.pss.apply( input );

        DoubleScoreStatisticComponent component = DoubleScoreStatisticComponent.newBuilder()
                                                                               .setName( ComponentName.MAIN )
                                                                               .setValue( 0.6347985347985348 )
                                                                               .build();

        DoubleScoreStatistic score = DoubleScoreStatistic.newBuilder()
                                                         .setMetric( PeirceSkillScore.METRIC )
                                                         .addStatistics( component )
                                                         .build();

        DoubleScoreStatisticOuter expected = DoubleScoreStatisticOuter.of( score, this.meta );

        assertEquals( expected, actual );
    }

    /**
     * Validates the output from {@link Metric#apply(SampleData)} when supplied with no data.
     */

    @Test
    public void testApplyWithNoData()
    {
        // Generate empty data
        SampleData<Pair<Boolean, Boolean>> input =
                SampleDataBasic.of( Arrays.asList(), SampleMetadata.of() );

        DoubleScoreStatisticOuter actual = this.pss.apply( input );

        assertEquals( Double.NaN, actual.getComponent( MetricConstants.MAIN ).getData().getValue(), 0.0 );
    }

    /**
     * Verifies that {@link Metric#getName()} returns the expected result.
     */

    @Test
    public void testMetricIsNamedCorrectly()
    {
        assertTrue( this.pss.getName().equals( MetricConstants.PEIRCE_SKILL_SCORE.toString() ) );
    }

    /**
     * Verifies that {@link Score#isDecomposable()} returns <code>false</code>.
     */

    @Test
    public void testMetricIsNotDecoposable()
    {
        assertFalse( this.pss.isDecomposable() );
    }

    /**
     * Verifies that {@link Score#isSkillScore()} returns <code>true</code>.
     */

    @Test
    public void testMetricIsASkillScore()
    {
        assertTrue( this.pss.isSkillScore() );
    }

    /**
     * Verifies that {@link Score#getScoreOutputGroup()} returns {@link MetricGroup#NONE}.
     */

    @Test
    public void testGetScoreOutputGroup()
    {
        assertTrue( this.pss.getScoreOutputGroup() == MetricGroup.NONE );
    }

    /**
     * Verifies that {@link Collectable#getCollectionOf()} returns {@link MetricConstants#CONTINGENCY_TABLE}.
     */

    @Test
    public void testGetCollectionOf()
    {
        assertTrue( this.pss.getCollectionOf() == MetricConstants.CONTINGENCY_TABLE );
    }

    /**
     * Checks for an exception when calling {@link Collectable#aggregate(wres.datamodel.statistics.MetricOutput)} with 
     * null input.
     */

    @Test
    public void testExceptionOnNullInput()
    {
        SampleDataException exception =
                assertThrows( SampleDataException.class,
                              () -> this.pss.aggregate( this.pss.aggregate( (DoubleScoreStatisticOuter) null ) ) );

        String expectedMessage = "Specify non-null input to the '" + this.pss.getName() + "'.";

        assertEquals( expectedMessage, exception.getMessage() );
    }

    /**
     * Checks for an exception when calling {@link Collectable#aggregate(wres.datamodel.statistics.MetricOutput)} with 
     * input that is not square.
     */

    @Test
    public void testExceptionOnInputThatIsNotSquare()
    {
        DoubleScoreStatistic table = DoubleScoreStatistic.newBuilder()
                                                         .setMetric( ContingencyTable.METRIC )
                                                         .addStatistics( DoubleScoreStatisticComponent.newBuilder()
                                                                                                      .setName( DoubleScoreMetricComponent.ComponentName.TRUE_POSITIVES )
                                                                                                      .setValue( 1.0 ) )
                                                         .addStatistics( DoubleScoreStatisticComponent.newBuilder()
                                                                                                      .setName( DoubleScoreMetricComponent.ComponentName.TRUE_NEGATIVES )
                                                                                                      .setValue( 1.0 ) )
                                                         .addStatistics( DoubleScoreStatisticComponent.newBuilder()
                                                                                                      .setName( DoubleScoreMetricComponent.ComponentName.FALSE_POSITIVES )
                                                                                                      .setValue( 1.0 ) )
                                                         .build();

        SampleDataException exception =
                assertThrows( SampleDataException.class,
                              () -> this.pss.aggregate( DoubleScoreStatisticOuter.of( table, this.meta ) ) );

        String expectedMessage = "Expected an intermediate result with a square number of elements when computing "
                                 + "the '"
                                 + this.pss.getName()
                                 + "': [3].";

        assertEquals( expectedMessage, exception.getMessage() );
    }

}<|MERGE_RESOLUTION|>--- conflicted
+++ resolved
@@ -20,11 +20,7 @@
 import wres.datamodel.sampledata.SampleDataException;
 import wres.datamodel.sampledata.SampleMetadata;
 import wres.datamodel.statistics.DoubleScoreStatisticOuter;
-<<<<<<< HEAD
-import wres.datamodel.statistics.StatisticMetadata;
 import wres.engine.statistics.metric.Boilerplate;
-=======
->>>>>>> f51007d8
 import wres.engine.statistics.metric.Collectable;
 import wres.engine.statistics.metric.Metric;
 import wres.engine.statistics.metric.MetricTestDataFactory;
@@ -58,18 +54,7 @@
     public void setUpBeforeEachTest()
     {
         this.pss = PeirceSkillScore.of();
-<<<<<<< HEAD
-        this.meta = StatisticMetadata.of( Boilerplate.getSampleMetadata(),
-                                          365,
-                                          MeasurementUnit.of(),
-                                          MetricConstants.PEIRCE_SKILL_SCORE,
-                                          MetricConstants.MAIN );
-=======
-        this.meta = SampleMetadata.of( MeasurementUnit.of(),
-                                                             DatasetIdentifier.of( Location.of( "DRRC2" ),
-                                                                                   "SQIN",
-                                                                                   "HEFS" ) );
->>>>>>> f51007d8
+        this.meta = Boilerplate.getSampleMetadata();
     }
 
     /**
