--- conflicted
+++ resolved
@@ -56,24 +56,12 @@
     @Before
     public void setUpBeforeEachTest()
     {
-<<<<<<< HEAD
         this.pss = PeirceSkillScore.of();
-        this.meta = StatisticMetadata.of( SampleMetadata.of( MeasurementUnit.of(),
-                                                             DatasetIdentifier.of( Location.of( "DRRC2" ),
-                                                                                   "SQIN",
-                                                                                   "HEFS" ) ),
+        this.meta = StatisticMetadata.of( Boilerplate.getSampleMetadata(),
                                           365,
                                           MeasurementUnit.of(),
                                           MetricConstants.PEIRCE_SKILL_SCORE,
                                           MetricConstants.MAIN );
-=======
-        pss = PeirceSkillScore.of();
-        meta = StatisticMetadata.of( Boilerplate.getSampleMetadata(),
-                                     365,
-                                     MeasurementUnit.of(),
-                                     MetricConstants.PEIRCE_SKILL_SCORE,
-                                     MetricConstants.MAIN );
->>>>>>> a6aea286
     }
 
     /**
