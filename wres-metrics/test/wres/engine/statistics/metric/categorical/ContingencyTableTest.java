--- conflicted
+++ resolved
@@ -15,11 +15,7 @@
 import wres.datamodel.sampledata.SampleDataException;
 import wres.datamodel.sampledata.SampleMetadata;
 import wres.datamodel.statistics.DoubleScoreStatisticOuter;
-<<<<<<< HEAD
-import wres.datamodel.statistics.StatisticMetadata;
 import wres.engine.statistics.metric.Boilerplate;
-=======
->>>>>>> f51007d8
 import wres.engine.statistics.metric.Metric;
 import wres.engine.statistics.metric.MetricTestDataFactory;
 import wres.statistics.generated.DoubleScoreStatistic;
@@ -57,19 +53,7 @@
         SampleData<Pair<Boolean, Boolean>> input = MetricTestDataFactory.getDichotomousPairsOne();
 
         //Metadata for the output
-<<<<<<< HEAD
-        final StatisticMetadata meta =
-                StatisticMetadata.of( Boilerplate.getSampleMetadata(),
-                                      input.getRawData().size(),
-                                      MeasurementUnit.of(),
-                                      MetricConstants.CONTINGENCY_TABLE,
-                                      null );
-=======
-        SampleMetadata meta = SampleMetadata.of( MeasurementUnit.of(),
-                                                         DatasetIdentifier.of( Location.of( "DRRC2" ),
-                                                                               "SQIN",
-                                                                               "HEFS" ) );
->>>>>>> f51007d8
+        SampleMetadata meta = Boilerplate.getSampleMetadata();
 
         DoubleScoreStatistic result =
                 DoubleScoreStatistic.newBuilder()
