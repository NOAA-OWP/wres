package wres.engine.statistics.metric.categorical;

import static org.junit.Assert.assertEquals;
import static org.junit.Assert.assertFalse;
import static org.junit.Assert.assertTrue;

import java.util.Arrays;

import org.apache.commons.lang3.tuple.Pair;
import org.junit.Before;
import org.junit.Rule;
import org.junit.Test;
import org.junit.rules.ExpectedException;

import wres.datamodel.DatasetIdentifier;
import wres.datamodel.MetricConstants;
import wres.datamodel.MetricConstants.MetricGroup;
import wres.datamodel.sampledata.MeasurementUnit;
import wres.datamodel.sampledata.SampleData;
import wres.datamodel.sampledata.SampleDataBasic;
import wres.datamodel.sampledata.SampleDataException;
import wres.datamodel.sampledata.SampleMetadata;
import wres.datamodel.statistics.DoubleScoreStatisticOuter;
<<<<<<< HEAD
import wres.datamodel.statistics.StatisticMetadata;
import wres.engine.statistics.metric.Boilerplate;
=======
>>>>>>> f51007d8
import wres.engine.statistics.metric.Collectable;
import wres.engine.statistics.metric.Metric;
import wres.engine.statistics.metric.MetricTestDataFactory;
import wres.engine.statistics.metric.Score;
import wres.statistics.generated.DoubleScoreStatistic;
import wres.statistics.generated.DoubleScoreMetric.DoubleScoreMetricComponent.ComponentName;
import wres.statistics.generated.DoubleScoreStatistic.DoubleScoreStatisticComponent;

/**
 * Tests the {@link EquitableThreatScore}.
 * 
 * @author james.brown@hydrosolved.com
 */
public final class EquitableThreatScoreTest
{

    @Rule
    public final ExpectedException exception = ExpectedException.none();

    /**
     * Score used for testing. 
     */

    private EquitableThreatScore ets;

    /**
     * Metadata used for testing.
     */

    private SampleMetadata meta;

    @Before
    public void setUpBeforeEachTest()
    {
        ets = EquitableThreatScore.of();
<<<<<<< HEAD
        meta = StatisticMetadata.of( Boilerplate.getSampleMetadata(),
                                     365,
                                     MeasurementUnit.of(),
                                     MetricConstants.EQUITABLE_THREAT_SCORE,
                                     MetricConstants.MAIN );
=======
        meta = SampleMetadata.of( MeasurementUnit.of(),
                                  DatasetIdentifier.of( Location.of( "DRRC2" ),
                                                        "SQIN",
                                                        "HEFS" ) );
>>>>>>> f51007d8
    }

    /**
     * Compares the output from {@link Metric#apply(wres.datamodel.sampledata.MetricInput)} against expected output.
     */

    @Test
    public void testApply()
    {
        //Generate some data
        SampleData<Pair<Boolean, Boolean>> input = MetricTestDataFactory.getDichotomousPairsOne();

        //Check the results
        DoubleScoreStatisticOuter actual = this.ets.apply( input );

        DoubleScoreStatisticComponent component = DoubleScoreStatisticComponent.newBuilder()
                                                                               .setName( ComponentName.MAIN )
                                                                               .setValue( 0.43768152544513195 )
                                                                               .build();

        DoubleScoreStatistic score = DoubleScoreStatistic.newBuilder()
                                                         .setMetric( EquitableThreatScore.METRIC )
                                                         .addStatistics( component )
                                                         .build();

        DoubleScoreStatisticOuter expected = DoubleScoreStatisticOuter.of( score, this.meta );

        assertEquals( expected, actual );
    }

    /**
     * Validates the output from {@link Metric#apply(SampleData)} when supplied with no data.
     */

    @Test
    public void testApplyWithNoData()
    {
        // Generate empty data
        SampleData<Pair<Boolean, Boolean>> input =
                SampleDataBasic.of( Arrays.asList(), SampleMetadata.of() );

        DoubleScoreStatisticOuter actual = this.ets.apply( input );

        assertEquals( Double.NaN, actual.getComponent( MetricConstants.MAIN ).getData().getValue(), 0.0 );
    }

    /**
     * Verifies that {@link Metric#getName()} returns the expected result.
     */

    @Test
    public void testMetricIsNamedCorrectly()
    {
        assertTrue( ets.getName().equals( MetricConstants.EQUITABLE_THREAT_SCORE.toString() ) );
    }

    /**
     * Verifies that {@link Score#isDecomposable()} returns <code>false</code>.
     */

    @Test
    public void testMetricIsNotDecoposable()
    {
        assertFalse( ets.isDecomposable() );
    }

    /**
     * Verifies that {@link Score#isSkillScore()} returns <code>true</code>.
     */

    @Test
    public void testMetricIsASkillScore()
    {
        assertTrue( ets.isSkillScore() );
    }

    /**
     * Verifies that {@link Score#getScoreOutputGroup()} returns {@link OutputScoreGroup#NONE}.
     */

    @Test
    public void testGetScoreOutputGroup()
    {
        assertTrue( ets.getScoreOutputGroup() == MetricGroup.NONE );
    }

    /**
     * Verifies that {@link Collectable#getCollectionOf()} returns {@link MetricConstants#CONTINGENCY_TABLE}.
     */

    @Test
    public void testGetCollectionOf()
    {
        assertTrue( ets.getCollectionOf() == MetricConstants.CONTINGENCY_TABLE );
    }

    /**
     * Checks for an exception when calling {@link Collectable#aggregate(wres.datamodel.statistics.MetricOutput)} with 
     * null input.
     */

    @Test
    public void testExceptionOnNullInput()
    {
        exception.expect( SampleDataException.class );
        exception.expectMessage( "Specify non-null input to the '" + ets.getName() + "'." );
        ets.aggregate( (DoubleScoreStatisticOuter) null );
    }

}<|MERGE_RESOLUTION|>--- conflicted
+++ resolved
@@ -12,20 +12,14 @@
 import org.junit.Test;
 import org.junit.rules.ExpectedException;
 
-import wres.datamodel.DatasetIdentifier;
 import wres.datamodel.MetricConstants;
 import wres.datamodel.MetricConstants.MetricGroup;
-import wres.datamodel.sampledata.MeasurementUnit;
 import wres.datamodel.sampledata.SampleData;
 import wres.datamodel.sampledata.SampleDataBasic;
 import wres.datamodel.sampledata.SampleDataException;
 import wres.datamodel.sampledata.SampleMetadata;
 import wres.datamodel.statistics.DoubleScoreStatisticOuter;
-<<<<<<< HEAD
-import wres.datamodel.statistics.StatisticMetadata;
 import wres.engine.statistics.metric.Boilerplate;
-=======
->>>>>>> f51007d8
 import wres.engine.statistics.metric.Collectable;
 import wres.engine.statistics.metric.Metric;
 import wres.engine.statistics.metric.MetricTestDataFactory;
@@ -61,18 +55,7 @@
     public void setUpBeforeEachTest()
     {
         ets = EquitableThreatScore.of();
-<<<<<<< HEAD
-        meta = StatisticMetadata.of( Boilerplate.getSampleMetadata(),
-                                     365,
-                                     MeasurementUnit.of(),
-                                     MetricConstants.EQUITABLE_THREAT_SCORE,
-                                     MetricConstants.MAIN );
-=======
-        meta = SampleMetadata.of( MeasurementUnit.of(),
-                                  DatasetIdentifier.of( Location.of( "DRRC2" ),
-                                                        "SQIN",
-                                                        "HEFS" ) );
->>>>>>> f51007d8
+        meta = Boilerplate.getSampleMetadata();
     }
 
     /**
