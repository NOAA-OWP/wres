--- conflicted
+++ resolved
@@ -57,24 +57,12 @@
     @Before
     public void setUpBeforeEachTest()
     {
-<<<<<<< HEAD
         this.pod = ProbabilityOfDetection.of();
-        this.meta = StatisticMetadata.of( SampleMetadata.of( MeasurementUnit.of(),
-                                                             DatasetIdentifier.of( Location.of( "DRRC2" ),
-                                                                                   "SQIN",
-                                                                                   "HEFS" ) ),
+        this.meta = StatisticMetadata.of( Boilerplate.getSampleMetadata(),
                                           365,
                                           MeasurementUnit.of(),
                                           MetricConstants.PROBABILITY_OF_DETECTION,
                                           MetricConstants.MAIN );
-=======
-        pod = ProbabilityOfDetection.of();
-        meta = StatisticMetadata.of( Boilerplate.getSampleMetadata(),
-                                     365,
-                                     MeasurementUnit.of(),
-                                     MetricConstants.PROBABILITY_OF_DETECTION,
-                                     MetricConstants.MAIN );
->>>>>>> a6aea286
     }
 
     /**
