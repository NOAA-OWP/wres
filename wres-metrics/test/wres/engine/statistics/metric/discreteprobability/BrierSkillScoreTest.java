package wres.engine.statistics.metric.discreteprobability;

import static org.junit.Assert.assertEquals;
import static org.junit.Assert.assertFalse;
import static org.junit.Assert.assertTrue;

import java.util.Arrays;

import org.apache.commons.lang3.tuple.Pair;
import org.junit.Before;
import org.junit.Rule;
import org.junit.Test;
import org.junit.rules.ExpectedException;

import wres.datamodel.MetricConstants;
import wres.datamodel.Probability;
import wres.datamodel.MetricConstants.MetricGroup;
import wres.datamodel.sampledata.MeasurementUnit;
import wres.datamodel.sampledata.SampleData;
import wres.datamodel.sampledata.SampleDataBasic;
import wres.datamodel.sampledata.SampleDataException;
import wres.datamodel.sampledata.SampleMetadata;
import wres.datamodel.statistics.DoubleScoreStatisticOuter;
<<<<<<< HEAD
import wres.datamodel.statistics.StatisticMetadata;
import wres.engine.statistics.metric.Boilerplate;
=======
>>>>>>> b13d53a6
import wres.engine.statistics.metric.MetricTestDataFactory;
import wres.statistics.generated.DoubleScoreStatistic;
import wres.statistics.generated.DoubleScoreMetric.DoubleScoreMetricComponent.ComponentName;
import wres.statistics.generated.DoubleScoreStatistic.DoubleScoreStatisticComponent;

/**
 * Tests the {@link BrierSkillScore}.
 * 
 * @author james.brown@hydrosolved.com
 */
public final class BrierSkillScoreTest
{

    @Rule
    public final ExpectedException exception = ExpectedException.none();

    /**
     * Default instance of a {@link BrierSkillScore}.
     */

    private BrierSkillScore brierSkillScore;

    @Before
    public void setupBeforeEachTest()
    {
        this.brierSkillScore = BrierSkillScore.of();
    }

    /**
     * Compares the output from {@link BrierSkillScore#apply(SampleData)} against expected output for a 
     * dataset with a supplied baseline.
     */

    @Test
    public void testApplyWithSuppliedBaseline()
    {
        // Generate some data
        SampleData<Pair<Probability, Probability>> input = MetricTestDataFactory.getDiscreteProbabilityPairsTwo();

        // Metadata for the output
<<<<<<< HEAD
        StatisticMetadata m1 =
                StatisticMetadata.of( Boilerplate.getSampleMetadata(),
                                      input.getRawData().size(),
                                      MeasurementUnit.of(),
                                      MetricConstants.BRIER_SKILL_SCORE,
                                      MetricConstants.MAIN );
=======
        SampleMetadata m1 = SampleMetadata.of( MeasurementUnit.of(),
                                               DatasetIdentifier.of( Location.of( "DRRC2" ),
                                                                     "SQIN",
                                                                     "HEFS",
                                                                     "ESP" ) );
>>>>>>> b13d53a6

        // Check the results       
        DoubleScoreStatisticOuter actual = this.brierSkillScore.apply( input );

        DoubleScoreStatisticComponent component = DoubleScoreStatisticComponent.newBuilder()
                                                                               .setName( ComponentName.MAIN )
                                                                               .setValue( 0.11363636363636376 )
                                                                               .build();

        DoubleScoreStatistic score = DoubleScoreStatistic.newBuilder()
                                                         .setMetric( BrierSkillScore.METRIC )
                                                         .addStatistics( component )
                                                         .build();

        DoubleScoreStatisticOuter expected = DoubleScoreStatisticOuter.of( score, m1 );

        assertEquals( expected.getData(), actual.getData() );
    }

    /**
     * Compares the output from {@link BrierSkillScore#apply(SampleData)} against expected output for a 
     * dataset with a climatological baseline.
     */

    @Test
    public void testApplyWithClimatologicalBaseline()
    {
        // Generate some data
        SampleData<Pair<Probability, Probability>> input = MetricTestDataFactory.getDiscreteProbabilityPairsOne();

        // Metadata for the output
<<<<<<< HEAD
        StatisticMetadata m1 =
                StatisticMetadata.of( Boilerplate.getSampleMetadata(),
                                      input.getRawData().size(),
                                      MeasurementUnit.of(),
                                      MetricConstants.BRIER_SKILL_SCORE,
                                      MetricConstants.MAIN );
=======
        SampleMetadata m1 = SampleMetadata.of( MeasurementUnit.of(),
                                               DatasetIdentifier.of( Location.of( "DRRC2" ),
                                                                     "SQIN",
                                                                     "HEFS" ) );
>>>>>>> b13d53a6

        // Check the results       
        DoubleScoreStatisticOuter actual = this.brierSkillScore.apply( input );

        DoubleScoreStatisticComponent component = DoubleScoreStatisticComponent.newBuilder()
                                                                               .setName( ComponentName.MAIN )
                                                                               .setValue( -0.040000000000000036 )
                                                                               .build();

        DoubleScoreStatistic score = DoubleScoreStatistic.newBuilder()
                                                         .setMetric( BrierSkillScore.METRIC )
                                                         .addStatistics( component )
                                                         .build();

        DoubleScoreStatisticOuter expected = DoubleScoreStatisticOuter.of( score, m1 );

        assertEquals( expected, actual );
    }


    /**
     * Validates the output from {@link BrierSkillScore#apply(SampleData)} when supplied with no data.
     */

    @Test
    public void testApplyWithNoData()
    {
        // Generate empty data
        SampleData<Pair<Probability, Probability>> input =
                SampleDataBasic.of( Arrays.asList(), SampleMetadata.of() );

        DoubleScoreStatisticOuter actual = brierSkillScore.apply( input );

        assertEquals( Double.NaN, actual.getComponent( MetricConstants.MAIN ).getData().getValue(), 0.0 );
    }

    /**
     * Checks that the {@link BrierSkillScore#getName()} returns {@link MetricConstants.BRIER_SKILL_SCORE.toString()}
     */

    @Test
    public void testGetName()
    {
        assertTrue( brierSkillScore.getName().equals( MetricConstants.BRIER_SKILL_SCORE.toString() ) );
    }

    /**
     * Checks that the {@link BrierSkillScore#isDecomposable()} returns <code>true</code>.
     */

    @Test
    public void testIsDecomposable()
    {
        assertTrue( brierSkillScore.isDecomposable() );
    }

    /**
     * Checks that the {@link BrierSkillScore#isSkillScore()} returns <code>true</code>.
     */

    @Test
    public void testIsSkillScore()
    {
        assertTrue( brierSkillScore.isSkillScore() );
    }

    /**
     * Checks that the {@link BrierSkillScore#getScoreOutputGroup()} returns the result provided on construction.
     */

    @Test
    public void testGetScoreOutputGroup()
    {
        assertTrue( brierSkillScore.getScoreOutputGroup() == MetricGroup.NONE );
    }

    /**
     * Checks that the {@link BrierSkillScore#isProper()} returns <code>false</code>.
     */

    @Test
    public void testIsProper()
    {
        assertFalse( brierSkillScore.isProper() );
    }

    /**
     * Checks that the {@link BrierSkillScore#isStrictlyProper()} returns <code>false</code>.
     */

    @Test
    public void testIsStrictlyProper()
    {
        assertFalse( brierSkillScore.isStrictlyProper() );
    }

    /**
     * Tests for an expected exception on calling {@link BrierSkillScore#apply(DiscreteProbabilityPairs)} with null 
     * input.
     */

    @Test
    public void testApplyExceptionOnNullInput()
    {
        exception.expect( SampleDataException.class );
        exception.expectMessage( "Specify non-null input to the 'BRIER SKILL SCORE'." );

        brierSkillScore.apply( null );
    }

    /**
     * Tests for {@link Double#NaN} output when supplying {@link BrierSkillScore#apply(DiscreteProbabilityPairs)} with 
     * a baseline whose input is {@link Double#NaN}.
     */

    @Test
    public void testApplyNaNOutputWithNaNBaseline()
    {
        assertEquals( Double.NaN,
                      this.brierSkillScore.apply( MetricTestDataFactory.getDiscreteProbabilityPairsFour() )
                                          .getComponent( MetricConstants.MAIN )
                                          .getData()
                                          .getValue(),
                      0.0 );
    }
}<|MERGE_RESOLUTION|>--- conflicted
+++ resolved
@@ -21,11 +21,7 @@
 import wres.datamodel.sampledata.SampleDataException;
 import wres.datamodel.sampledata.SampleMetadata;
 import wres.datamodel.statistics.DoubleScoreStatisticOuter;
-<<<<<<< HEAD
-import wres.datamodel.statistics.StatisticMetadata;
 import wres.engine.statistics.metric.Boilerplate;
-=======
->>>>>>> b13d53a6
 import wres.engine.statistics.metric.MetricTestDataFactory;
 import wres.statistics.generated.DoubleScoreStatistic;
 import wres.statistics.generated.DoubleScoreMetric.DoubleScoreMetricComponent.ComponentName;
@@ -66,20 +62,7 @@
         SampleData<Pair<Probability, Probability>> input = MetricTestDataFactory.getDiscreteProbabilityPairsTwo();
 
         // Metadata for the output
-<<<<<<< HEAD
-        StatisticMetadata m1 =
-                StatisticMetadata.of( Boilerplate.getSampleMetadata(),
-                                      input.getRawData().size(),
-                                      MeasurementUnit.of(),
-                                      MetricConstants.BRIER_SKILL_SCORE,
-                                      MetricConstants.MAIN );
-=======
-        SampleMetadata m1 = SampleMetadata.of( MeasurementUnit.of(),
-                                               DatasetIdentifier.of( Location.of( "DRRC2" ),
-                                                                     "SQIN",
-                                                                     "HEFS",
-                                                                     "ESP" ) );
->>>>>>> b13d53a6
+        SampleMetadata m1 = Boilerplate.getSampleMetadata();
 
         // Check the results       
         DoubleScoreStatisticOuter actual = this.brierSkillScore.apply( input );
@@ -111,21 +94,9 @@
         SampleData<Pair<Probability, Probability>> input = MetricTestDataFactory.getDiscreteProbabilityPairsOne();
 
         // Metadata for the output
-<<<<<<< HEAD
-        StatisticMetadata m1 =
-                StatisticMetadata.of( Boilerplate.getSampleMetadata(),
-                                      input.getRawData().size(),
-                                      MeasurementUnit.of(),
-                                      MetricConstants.BRIER_SKILL_SCORE,
-                                      MetricConstants.MAIN );
-=======
-        SampleMetadata m1 = SampleMetadata.of( MeasurementUnit.of(),
-                                               DatasetIdentifier.of( Location.of( "DRRC2" ),
-                                                                     "SQIN",
-                                                                     "HEFS" ) );
->>>>>>> b13d53a6
-
-        // Check the results       
+        SampleMetadata m1 = Boilerplate.getSampleMetadata();
+
+        // Check the results
         DoubleScoreStatisticOuter actual = this.brierSkillScore.apply( input );
 
         DoubleScoreStatisticComponent component = DoubleScoreStatisticComponent.newBuilder()
