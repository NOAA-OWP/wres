--- conflicted
+++ resolved
@@ -64,22 +64,13 @@
 
         // Metadata for the output
         StatisticMetadata m1 =
-<<<<<<< HEAD
-                StatisticMetadata.of( SampleMetadata.of( MeasurementUnit.of(),
-                                                         DatasetIdentifier.of( Location.of( "DRRC2" ),
-                                                                               "SQIN",
-                                                                               "HEFS",
-                                                                               "ESP" ) ),
-=======
                 StatisticMetadata.of( Boilerplate.getSampleMetadata(),
->>>>>>> a6aea286
                                       input.getRawData().size(),
                                       MeasurementUnit.of(),
                                       MetricConstants.BRIER_SKILL_SCORE,
                                       MetricConstants.MAIN );
 
         // Check the results       
-<<<<<<< HEAD
         DoubleScoreStatisticOuter actual = this.brierSkillScore.apply( input );
 
         DoubleScoreStatisticComponent component = DoubleScoreStatisticComponent.newBuilder()
@@ -94,12 +85,7 @@
 
         DoubleScoreStatisticOuter expected = DoubleScoreStatisticOuter.of( score, m1 );
 
-        assertEquals( expected, actual );
-=======
-        final DoubleScoreStatistic actual = brierSkillScore.apply( input );
-        final DoubleScoreStatistic expected = DoubleScoreStatistic.of( 0.11363636363636376, m1 );
         assertEquals( expected.getData(), actual.getData() );
->>>>>>> a6aea286
     }
 
     /**
