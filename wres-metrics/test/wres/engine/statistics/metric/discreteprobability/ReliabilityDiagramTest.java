package wres.engine.statistics.metric.discreteprobability;

import static org.junit.Assert.assertEquals;
import static org.junit.Assert.assertTrue;

import java.util.ArrayList;
import java.util.Arrays;
import java.util.List;

import org.apache.commons.lang3.tuple.Pair;
import org.junit.Before;
import org.junit.Rule;
import org.junit.Test;
import org.junit.rules.ExpectedException;

import wres.datamodel.DatasetIdentifier;
import wres.datamodel.FeatureKey;
import wres.datamodel.FeatureTuple;
import wres.datamodel.MetricConstants;
import wres.datamodel.Probability;
<<<<<<< HEAD
import wres.datamodel.sampledata.Location;
=======
import wres.datamodel.VectorOfDoubles;
import wres.datamodel.MetricConstants.MetricDimension;
>>>>>>> a6aea286
import wres.datamodel.sampledata.MeasurementUnit;
import wres.datamodel.sampledata.SampleData;
import wres.datamodel.sampledata.SampleDataBasic;
import wres.datamodel.sampledata.SampleDataException;
import wres.datamodel.sampledata.SampleMetadata;
import wres.datamodel.statistics.DiagramStatisticOuter;
import wres.datamodel.statistics.StatisticMetadata;
import wres.engine.statistics.metric.Boilerplate;
import wres.engine.statistics.metric.MetricTestDataFactory;
import wres.statistics.generated.DiagramStatistic;
import wres.statistics.generated.DiagramMetric.DiagramMetricComponent.DiagramComponentName;
import wres.statistics.generated.DiagramStatistic.DiagramStatisticComponent;

/**
 * Tests the {@link ReliabilityDiagram}.
 * 
 * @author james.brown@hydrosolved.com
 */
public final class ReliabilityDiagramTest
{

    @Rule
    public final ExpectedException exception = ExpectedException.none();

    /**
     * Default instance of a {@link ReliabilityDiagram}.
     */

    private ReliabilityDiagram rel;

    @Before
    public void setupBeforeEachTest()
    {
        this.rel = ReliabilityDiagram.of();
    }

    /**
     * Compares the output from {@link ReliabilityDiagram#apply(SampleData)} against 
     * expected output.
     */

    @Test
    public void testApply()
    {
        //Generate some data
        SampleData<Pair<Probability, Probability>> input = MetricTestDataFactory.getDiscreteProbabilityPairsThree();

        //Metadata for the output
        final StatisticMetadata m1 =
                StatisticMetadata.of( Boilerplate.getSampleMetadata(),
                                      input.getRawData().size(),
                                      MeasurementUnit.of(),
                                      MetricConstants.RELIABILITY_DIAGRAM,
                                      MetricConstants.MAIN );

        //Check the results       
        final DiagramStatisticOuter actual = rel.apply( input );
        List<Double> expectedFProb = List.of( 0.05490196078431369,
                                              0.19999999999999984,
                                              0.3000000000000002,
                                              0.40000000000000013,
                                              0.5,
                                              0.5999999999999998,
                                              0.6999999999999996,
                                              0.8000000000000003,
                                              0.9000000000000002,
                                              1.0 );
        List<Double> expectedOProb = List.of( 0.0196078431372549,
                                              0.0847457627118644,
                                              0.12195121951219512,
                                              0.21052631578947367,
                                              0.36363636363636365,
                                              0.2727272727272727,
                                              0.47058823529411764,
                                              0.6666666666666666,
                                              0.7272727272727273,
                                              0.8461538461538461 );
        List<Double> expectedSample = List.of( 102.0,
                                               59.0,
                                               41.0,
                                               19.0,
                                               22.0,
                                               22.0,
                                               34.0,
                                               24.0,
                                               11.0,
                                               13.0 );

        DiagramStatisticComponent forecastProbability =
                DiagramStatisticComponent.newBuilder()
                                         .setName( DiagramComponentName.FORECAST_PROBABILITY )
                                         .addAllValues( expectedFProb )
                                         .build();

        DiagramStatisticComponent observedFrequency =
                DiagramStatisticComponent.newBuilder()
                                         .setName( DiagramComponentName.OBSERVED_RELATIVE_FREQUENCY )
                                         .addAllValues( expectedOProb )
                                         .build();

        DiagramStatisticComponent sampleSize =
                DiagramStatisticComponent.newBuilder()
                                         .setName( DiagramComponentName.SAMPLE_SIZE )
                                         .addAllValues( expectedSample )
                                         .build();

        DiagramStatistic statistic = DiagramStatistic.newBuilder()
                                                     .addStatistics( forecastProbability )
                                                     .addStatistics( observedFrequency )
                                                     .addStatistics( sampleSize )
                                                     .setMetric( ReliabilityDiagram.METRIC )
                                                     .build();

        DiagramStatisticOuter expected = DiagramStatisticOuter.of( statistic, m1 );

        assertEquals( expected, actual );
    }

    /**
     * Compares the output from {@link ReliabilityDiagram#apply(SampleData)} against 
     * expected output for a scenario involving some bins with zero samples. See ticket #51362.
     */

    @Test
    public void testApplySomeBinsHaveZeroSamples()
    {
        //Generate some data
        List<Pair<Probability, Probability>> data = new ArrayList<>();
        data.add( Pair.of( Probability.ONE, Probability.of( 0.8775510204081632 ) ) );
        data.add( Pair.of( Probability.ONE, Probability.of( 0.6326530612244898 ) ) );
        data.add( Pair.of( Probability.ONE, Probability.of( 0.8163265306122449 ) ) );
        data.add( Pair.of( Probability.ONE, Probability.of( 0.9591836734693877 ) ) );
        data.add( Pair.of( Probability.ONE, Probability.of( 0.8979591836734694 ) ) );
        data.add( Pair.of( Probability.ONE, Probability.of( 0.9795918367346939 ) ) );
        data.add( Pair.of( Probability.ONE, Probability.of( 1.0 ) ) );
        data.add( Pair.of( Probability.ONE, Probability.of( 1.0 ) ) );
        data.add( Pair.of( Probability.ONE, Probability.of( 1.0 ) ) );
        data.add( Pair.of( Probability.ONE, Probability.of( 1.0 ) ) );
        data.add( Pair.of( Probability.ONE, Probability.of( 1.0 ) ) );
        data.add( Pair.of( Probability.ONE, Probability.of( 1.0 ) ) );
        data.add( Pair.of( Probability.ONE, Probability.of( 1.0 ) ) );
        data.add( Pair.of( Probability.ONE, Probability.of( 1.0 ) ) );
        data.add( Pair.of( Probability.ONE, Probability.of( 0.0 ) ) );
        data.add( Pair.of( Probability.ONE, Probability.of( 1.0 ) ) );
        data.add( Pair.of( Probability.ONE, Probability.of( 1.0 ) ) );
        data.add( Pair.of( Probability.ONE, Probability.of( 0.9183673469387755 ) ) );
        data.add( Pair.of( Probability.ONE, Probability.of( 0.8163265306122449 ) ) );
        data.add( Pair.of( Probability.ONE, Probability.of( 0.7755102040816326 ) ) );
        data.add( Pair.of( Probability.ZERO, Probability.of( 0.3469387755102041 ) ) );
        data.add( Pair.of( Probability.ZERO, Probability.of( 0.24489795918367346 ) ) );
        data.add( Pair.of( Probability.ZERO, Probability.of( 0.20408163265306123 ) ) );
        data.add( Pair.of( Probability.ZERO, Probability.of( 0.10204081632653061 ) ) );
        data.add( Pair.of( Probability.ZERO, Probability.of( 0.08163265306122448 ) ) );
        data.add( Pair.of( Probability.ZERO, Probability.of( 0.12244897959183673 ) ) );
        data.add( Pair.of( Probability.ZERO, Probability.of( 0.0 ) ) );
        data.add( Pair.of( Probability.ZERO, Probability.of( 0.0 ) ) );
        data.add( Pair.of( Probability.ZERO, Probability.of( 0.0 ) ) );
        data.add( Pair.of( Probability.ZERO, Probability.of( 0.0 ) ) );

        FeatureKey fake = FeatureKey.of( "FAKE" );
        FeatureTuple fakeTuple = new FeatureTuple( fake, fake, fake );
        DatasetIdentifier identifier =
                DatasetIdentifier.of( fakeTuple, "MAP", "FK" );

        SampleData<Pair<Probability, Probability>> input =
                SampleDataBasic.of( data,
                                    SampleMetadata.of( MeasurementUnit.of(),
                                                       identifier ) );

        //Metadata for the output
        final StatisticMetadata m1 = StatisticMetadata.of( SampleMetadata.of( MeasurementUnit.of(), identifier ),
                                                           input.getRawData().size(),
                                                           MeasurementUnit.of(),
                                                           MetricConstants.RELIABILITY_DIAGRAM,
                                                           MetricConstants.MAIN );

        //Check the results       
        DiagramStatisticOuter actual = rel.apply( input );
        List<Double> expectedFProb = List.of( 0.013605442176870748,
                                              0.11224489795918367,
                                              0.22448979591836735,
                                              0.3469387755102041,
                                              Double.NaN,
                                              Double.NaN,
                                              0.6326530612244898,
                                              0.7755102040816326,
                                              0.8520408163265306,
                                              0.989010989010989 );
        List<Double> expectedOProb = List.of( 0.16666666666666666,
                                              0.0,
                                              0.0,
                                              0.0,
                                              Double.NaN,
                                              Double.NaN,
                                              1.0,
                                              1.0,
                                              1.0,
                                              1.0 );
        List<Double> expectedSample = List.of( 6.0,
                                               2.0,
                                               2.0,
                                               1.0,
                                               0.0,
                                               0.0,
                                               1.0,
                                               1.0,
                                               4.0,
                                               13.0 );

        DiagramStatisticComponent forecastProbability =
                DiagramStatisticComponent.newBuilder()
                                         .setName( DiagramComponentName.FORECAST_PROBABILITY )
                                         .addAllValues( expectedFProb )
                                         .build();

        DiagramStatisticComponent observedFrequency =
                DiagramStatisticComponent.newBuilder()
                                         .setName( DiagramComponentName.OBSERVED_RELATIVE_FREQUENCY )
                                         .addAllValues( expectedOProb )
                                         .build();

        DiagramStatisticComponent sampleSize =
                DiagramStatisticComponent.newBuilder()
                                         .setName( DiagramComponentName.SAMPLE_SIZE )
                                         .addAllValues( expectedSample )
                                         .build();

        DiagramStatistic statistic = DiagramStatistic.newBuilder()
                                                     .addStatistics( forecastProbability )
                                                     .addStatistics( observedFrequency )
                                                     .addStatistics( sampleSize )
                                                     .setMetric( ReliabilityDiagram.METRIC )
                                                     .build();

        DiagramStatisticOuter expected = DiagramStatisticOuter.of( statistic, m1 );

        assertEquals( expected, actual );
    }

    /**
     * Validates the output from {@link ReliabilityDiagram#apply(DiscreteProbabilityPairs)} when supplied with no data.
     */

    @Test
    public void testApplyWithNoData()
    {
        // Generate empty data
        SampleData<Pair<Probability, Probability>> input =
                SampleDataBasic.of( Arrays.asList(), SampleMetadata.of() );

        DiagramStatisticOuter actual = rel.apply( input );

        List<Double> source = List.of( Double.NaN,
                                       Double.NaN,
                                       Double.NaN,
                                       Double.NaN,
                                       Double.NaN,
                                       Double.NaN,
                                       Double.NaN,
                                       Double.NaN,
                                       Double.NaN,
                                       Double.NaN );

        List<Double> sourceSample = List.of( 0.0, 0.0, 0.0, 0.0, 0.0, 0.0, 0.0, 0.0, 0.0, 0.0 );

        DiagramStatisticComponent forecastProbability =
                DiagramStatisticComponent.newBuilder()
                                         .setName( DiagramComponentName.FORECAST_PROBABILITY )
                                         .addAllValues( source )
                                         .build();

        DiagramStatisticComponent observedFrequency =
                DiagramStatisticComponent.newBuilder()
                                         .setName( DiagramComponentName.OBSERVED_RELATIVE_FREQUENCY )
                                         .addAllValues( source )
                                         .build();

        DiagramStatisticComponent sampleSize =
                DiagramStatisticComponent.newBuilder()
                                         .setName( DiagramComponentName.SAMPLE_SIZE )
                                         .addAllValues( sourceSample )
                                         .build();

        DiagramStatistic expected = DiagramStatistic.newBuilder()
                                                    .addStatistics( forecastProbability )
                                                    .addStatistics( observedFrequency )
                                                    .addStatistics( sampleSize )
                                                    .setMetric( ReliabilityDiagram.METRIC )
                                                    .build();

        assertEquals( expected, actual.getData() );
    }

    /**
     * Checks that the {@link ReliabilityDiagram#getName()} returns 
     * {@link MetricConstants.RELIABILITY_DIAGRAM.toString()}
     */

    @Test
    public void testGetName()
    {
        assertTrue( rel.getName().equals( MetricConstants.RELIABILITY_DIAGRAM.toString() ) );
    }

    /**
     * Tests for an expected exception on calling 
     * {@link ReliabilityDiagram#apply(DiscreteProbabilityPairs)} with null input.
     */

    @Test
    public void testApplyExceptionOnNullInput()
    {
        exception.expect( SampleDataException.class );
        exception.expectMessage( "Specify non-null input to the 'RELIABILITY DIAGRAM'." );

        rel.apply( null );
    }

}<|MERGE_RESOLUTION|>--- conflicted
+++ resolved
@@ -18,12 +18,6 @@
 import wres.datamodel.FeatureTuple;
 import wres.datamodel.MetricConstants;
 import wres.datamodel.Probability;
-<<<<<<< HEAD
-import wres.datamodel.sampledata.Location;
-=======
-import wres.datamodel.VectorOfDoubles;
-import wres.datamodel.MetricConstants.MetricDimension;
->>>>>>> a6aea286
 import wres.datamodel.sampledata.MeasurementUnit;
 import wres.datamodel.sampledata.SampleData;
 import wres.datamodel.sampledata.SampleDataBasic;
@@ -69,7 +63,7 @@
     public void testApply()
     {
         //Generate some data
-        SampleData<Pair<Probability, Probability>> input = MetricTestDataFactory.getDiscreteProbabilityPairsThree();
+        SampleData<Pair<Probability, Probability>>  input = MetricTestDataFactory.getDiscreteProbabilityPairsThree();
 
         //Metadata for the output
         final StatisticMetadata m1 =
