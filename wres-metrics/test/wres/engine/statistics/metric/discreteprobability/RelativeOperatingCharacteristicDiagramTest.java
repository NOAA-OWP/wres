package wres.engine.statistics.metric.discreteprobability;

import static org.junit.Assert.assertEquals;
import static org.junit.Assert.assertTrue;

import java.util.Arrays;
import java.util.List;

import org.apache.commons.lang3.tuple.Pair;
import org.junit.Before;
import org.junit.Rule;
import org.junit.Test;
import org.junit.rules.ExpectedException;

import wres.datamodel.MetricConstants;
import wres.datamodel.Probability;
import wres.datamodel.sampledata.MeasurementUnit;
import wres.datamodel.sampledata.SampleData;
import wres.datamodel.sampledata.SampleDataBasic;
import wres.datamodel.sampledata.SampleDataException;
import wres.datamodel.sampledata.SampleMetadata;
import wres.datamodel.statistics.DiagramStatisticOuter;
<<<<<<< HEAD
import wres.datamodel.statistics.StatisticMetadata;
import wres.engine.statistics.metric.Boilerplate;
=======
>>>>>>> b13d53a6
import wres.engine.statistics.metric.MetricParameterException;
import wres.engine.statistics.metric.MetricTestDataFactory;
import wres.statistics.generated.DiagramStatistic;
import wres.statistics.generated.DiagramMetric.DiagramMetricComponent.DiagramComponentName;
import wres.statistics.generated.DiagramStatistic.DiagramStatisticComponent;

/**
 * Tests the {@link RelativeOperatingCharacteristicDiagram}.
 * 
 * @author james.brown@hydrosolved.com
 */
public final class RelativeOperatingCharacteristicDiagramTest
{

    @Rule
    public final ExpectedException exception = ExpectedException.none();

    /**
     * Default instance of a {@link RelativeOperatingCharacteristicDiagram}.
     */

    private RelativeOperatingCharacteristicDiagram roc;

    @Before
    public void setupBeforeEachTest() throws MetricParameterException
    {
        this.roc = RelativeOperatingCharacteristicDiagram.of();
    }

    /**
     * Compares the output from {@link RelativeOperatingCharacteristicDiagram#apply(SampleData)} against 
     * expected output.
     */

    @Test
    public void testApply()
    {
        //Generate some data
        SampleData<Pair<Probability, Probability>> input = MetricTestDataFactory.getDiscreteProbabilityPairsThree();

        //Metadata for the output
<<<<<<< HEAD
        final StatisticMetadata m1 =
                StatisticMetadata.of( Boilerplate.getSampleMetadata(),
                                      input.getRawData().size(),
                                      MeasurementUnit.of(),
                                      MetricConstants.RELATIVE_OPERATING_CHARACTERISTIC_DIAGRAM,
                                      MetricConstants.MAIN );
=======
        SampleMetadata m1 = SampleMetadata.of( MeasurementUnit.of(),
                                               DatasetIdentifier.of( Location.of( "Tampere" ),
                                                                     "MAP",
                                                                     "FMI" ) );
>>>>>>> b13d53a6

        //Check the results       
        DiagramStatisticOuter actual = this.roc.apply( input );

        List<Double> expectedPoD = List.of( 0.0,
                                            0.13580246913580246,
                                            0.2345679012345679,
                                            0.43209876543209874,
                                            0.6296296296296297,
                                            0.7037037037037037,
                                            0.8024691358024691,
                                            0.8518518518518519,
                                            0.9135802469135802,
                                            0.9753086419753086,
                                            1.0 );
        List<Double> expectedPoFD = List.of( 0.0,
                                             0.007518796992481203,
                                             0.018796992481203006,
                                             0.04887218045112782,
                                             0.11654135338345864,
                                             0.17669172932330826,
                                             0.22932330827067668,
                                             0.2857142857142857,
                                             0.42105263157894735,
                                             0.6240601503759399,
                                             1.0 );

        DiagramStatisticComponent pod =
                DiagramStatisticComponent.newBuilder()
                                         .setName( DiagramComponentName.PROBABILITY_OF_DETECTION )
                                         .addAllValues( expectedPoD )
                                         .build();

        DiagramStatisticComponent pofd =
                DiagramStatisticComponent.newBuilder()
                                         .setName( DiagramComponentName.PROBABILITY_OF_FALSE_DETECTION )
                                         .addAllValues( expectedPoFD )
                                         .build();

        DiagramStatistic rocDiagram = DiagramStatistic.newBuilder()
                                                      .addStatistics( pod )
                                                      .addStatistics( pofd )
                                                      .setMetric( RelativeOperatingCharacteristicDiagram.METRIC )
                                                      .build();

        DiagramStatisticOuter expected = DiagramStatisticOuter.of( rocDiagram, m1 );

        assertEquals( expected, actual );
    }

    /**
     * Validates the output from {@link RelativeOperatingCharacteristicDiagram#apply(SampleData)} when 
     * supplied with no data.
     */

    @Test
    public void testApplyWithNoData()
    {
        // Generate empty data
        SampleData<Pair<Probability, Probability>> input =
                SampleDataBasic.of( Arrays.asList(), SampleMetadata.of() );

        DiagramStatisticOuter actual = this.roc.apply( input );

        List<Double> source = List.of( Double.NaN,
                                       Double.NaN,
                                       Double.NaN,
                                       Double.NaN,
                                       Double.NaN,
                                       Double.NaN,
                                       Double.NaN,
                                       Double.NaN,
                                       Double.NaN,
                                       Double.NaN,
                                       Double.NaN );

        DiagramStatisticComponent pod =
                DiagramStatisticComponent.newBuilder()
                                         .setName( DiagramComponentName.PROBABILITY_OF_DETECTION )
                                         .addAllValues( source )
                                         .build();

        DiagramStatisticComponent pofd =
                DiagramStatisticComponent.newBuilder()
                                         .setName( DiagramComponentName.PROBABILITY_OF_FALSE_DETECTION )
                                         .addAllValues( source )
                                         .build();

        DiagramStatistic expected = DiagramStatistic.newBuilder()
                                                    .addStatistics( pod )
                                                    .addStatistics( pofd )
                                                    .setMetric( RelativeOperatingCharacteristicDiagram.METRIC )
                                                    .build();

        assertEquals( expected, actual.getData() );
    }

    /**
     * Checks that the {@link RelativeOperatingCharacteristicDiagram#getName()} returns 
     * {@link MetricConstants.RELATIVE_OPERATING_CHARACTERISTIC_DIAGRAM.toString()}
     */

    @Test
    public void testGetName()
    {
        assertTrue( roc.getName().equals( MetricConstants.RELATIVE_OPERATING_CHARACTERISTIC_DIAGRAM.toString() ) );
    }

    /**
     * Tests for an expected exception on calling 
     * {@link RelativeOperatingCharacteristicDiagram#apply(DiscreteProbabilityPairs)} with null input.
     */

    @Test
    public void testApplyExceptionOnNullInput()
    {
        exception.expect( SampleDataException.class );
        exception.expectMessage( "Specify non-null input to the 'RELATIVE OPERATING CHARACTERISTIC DIAGRAM'." );

        roc.apply( null );
    }

}<|MERGE_RESOLUTION|>--- conflicted
+++ resolved
@@ -20,11 +20,7 @@
 import wres.datamodel.sampledata.SampleDataException;
 import wres.datamodel.sampledata.SampleMetadata;
 import wres.datamodel.statistics.DiagramStatisticOuter;
-<<<<<<< HEAD
-import wres.datamodel.statistics.StatisticMetadata;
 import wres.engine.statistics.metric.Boilerplate;
-=======
->>>>>>> b13d53a6
 import wres.engine.statistics.metric.MetricParameterException;
 import wres.engine.statistics.metric.MetricTestDataFactory;
 import wres.statistics.generated.DiagramStatistic;
@@ -66,19 +62,7 @@
         SampleData<Pair<Probability, Probability>> input = MetricTestDataFactory.getDiscreteProbabilityPairsThree();
 
         //Metadata for the output
-<<<<<<< HEAD
-        final StatisticMetadata m1 =
-                StatisticMetadata.of( Boilerplate.getSampleMetadata(),
-                                      input.getRawData().size(),
-                                      MeasurementUnit.of(),
-                                      MetricConstants.RELATIVE_OPERATING_CHARACTERISTIC_DIAGRAM,
-                                      MetricConstants.MAIN );
-=======
-        SampleMetadata m1 = SampleMetadata.of( MeasurementUnit.of(),
-                                               DatasetIdentifier.of( Location.of( "Tampere" ),
-                                                                     "MAP",
-                                                                     "FMI" ) );
->>>>>>> b13d53a6
+        SampleMetadata m1 = Boilerplate.getSampleMetadata();
 
         //Check the results       
         DiagramStatisticOuter actual = this.roc.apply( input );
