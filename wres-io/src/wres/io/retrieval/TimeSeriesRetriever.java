package wres.io.retrieval;

import java.sql.SQLException;
import java.time.Duration;
import java.time.Instant;
import java.time.MonthDay;
import java.util.ArrayList;
import java.util.Arrays;
import java.util.Collections;
import java.util.HashMap;
import java.util.List;
import java.util.Map;
import java.util.Objects;
import java.util.StringJoiner;
import java.util.TreeMap;
import java.util.function.Function;
import java.util.stream.Collectors;
import java.util.stream.Stream;

import org.slf4j.Logger;
import org.slf4j.LoggerFactory;

import wres.config.generated.LeftOrRightOrBaseline;
<<<<<<< HEAD
import wres.datamodel.scale.TimeScaleOuter;
import wres.datamodel.scale.TimeScaleOuter.TimeScaleFunction;
=======
import wres.datamodel.FeatureKey;
import wres.datamodel.scale.TimeScale;
import wres.datamodel.scale.TimeScale.TimeScaleFunction;
>>>>>>> cf53702b
import wres.datamodel.time.Event;
import wres.datamodel.time.ReferenceTimeType;
import wres.datamodel.time.TimeSeries;
import wres.datamodel.time.TimeSeriesMetadata;
import wres.datamodel.time.TimeWindowOuter;
import wres.datamodel.time.TimeSeries.TimeSeriesBuilder;
import wres.io.data.caching.Features;
import wres.io.utilities.DataProvider;
import wres.io.utilities.DataScripter;
import wres.io.utilities.Database;
import wres.io.utilities.ScriptBuilder;

/**
 * Abstract base class for retrieving {@link TimeSeries} from the WRES database.
 * 
 * @author james.brown@hydrosolved.com
 */

abstract class TimeSeriesRetriever<T> implements Retriever<TimeSeries<T>>
{

    /**
     * Message used several times.
     */

    private static final String WHILE_BUILDING_THE_RETRIEVER = "While building the retriever for project_id '{}' "
                                                               + "and data type {}, ";

    /**
     * Script string used several times.
     */

    private static final String INTERVAL_1_MINUTE = " + INTERVAL '1' MINUTE * ";

    /**
     * Operator used several times in scripts.
     */

    private static final String LESS_EQUAL = " <= '";

    /**
     * Logger.
     */

    private static final Logger LOGGER = LoggerFactory.getLogger( TimeSeriesRetriever.class );

    private final Database database;

    /**
     * Features cache/orm to allow "get db id from a FeatureKey."
     */
    private final Features featuresCache;

    /**
     * Time window filter.
     */

    private final TimeWindowOuter timeWindow;

    /**
     * The desired time scale, which is used to adjust retrieval when a forecast lead duration ends within
     * the {@link #timeWindow} but starts outside it.
     */

    private final TimeScaleOuter desiredTimeScale;

    /**
     * The <code>wres.Project.project_id</code>.
     */

    private final Integer projectId;

    private final FeatureKey feature;
    private final String variableName;

    /**
     * The data type.
     */

    private final LeftOrRightOrBaseline lrb;

    /**
     * Mapper for changing measurement units.
     */

    private final UnitMapper unitMapper;

    /**
     * A declared existing time-scale, which can be used to augment a source, but not override it.
     */

    private final TimeScaleOuter declaredExistingTimeScale;

    /**
     * The start monthday of a season constraint.
     */

    private final MonthDay seasonStart;

    /**
     * The end monthday of a season constraint.
     */

    private final MonthDay seasonEnd;

    /**
     * The time column name, including the table alias (e.g., O.observation_time). This may be a reference time or a
     * valid time, depending on context. See {@link #timeColumnIsAReferenceTime()}.
     */

    private String timeColumn;

    /**
     * The lead duration column name, including the table alias (e.g., TSV.lead).
     */

    private final String leadDurationColumn;

    
    /**
     * Reference time type. If there are multiple instances per time-series in future, then the shape of retrieval will 
     * substantively differ and the reference time type would necessarily become inline to the time-series, not 
     * declared upfront.  
     */
    
    private ReferenceTimeType referenceTimeType = ReferenceTimeType.UNKNOWN;

    /**
     * Returns true if the retriever supplies forecast data.
     * 
     * @return true if this instance supplies forecast data
     */

    abstract boolean isForecast();

    protected Database getDatabase()
    {
        return this.database;
    }

    protected Features getFeaturesCache()
    {
        return this.featuresCache;
    }

    FeatureKey getFeature()
    {
        return this.feature;
    }

    String getVariableName()
    {
        return this.variableName;
    }

    /**
     * Creates one or more {@link TimeSeries} from a script that retrieves time-series data.
     * 
     * @param <S> the time-series data type
     * @param script the script
     * @param mapper a function that retrieves a time-series value from a prescribed column in a {@link DataProvider}
     * @return the time-series
     * @throws DataAccessException if data could not be accessed for whatever reason
     */

    <S> Stream<TimeSeries<S>> getTimeSeriesFromScript( String script, Function<DataProvider, S> mapper )
    {
        Database database = this.getDatabase();
        // Acquire the raw time-series data from the db for the input time-series identifier
        DataScripter scripter = new DataScripter( database, script );

        try ( DataProvider provider = scripter.buffer() )
        {
            Map<Integer, TimeSeriesBuilder<S>> builders = new TreeMap<>();

            // Time-series are duplicated per common source in wres.ProjectSource, 
            // so re-duplicate here. See #56214-272
            Map<Integer, Integer> seriesCounts = new HashMap<>();

            TimeScaleOuter lastScale = null; // Record of last scale

            while ( provider.next() )
            {
                int seriesId = provider.getInt( "series_id" );
                int seriesCount = 1;

                // Records occurrences?
                if ( provider.hasColumn( "occurrences" ) )
                {
                    seriesCount = provider.getInt( "occurrences" );
                }
                seriesCounts.put( seriesId, seriesCount );

                TimeSeriesBuilder<S> builder = builders.get( seriesId );

                // Start a new series when required                 
                if ( Objects.isNull( builder ) )
                {
                    builder = new TimeSeriesBuilder<>();
                    builders.put( seriesId, builder );
                }

                // Get the valid time
                Instant validTime = provider.getInstant( "valid_time" );

                Map<ReferenceTimeType,Instant> referenceTimes = Collections.emptyMap();

                // Add the explicit reference time
                if ( provider.hasColumn( "reference_time" ) && !provider.isNull( "reference_time" ) )
                {
                    Instant referenceTime = provider.getInstant( "reference_time" );
                    referenceTimes = Map.of( this.getReferenceTimeType(), referenceTime );
                }

                // Add the event     
                S value = mapper.apply( provider );
                Event<S> event = Event.of( validTime, value );
                this.addEventToTimeSeries( event, builder );

                // Add the time-scale info
                String functionString = provider.getString( "scale_function" );
                Duration period = provider.getDuration( "scale_period" );

                TimeScaleOuter latestScale = this.checkAndGetLatestScale( lastScale, period, functionString, event );

                TimeSeriesMetadata metadata =
                        TimeSeriesMetadata.of( referenceTimes,
                                               latestScale,
                                               this.getVariableName(),
                                               this.getFeature(),
                                               this.unitMapper.getDesiredMeasurementUnitName() );
                builder.setMetadata( metadata );
                lastScale = latestScale;
            }

            return this.composeWithDuplicates( Collections.unmodifiableMap( builders ),
                                               Collections.unmodifiableMap( seriesCounts ) );
        }
        catch ( SQLException e )
        {
            throw new DataAccessException( "Failed to access the time-series data.", e );
        }
    }

    /**
     * Adds a {@link TimeWindowOuter} constraint to the retrieval script, if available. All intervals are treated as 
     * right-closed.
     * 
     * @param script the script to augment
     * @param tabsIn the number of tabs in for the outermost clause
     * @throws NullPointerException if the input is null
     */

    void addTimeWindowClause( ScriptBuilder script, int tabsIn )
    {
        Objects.requireNonNull( script );

        // Does the filter exist?
        if ( this.hasTimeWindow() )
        {
            TimeWindowOuter filter = this.getTimeWindow();

            // Forecasts?
            if ( this.isForecast() )
            {
                this.addLeadBoundsToScript( script, filter, tabsIn );
                this.addReferenceTimeBoundsToScript( script, filter, tabsIn );
            }

            // Is the time column a reference time?
            // This is different from forecast vs. observation, because some nominally "observed"
            // datasets, such as analyses, may have reference times and lead durations
            if ( this.timeColumnIsAReferenceTime() )
            {
                this.addValidTimeBoundsToScriptUsingReferenceTimeAndLeadDuration( script, filter, tabsIn );
            }
            else
            {
                this.addValidTimeBoundsToScript( script, filter, tabsIn );
            }
        }
    }

    /**
     * Adds a seasonal constraint to the retrieval script, if available.
     * 
     * TODO: reconsider how seasons are applied. Currently, they are applied to forecast reference times, 
     * which means they would need to be adjusted for observation valid times. Either way, this complexity 
     * should probably not be delegated to the caller without a much more explicit API. See #40405. 
     * 
     * @param script the script to augment
     * @param tabsIn the number of tabs in for the outermost clause
     * @throws NullPointerException if the input is null
     */

    void addSeasonClause( ScriptBuilder script, int tabsIn )
    {
        Objects.requireNonNull( script );

        // Does the filter exist?
        if ( this.hasSeason() )
        {
            String columnName = this.getTimeColumnName();

            String dateTemplate = "MAKE_DATE( EXTRACT( YEAR FROM " + columnName + " )::INTEGER, %d, %d)";

            // Seasons can wrap, so order the start and end correctly
            MonthDay earliestDay = this.seasonStart;
            MonthDay latestDay = this.seasonEnd;
            boolean daysFlipped = false;

            if ( this.seasonStart.isAfter( this.seasonEnd ) )
            {
                earliestDay = this.seasonEnd;
                latestDay = this.seasonStart;
                daysFlipped = true;
            }

            String earliestConstraint =
                    String.format( dateTemplate, earliestDay.getMonthValue(), earliestDay.getDayOfMonth() );
            String latestConstraint =
                    String.format( dateTemplate, latestDay.getMonthValue(), latestDay.getDayOfMonth() );

            if ( daysFlipped )
            {
                script.addTab( tabsIn )
                      .addLine( "AND ( -- The dates should wrap around the end of the year, ",
                                "so we're going to check for values before the latest ",
                                "date and after the earliest" );
                script.addTab( tabsIn + 1 )
                      .addLine( "("
                                + columnName
                                + ")::DATE <= ",
                                earliestConstraint,
                                " -- In the set [1/1, ",
                                earliestDay.getMonthValue(),
                                "/",
                                earliestDay.getDayOfMonth(),
                                "]" );
                script.addTab( tabsIn + 1 )
                      .addLine( "OR (",
                                columnName,
                                ")::DATE >= ",
                                latestConstraint,
                                " -- Or in the set [",
                                latestDay.getMonthValue(),
                                "/",
                                latestDay.getDayOfMonth(),
                                ", 12/31]" );
                script.addTab( tabsIn ).addLine( ")" );
            }
            else
            {
                script.addTab().addLine( "AND (", columnName + ")::DATE >= ", earliestConstraint );
                script.addTab().addLine( "AND (", columnName, ")::DATE <= ", latestConstraint );
            }
        }
    }

    /**
     * Where available adds the clauses to the input script associated with {@link #getProjectId()}, 
     *
     * @param script the script to augment
     * @param tabsIn the number of tabs in for the outermost clause
     */

    void addProjectVariableAndMemberConstraints( ScriptBuilder script, int tabsIn )
    {
        // project_id
        if ( Objects.nonNull( this.getProjectId() ) )
        {
            this.addWhereOrAndClause( script, tabsIn, "PS.project_id = ", this.getProjectId() );
        }

        // variable name
        if ( Objects.nonNull( this.getVariableName() ) )
        {
            this.addWhereOrAndClause( script,
                                      tabsIn,
                                      "TS.variable_name = '",
                                      this.getVariableName(),
                                      "'" );
        }

        // Feature id, can be null with no baseline.
        if ( Objects.nonNull( this.getFeature() ) )
        {
            this.addWhereOrAndClause( script,
                                      tabsIn,
                                      "TS.feature_id = ",
                                      this.getFeatureId() );
        }

        // member
        if ( Objects.nonNull( this.getLeftOrRightOrBaseline() ) )
        {
            this.addWhereOrAndClause( script,
                                      tabsIn,
                                      "PS.member = '",
                                      this.getLeftOrRightOrBaseline().toString().toLowerCase(),
                                      "'" );
        }
    }

    /**
     * Returns the time window constraint.
     * 
     * @return the time window filter
     */

    TimeWindowOuter getTimeWindow()
    {
        return this.timeWindow;
    }

    /**
     * Returns the desired time scale.
     * 
     * @return the desired time scale
     */

    TimeScaleOuter getDesiredTimeScale()
    {
        return this.desiredTimeScale;
    }

    /**
     * Returns the declared existing time scale, which may be null.
     * 
     * @return the declared existing time scale or null
     */

    TimeScaleOuter getDeclaredExistingTimeScale()
    {
        return this.declaredExistingTimeScale;
    }

    /**
     * Returns the <code>wres.Project.project_id</code>.
     * 
     * @return the <code>wres.Project.project_id</code>
     */

    Integer getProjectId()
    {
        return this.projectId;
    }

    /**
     * Returns the data type.
     * 
     * @return the data type
     */

    LeftOrRightOrBaseline getLeftOrRightOrBaseline()
    {
        return this.lrb;
    }

    /**
     * Returns the measurement unit mapper.
     * 
     * @return the measurement unit mapper.
     */

    UnitMapper getMeasurementUnitMapper()
    {
        return this.unitMapper;
    }


    /**
     * Returns <code>true</code> if a seasonal constraint is defined, otherwise <code>false</code>.
     * 
     * @return true if a seasonal constraint is defined, otherwise false
     */

    boolean hasSeason()
    {
        return Objects.nonNull( this.seasonStart );
    }

    /**
     * Returns <code>true</code> if a time window is defined, otherwise <code>false</code>.
     * 
     * @return true if a time window is defined, otherwise false
     */

    boolean hasTimeWindow()
    {
        return Objects.nonNull( this.getTimeWindow() );
    }
    
    /**
     * Returns the {@link ReferenceTimeType} of the retriever instance.
     * 
     * @return the reference time type
     */

    ReferenceTimeType getReferenceTimeType()
    {
        return this.referenceTimeType;
    }
    
    /**
     * Adds a clause to a script according to the start of the last available clause. When the last available clause
     * starts with <code>WHERE</code>, then the clause added starts with <code>AND</code>, otherwise <code>WHERE</code>. 
     * 
     * @param script the script
     * @param tabsIn the number of tabs in for the outermost clause
     * @param clauseElements the clause elements
     */

    void addWhereOrAndClause( ScriptBuilder script, int tabsIn, Object... clauseElements )
    {
        Objects.requireNonNull( script );

        Objects.requireNonNull( clauseElements );

        String existing = script.toString();
        String[] lines = existing.split( "\\r?\\n" );

        if ( lines.length == 0 )
        {
            throw new IllegalStateException( "Cannot add the clause '" + Arrays.toString( clauseElements )
                                             + "' to the input script, because the script is improperly formed." );
        }

        String lastLine = lines[lines.length - 1];

        // Compose the clause elements into a clause
        String clause = Arrays.stream( clauseElements )
                              .map( Object::toString )
                              .collect( Collectors.joining() );

        StringJoiner joiner = new StringJoiner( "" );
        String tab = "    ";
        for ( int i = 0; i < tabsIn; i++ )
        {
            joiner.add( tab );
        }

        // Last lines starts with a WHERE or an AND at the same tabs
        String tabs = joiner.toString();
        if ( lastLine.startsWith( tabs + "WHERE" ) || lastLine.startsWith( tabs + tab + "AND" ) )
        {
            script.addTab( tabsIn + 1 ).addLine( "AND ", clause );
        }
        else
        {
            script.addTab( tabsIn ).addLine( "WHERE ", clause );
        }
    }

    /**
     * Validates the instance for multi-series retrieval and throws an exception if one or more expected constraints
     * are not set.
     * 
     * @throws DataAccessException if the instance is not properly configured for multi-series retrieval
     */

    void validateForMultiSeriesRetrieval()
    {
        // Check for constraints
        if ( Objects.isNull( this.getProjectId() ) )
        {
            throw new DataAccessException( "There is no projectId associated with this Data Access Object: "
                                           + "cannot determine the time-series identifiers without a projectID." );
        }

        if ( Objects.isNull( this.getLeftOrRightOrBaseline() ) )
        {
            throw new DataAccessException( "There is no leftOrRightOrBaseline identifier associated with this Data "
                                           + "Access Object: cannot determine the time-series identifiers without a "
                                           + "leftOrRightOrBaseline." );
        }
    }

    /**
     * Returns <code>true</code> if the time column represents a reference time, <code>false</code> if it represents a 
     * valid time.
     * 
     * @return true if the time column is a reference time, false for a valid time
     */

    private boolean timeColumnIsAReferenceTime()
    {
        return Objects.nonNull( this.leadDurationColumn );
    }

    /**
     * Checks that the time-scale information is consistent with the last time scale. If not, throws an exception. If
     * so, returns the valid time scale, which is obtained from the input period and function, possibly augmented by
     * any declared time scale information attached to this instance on construction. In using an existing time scale 
     * from the project declaration, the principle is to augment, but not override, because the source is canonical
     * on its own time scale. The only exception is the function {@link TimeScaleFunction.UNKNOWN}, which can be
     * overridden.
     * 
     * @param <S> the event value type
     * @param lastScale the last scale information retrieved
     * @param period the period of ther current time scale to be retrieved
     * @param functionString the function string for the current time scale to be retrieved
     * @param event the event whose time scale is to be determined, which helps with messaging
     * @return the current time scale
     * @throws DataAccessException if the current time scale is inconsistent with the last time scale
     */

    private <S> TimeScaleOuter checkAndGetLatestScale( TimeScaleOuter lastScale,
                                                  Duration period,
                                                  String functionString,
                                                  Event<S> event )
    {

        Duration periodToUse = null;
        TimeScaleFunction functionToUse = null;

        // Period available?
        if ( Objects.nonNull( period ) )
        {
            periodToUse = period;
        }

        // Function available?
        if ( Objects.nonNull( functionString ) )
        {
            functionToUse = TimeScaleOuter.TimeScaleFunction.valueOf( functionString.toUpperCase() );
        }

        // Otherwise, existing scale to help augment?
        if ( Objects.nonNull( this.getDeclaredExistingTimeScale() ) )
        {
            TimeScaleOuter declared = this.getDeclaredExistingTimeScale();

            if ( Objects.isNull( periodToUse ) )
            {
                periodToUse = declared.getPeriod();
            }

            // Can override null or TimeScaleFunction.UNKNOWN
            if ( Objects.nonNull( declared.getFunction() )
                 && ( Objects.isNull( functionToUse ) || functionToUse == TimeScaleFunction.UNKNOWN ) )
            {
                functionToUse = declared.getFunction();
            }
        }

        TimeScaleOuter returnMe = null;

        if ( Objects.nonNull( periodToUse ) && Objects.nonNull( functionToUse ) )
        {
            returnMe = TimeScaleOuter.of( periodToUse, functionToUse );
        }

        if ( Objects.nonNull( lastScale ) && !lastScale.equals( returnMe ) )
        {
            throw new DataAccessException( "The time scale information associated with event '" + event
                                           + "' is '"
                                           + returnMe
                                           + "' but other events in the same series have a different time "
                                           + "scale of '"
                                           + lastScale
                                           + "', which is not allowed." );
        }

        return returnMe;
    }

    /**
     * Adds an event to a time-series and annotates any exception raised.
     * 
     * @param event the event
     * @param builder the builder
     * @throws DataAccessException if the event could not be added
     */

    private <S> void addEventToTimeSeries( Event<S> event, TimeSeriesBuilder<S> builder )
    {
        try
        {
            builder.addEvent( event );
        }
        catch ( IllegalArgumentException e )
        {
            throw new DataAccessException( "While processing a time-series for project_id '"
                                           + this.getProjectId()
                                           + "' and data type '"
                                           + this.getLeftOrRightOrBaseline()
                                           + "', encountered an error: ",
                                           e );
        }
    }

    /**
     * Returns a stream of time-series from the inputs. For each builder in the map of builders, create as many series 
     * as indicated in the map of series counts.
     * 
     * @param <S> the event value type
     * @param builders the builders
     * @param seriesCounts the sreies counts
     * @return a stream of time-series
     */

    private <S> Stream<TimeSeries<S>> composeWithDuplicates( Map<Integer, TimeSeriesBuilder<S>> builders,
                                                             Map<Integer, Integer> seriesCounts )
    {
        List<TimeSeries<S>> streamMe = new ArrayList<>();

        for ( Map.Entry<Integer, TimeSeriesBuilder<S>> nextSeries : builders.entrySet() )
        {
            int count = seriesCounts.get( nextSeries.getKey() );
            for ( int i = 0; i < count; i++ )
            {
                streamMe.add( nextSeries.getValue().build() );
            }
        }

        return streamMe.stream();
    }

    /**
     * Adds the lead duration bounds (if any) to the script. The interval is left-closed.
     * 
     * @param script the script to augment
     * @param tabsIn the number of tabs in for the outermost clause
     * @param filter the time window filter
     * @throws NullPointerException if any input is null
     */

    private void addLeadBoundsToScript( ScriptBuilder script, TimeWindowOuter filter, int tabsIn )
    {
        Objects.requireNonNull( script );

        Objects.requireNonNull( filter );

        Long lowerLead = null;
        Long upperLead = null;

        // Lower bound
        if ( !filter.getEarliestLeadDuration().equals( TimeWindowOuter.DURATION_MIN ) )
        {
            lowerLead = filter.getEarliestLeadDuration().toMinutes();

            // Adjust by the desired time scale if the desired time scale is not instantaneous
            if ( Objects.nonNull( this.desiredTimeScale ) && !this.desiredTimeScale.isInstantaneous() )
            {

                Duration lowered = filter.getEarliestLeadDuration()
                                         .minus( this.desiredTimeScale.getPeriod() );

                LOGGER.debug( "Adjusting the lower lead duration of time window {} from {} to {} "
                              + "in order to acquire data at the desired time scale of {}.",
                              filter,
                              filter.getEarliestLeadDuration(),
                              lowered,
                              this.desiredTimeScale );

                lowerLead = lowered.toMinutes();
            }
        }
        // Upper bound
        if ( !filter.getLatestLeadDuration().equals( TimeWindowOuter.DURATION_MAX ) )
        {
            upperLead = filter.getLatestLeadDuration().toMinutes();
        }

        this.addLeadBoundsClauseToScript( script, lowerLead, upperLead, tabsIn );
    }

    /**
     * Adds the lead time constraints to a script.
     * 
     * @param script the script
     * @param lowerLead the lower lead time
     * @param upperLead the upper lead time
     * @param tabsIn the number of tabs in
     */

    private void addLeadBoundsClauseToScript( ScriptBuilder script, Long lowerLead, Long upperLead, int tabsIn )
    {
        // Add the clause
        if ( Objects.nonNull( lowerLead ) && Objects.nonNull( upperLead )
             && Long.compare( lowerLead, upperLead ) == 0 )
        {
            this.addWhereOrAndClause( script, tabsIn, this.getLeadDurationColumnName() + " = '", upperLead, "'" );
        }
        else
        {
            if ( Objects.nonNull( lowerLead ) )
            {
                this.addWhereOrAndClause( script, tabsIn, this.getLeadDurationColumnName() + " > '", lowerLead, "'" );
            }
            if ( Objects.nonNull( upperLead ) )
            {
                this.addWhereOrAndClause( script,
                                          tabsIn,
                                          this.getLeadDurationColumnName() + LESS_EQUAL,
                                          upperLead,
                                          "'" );
            }
        }
    }

    /**
     * Adds the valid time bounds (if any) to the script by inspecting a reference time column and a lead duration 
     * column. The interval is right-closed.
     * 
     * @param script the script to augment
     * @param filter the time window filter
     * @param tabsIn the number of tabs in for the outermost clause
     * @throws NullPointerException if any input is null
     */

    private void addValidTimeBoundsToScriptUsingReferenceTimeAndLeadDuration( ScriptBuilder script,
                                                                              TimeWindowOuter filter,
                                                                              int tabsIn )
    {
        Objects.requireNonNull( script );

        Objects.requireNonNull( filter );

        // Lower and upper bounds are equal
        if ( filter.getEarliestValidTime().equals( filter.getLatestValidTime() ) )
        {
            String validTime = filter.getEarliestValidTime().toString();

            String clause = this.getTimeColumnName()
                            + INTERVAL_1_MINUTE
                            + this.getLeadDurationColumnName()
                            + " = '";

            this.addWhereOrAndClause( script,
                                      tabsIn,
                                      clause,
                                      validTime,
                                      "'" );
        }
        // Lower bound
        else
        {

            if ( !filter.getEarliestValidTime().equals( Instant.MIN ) )
            {
                String lowerValidTime = filter.getEarliestValidTime().toString();

                String clause = this.getTimeColumnName()
                                + INTERVAL_1_MINUTE
                                + this.getLeadDurationColumnName()
                                + " > '";

                this.addWhereOrAndClause( script,
                                          tabsIn,
                                          clause,
                                          lowerValidTime,
                                          "'" );
            }

            // Upper bound
            if ( !filter.getLatestValidTime().equals( Instant.MAX ) )
            {
                String upperValidTime = filter.getLatestValidTime().toString();

                String clause = this.getTimeColumnName()
                                + INTERVAL_1_MINUTE
                                + this.getLeadDurationColumnName()
                                + LESS_EQUAL;

                this.addWhereOrAndClause( script,
                                          tabsIn,
                                          clause,
                                          upperValidTime,
                                          "'" );
            }
        }
    }

    /**
     * Adds the valid time bounds (if any) to the script. The interval is right-closed.
     * 
     * @param script the script to augment
     * @param filter the time window filter
     * @param tabsIn the number of tabs in for the outermost clause
     * @throws NullPointerException if any input is null
     */

    private void addValidTimeBoundsToScript( ScriptBuilder script, TimeWindowOuter filter, int tabsIn )
    {
        Objects.requireNonNull( script );

        Objects.requireNonNull( filter );

        Instant lowerValidTime = this.getOrInferLowerValidTime( filter );
        Instant upperValidTime = this.getOrInferUpperValidTime( filter );

        // Add the clauses
        if ( !lowerValidTime.equals( Instant.MIN ) )
        {
            this.addWhereOrAndClause( script, tabsIn, this.getTimeColumnName() + " > '", lowerValidTime, "'" );
        }

        if ( !upperValidTime.equals( Instant.MAX ) )
        {
            this.addWhereOrAndClause( script, tabsIn, this.getTimeColumnName() + LESS_EQUAL, upperValidTime, "'" );
        }

        // Log the bounds in case they were inferred
        if ( LOGGER.isDebugEnabled() && !lowerValidTime.equals( Instant.MIN )
             || !upperValidTime.equals( Instant.MAX ) )
        {
            String message = WHILE_BUILDING_THE_RETRIEVER
                             + "used an earliest valid time of {} "
                             + "and a latest valid time of {}.";

            LOGGER.debug( message,
                          this.getProjectId(),
                          this.getLeftOrRightOrBaseline(),
                          lowerValidTime,
                          upperValidTime );
        }
    }

    /**
     * Helper that returns the lower valid time from the {@link TimeWindowOuter}, preferentially, but otherwise infers the 
     * lower valid time from the forecast information present.
     * 
     * @param timeWindow the time window
     * @return the lower valid time
     */

    private Instant getOrInferLowerValidTime( TimeWindowOuter timeWindow )
    {
        Instant lowerValidTime = Instant.MIN;

        // Lower bound present
        if ( !timeWindow.getEarliestValidTime().equals( Instant.MIN ) )
        {
            lowerValidTime = timeWindow.getEarliestValidTime();
        }
        // Make a best effort to infer the valid times from any forecast information
        else
        {
            // Lower reference time available?
            if ( !timeWindow.getEarliestReferenceTime().equals( Instant.MIN ) )
            {
                // Use the lower reference time
                lowerValidTime = timeWindow.getEarliestReferenceTime();

                // Adjust for the earliest lead duration
                if ( !timeWindow.getEarliestLeadDuration().equals( TimeWindowOuter.DURATION_MIN ) )
                {
                    lowerValidTime = lowerValidTime.plus( timeWindow.getEarliestLeadDuration() );

                    //Adjust for the desired time scale
                    if ( Objects.nonNull( this.getDesiredTimeScale() )
                         && !this.getDesiredTimeScale().isInstantaneous() )
                    {
                        lowerValidTime = lowerValidTime.minus( this.getDesiredTimeScale().getPeriod() );
                    }
                }
            }
        }

        return lowerValidTime;
    }

    /**
     * Helper that returns the upper valid time from the {@link TimeWindowOuter}, preferentially, but otherwise infers the 
     * upper valid time from the forecast information present.
     * 
     * @param timeWindow the time window
     * @return the upper valid time
     */

    private Instant getOrInferUpperValidTime( TimeWindowOuter timeWindow )
    {
        Instant upperValidTime = Instant.MAX;

        // Upper bound present
        if ( !timeWindow.getLatestValidTime().equals( Instant.MAX ) )
        {
            upperValidTime = timeWindow.getLatestValidTime();
        }
        // Make a best effort to infer the valid times from any forecast information
        else
        {
            // Both the latest reference time and the latest lead duration available?
            if ( !timeWindow.getLatestReferenceTime().equals( Instant.MAX )
                 && !timeWindow.getLatestLeadDuration().equals( TimeWindowOuter.DURATION_MAX ) )
            {
                // Use the upper reference time plus upper lead duration
                upperValidTime = timeWindow.getLatestReferenceTime().plus( timeWindow.getLatestLeadDuration() );
            }
        }

        return upperValidTime;
    }

    /**
     * Adds the reference time bounds (if any) to the script.
     * 
     * @param script the script to augment
     * @param filter the time window filter
     * @param tabsIn the number of tabs in for the outermost clause
     * @throws NullPointerException if any input is null
     */

    private void addReferenceTimeBoundsToScript( ScriptBuilder script, TimeWindowOuter filter, int tabsIn )
    {
        Objects.requireNonNull( script );

        Objects.requireNonNull( filter );

        // Lower and upper bounds are equal
        if ( filter.getEarliestReferenceTime().equals( filter.getLatestReferenceTime() ) )
        {
            String referenceTime = filter.getEarliestReferenceTime().toString();

            this.addWhereOrAndClause( script, tabsIn, this.getTimeColumnName() + " = '", referenceTime, "'" );
        }
        else
        {
            // Lower bound
            if ( !filter.getEarliestReferenceTime().equals( Instant.MIN ) )
            {
                String lowerReferenceTime = filter.getEarliestReferenceTime().toString();
                this.addWhereOrAndClause( script, tabsIn, this.getTimeColumnName() + " > '", lowerReferenceTime, "'" );
            }

            // Upper bound
            if ( !filter.getLatestReferenceTime().equals( Instant.MAX ) )
            {
                String upperReferenceTime = filter.getLatestReferenceTime().toString();
                this.addWhereOrAndClause( script,
                                          tabsIn,
                                          this.getTimeColumnName() + LESS_EQUAL,
                                          upperReferenceTime,
                                          "'" );
            }
        }
    }

    /**
     * Returns the time column name.
     * 
     * @return the time column name
     */

    private String getTimeColumnName()
    {
        return this.timeColumn;
    }

    /**
     * Returns the lead duration column name.
     * 
     * @return the lead duration column name
     */

    private String getLeadDurationColumnName()
    {
        return this.leadDurationColumn;
    }

    /**
     * Abstract builder.
     * 
     * @author james.brown@hydrosolved.com
     * @param <S> the type of time-series to build
     */

    abstract static class TimeSeriesRetrieverBuilder<S>
    {
        /**
         * The database used to retrieve data.
         */

        private Database database;

        /**
         * The cache/ORM to get feature data from.
         */
        private Features featuresCache;

        /**
         * Time window filter.
         */

        private TimeWindowOuter timeWindow;

        /**
         * The <code>wres.Project.project_id</code>.
         */

        private Integer projectId;

        private String variableName;
        private FeatureKey feature;

        /**
         * The data type.
         */

        private LeftOrRightOrBaseline lrb;

        /**
         * The measurement unit mapper.
         */

        private UnitMapper unitMapper;

        /**
         * Desired time scale.
         */

        private TimeScaleOuter desiredTimeScale;

        /**
         * Declared existing time scale;
         */

        private TimeScaleOuter declaredExistingTimeScale;

        /**
         * The start monthday of a season constraint.
         */

        private MonthDay seasonStart;

        /**
         * The end monthday of a season constraint.
         */

        private MonthDay seasonEnd;

        /**
         * The reference time type.
         */
        
        private ReferenceTimeType referenceTimeType = ReferenceTimeType.UNKNOWN;

        TimeSeriesRetrieverBuilder<S> setDatabase( Database database )
        {
            this.database = database;
            return this;
        }

        TimeSeriesRetrieverBuilder<S> setFeaturesCache( Features featuresCache )
        {
            this.featuresCache = featuresCache;
            return this;
        }

        /**
         * Sets the <code>wres.Project.project_id</code>.
         * 
         * @param projectId the <code>wres.Project.project_id</code>
         * @return the builder
         */

        TimeSeriesRetrieverBuilder<S> setProjectId( int projectId )
        {
            this.projectId = projectId;
            return this;
        }


        TimeSeriesRetrieverBuilder<S> setVariableName( String variableName )
        {
            this.variableName = variableName;
            return this;
        }

        TimeSeriesRetrieverBuilder<S> setFeature( FeatureKey feature )
        {
            this.feature = feature;
            return this;
        }

        /**
         * Sets the data type.
         * 
         * @param lrb the data type
         * @return the builder
         */

        TimeSeriesRetrieverBuilder<S> setLeftOrRightOrBaseline( LeftOrRightOrBaseline lrb )
        {
            this.lrb = lrb;
            return this;
        }

        /**
         * Sets the time window filter.
         * 
         * @param timeWindow the time window filter
         * @return the builder
         */

        TimeSeriesRetrieverBuilder<S> setTimeWindow( TimeWindowOuter timeWindow )
        {
            this.timeWindow = timeWindow;
            return this;
        }

        /**
         * Sets the desired time scale, which is used to adjust retrieval when a forecast lead duration ends within
         * the {@link #timeWindow} but starts outside it.
         * 
         * @param desiredTimeScale the desired time scale
         * @return the builder
         */

        TimeSeriesRetrieverBuilder<S> setDesiredTimeScale( TimeScaleOuter desiredTimeScale )
        {
            this.desiredTimeScale = desiredTimeScale;
            return this;
        }

        /**
         * Sets the existing time scale from the project declaration, which can be used to augment a source, but not
         * override it.
         * 
         * @param declaredExistingTimeScale the declared existing time scale
         * @return the builder
         */

        TimeSeriesRetrieverBuilder<S> setDeclaredExistingTimeScale( TimeScaleOuter declaredExistingTimeScale )
        {
            this.declaredExistingTimeScale = declaredExistingTimeScale;
            return this;
        }

        /**
         * Sets the start of a season in which values will be selected.
         * 
         * @param seasonStart the start of the season
         * @return the builder
         */

        TimeSeriesRetrieverBuilder<S> setSeasonStart( MonthDay seasonStart )
        {
            this.seasonStart = seasonStart;
            return this;
        }

        /**
         * Sets the end of a season in which values will be selected.
         * 
         * @param seasonEnd the end of the season
         * @return the builder
         */

        TimeSeriesRetrieverBuilder<S> setSeasonEnd( MonthDay seasonEnd )
        {
            this.seasonEnd = seasonEnd;
            return this;
        }

        /**
         * Sets the measurement unit mapper.
         * 
         * @param unitMapper the measurement unit mapper
         * @return the builder
         */

        TimeSeriesRetrieverBuilder<S> setUnitMapper( UnitMapper unitMapper )
        {
            this.unitMapper = unitMapper;
            return this;
        }
        
        /**
         * Sets the {@link ReferenceTimeType}.
         * 
         * @param referenceTimeType the reference time type
         * @return the builder
         */

        TimeSeriesRetrieverBuilder<S> setReferenceTimeType( ReferenceTimeType referenceTimeType )
        {
            this.referenceTimeType = referenceTimeType;
            return this;
        }

        abstract TimeSeriesRetriever<S> build();
    }

    /**
     * Construct.
     * 
     * @param builder the builder
     * @param timeColumn the name of the time column, which is an implementation detail
     * @param leadDurationColumn the name of the lead duration column, which is an implementation detail
     * @throws NullPointerException if any required input is null
     */

    TimeSeriesRetriever( TimeSeriesRetrieverBuilder<T> builder, String timeColumn, String leadDurationColumn )
    {
        Objects.requireNonNull( builder );

        this.database = builder.database;
        this.featuresCache = builder.featuresCache;
        this.projectId = builder.projectId;
        this.variableName = builder.variableName;
        this.feature = builder.feature;
        this.lrb = builder.lrb;
        this.timeWindow = builder.timeWindow;
        this.desiredTimeScale = builder.desiredTimeScale;
        this.declaredExistingTimeScale = builder.declaredExistingTimeScale;
        this.unitMapper = builder.unitMapper;
        this.seasonStart = builder.seasonStart;
        this.seasonEnd = builder.seasonEnd;
        this.referenceTimeType = builder.referenceTimeType;
        this.timeColumn = timeColumn;
        this.leadDurationColumn = leadDurationColumn;

        // Validate
        String validationStart = "Cannot build a time-series retriever without a ";
        Objects.requireNonNull( this.database, "database instance."  );
        Objects.requireNonNull( this.getTimeColumnName(), validationStart + "time column name." );

        Objects.requireNonNull( this.getMeasurementUnitMapper(), validationStart + "measurement unit mapper." );

        if ( Objects.isNull( this.seasonStart ) != Objects.isNull( this.seasonEnd ) )
        {
            throw new IllegalArgumentException( validationStart + "without a fully defined season. Season start: "
                                                + this.seasonStart
                                                + "Season end: "
                                                + this.seasonEnd );
        }

        if ( Objects.isNull( this.referenceTimeType ) )
        {
            throw new IllegalArgumentException( "Cannot build a time-series retriever with a null reference time "
                                                + "type." );
        }

        // Log missing information
        if ( LOGGER.isDebugEnabled() )
        {
            String start = WHILE_BUILDING_THE_RETRIEVER
                           + "{}";

            if ( Objects.isNull( this.timeWindow ) )
            {
                LOGGER.debug( start,
                              this.projectId,
                              this.lrb,
                              "the time window was null: the retrieval will be unconditional in time." );
            }

            if ( Objects.isNull( this.desiredTimeScale ) )
            {
                LOGGER.debug( start,
                              this.projectId,
                              this.lrb,
                              "the desired time scale was null: the retrieval will not be adjusted to account "
                                        + "for the desired time scale." );
            }

            if ( Objects.nonNull( this.timeWindow ) || Objects.isNull( this.desiredTimeScale ) )
            {
                String message = WHILE_BUILDING_THE_RETRIEVER
                                 + "discovered a time window of {} and a desired time scale of {}.";

                LOGGER.debug( message,
                              this.projectId,
                              this.lrb,
                              this.timeWindow,
                              this.desiredTimeScale );
            }

            if ( Objects.isNull( this.leadDurationColumn ) )
            {
                LOGGER.debug( start,
                              this.projectId,
                              this.lrb,
                              "the supplied lead duration column was null." );
            }
        }

    }


    /**
     * Use the features cache to get a db id for the feature associated.
     * @return the db row id for the feature.
     */

    protected int getFeatureId()
    {
        try
        {
            return this.featuresCache.getFeatureID( this.getFeature() );
        }
        catch ( SQLException se )
        {
            throw new DataAccessException( "Unable to find feature id for "
                                           + this.getFeature() );
        }
    }
}<|MERGE_RESOLUTION|>--- conflicted
+++ resolved
@@ -21,14 +21,8 @@
 import org.slf4j.LoggerFactory;
 
 import wres.config.generated.LeftOrRightOrBaseline;
-<<<<<<< HEAD
-import wres.datamodel.scale.TimeScaleOuter;
+import wres.datamodel.FeatureKey;import wres.datamodel.scale.TimeScaleOuter;
 import wres.datamodel.scale.TimeScaleOuter.TimeScaleFunction;
-=======
-import wres.datamodel.FeatureKey;
-import wres.datamodel.scale.TimeScale;
-import wres.datamodel.scale.TimeScale.TimeScaleFunction;
->>>>>>> cf53702b
 import wres.datamodel.time.Event;
 import wres.datamodel.time.ReferenceTimeType;
 import wres.datamodel.time.TimeSeries;
@@ -274,7 +268,7 @@
     }
 
     /**
-     * Adds a {@link TimeWindowOuter} constraint to the retrieval script, if available. All intervals are treated as 
+     * Adds a {@link TimeWindowOuter} constraint to the retrieval script, if available. All intervals are treated as
      * right-closed.
      * 
      * @param script the script to augment
@@ -950,7 +944,7 @@
     }
 
     /**
-     * Helper that returns the lower valid time from the {@link TimeWindowOuter}, preferentially, but otherwise infers the 
+     * Helper that returns the lower valid time from the {@link TimeWindowOuter}, preferentially, but otherwise infers the
      * lower valid time from the forecast information present.
      * 
      * @param timeWindow the time window
@@ -994,7 +988,7 @@
     }
 
     /**
-     * Helper that returns the upper valid time from the {@link TimeWindowOuter}, preferentially, but otherwise infers the 
+     * Helper that returns the upper valid time from the {@link TimeWindowOuter}, preferentially, but otherwise infers the
      * upper valid time from the forecast information present.
      * 
      * @param timeWindow the time window
