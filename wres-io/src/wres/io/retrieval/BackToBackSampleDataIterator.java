--- conflicted
+++ resolved
@@ -13,12 +13,7 @@
 import wres.datamodel.metadata.TimeWindow;
 import wres.io.config.ConfigHelper;
 import wres.io.config.OrderedSampleMetadata;
-<<<<<<< HEAD
-import wres.io.data.details.ProjectDetails;
-=======
 import wres.io.project.Project;
-import wres.io.writing.pair.SharedWriterManager;
->>>>>>> 8e68386c
 import wres.util.CalculationException;
 import wres.util.TimeHelper;
 
@@ -34,23 +29,13 @@
     }
 
     BackToBackSampleDataIterator( Feature feature,
-<<<<<<< HEAD
-                                  ProjectDetails projectDetails,
-=======
                                   Project project,
-                                  SharedWriterManager sharedWriterManager,
->>>>>>> 8e68386c
                                   Path outputDirectoryForPairs,
                                   final Collection<OrderedSampleMetadata> sampleMetadataCollection)
             throws IOException
     {
         super( feature,
-<<<<<<< HEAD
-               projectDetails,
-=======
                project,
-               sharedWriterManager,
->>>>>>> 8e68386c
                outputDirectoryForPairs,
                sampleMetadataCollection);
     }
