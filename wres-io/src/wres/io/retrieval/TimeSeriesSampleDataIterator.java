package wres.io.retrieval;

import java.io.IOException;
import java.nio.file.Path;
import java.sql.SQLException;
import java.time.Duration;
import java.time.Instant;
import java.util.Collection;
import java.util.concurrent.Callable;
import java.util.concurrent.Future;

import org.slf4j.Logger;
import org.slf4j.LoggerFactory;

import wres.config.generated.Feature;
import wres.datamodel.metadata.TimeWindow;
import wres.datamodel.sampledata.SampleData;
import wres.io.concurrency.Executor;
import wres.io.config.ConfigHelper;
import wres.io.config.OrderedSampleMetadata;
import wres.io.project.Project;
import wres.io.utilities.DataProvider;
import wres.io.utilities.DataScripter;
import wres.util.CalculationException;
import wres.util.TimeHelper;

/**
 * Iterates of tasks used to evaluate sample data including the entire data set
 */
public class TimeSeriesSampleDataIterator extends SampleDataIterator
{
    private static final Logger LOGGER =
            LoggerFactory.getLogger(TimeSeriesSampleDataIterator.class);

    TimeSeriesSampleDataIterator( Feature feature,
<<<<<<< HEAD
                                  ProjectDetails projectDetails,
=======
                                  Project project,
                                  SharedWriterManager sharedWriterManager,
>>>>>>> 19fac118
                                  Path outputDirectoryForPairs,
                                  final Collection<OrderedSampleMetadata> sampleMetadataCollection)
            throws IOException
    {
        super( feature,
<<<<<<< HEAD
               projectDetails,
=======
               project,
               sharedWriterManager,
>>>>>>> 19fac118
               outputDirectoryForPairs,
               sampleMetadataCollection);
    }

    @Override
    protected Future<SampleData<?>> submitForRetrieval(OrderedSampleMetadata sampleMetadata) throws IOException
    {
        // We override because we want to add these to the more limited
        // Executor to ensure that less memory is used.

        // TODO: This is set to return ~1MB at a time. If there is only going
        // to be ~30 database threads, is this saving a lot?
        return Executor.submit( this.createRetriever(sampleMetadata) );
    }

    @Override
    Callable<SampleData<?>> createRetriever( OrderedSampleMetadata sampleMetadata) throws IOException
    {
        SampleDataRetriever retriever = new SampleDataRetriever(
                sampleMetadata,
                this.leftCache::getLeftValues,
                this.getOutputPathForPairs()
        );

        retriever.setClimatology( this.getClimatology() );
        return retriever;
    }

    @Override
    protected void calculateSamples() throws CalculationException
    {
        final int finalPoolStep = this.calculateFinalPoolingStep();

        Instant initialTimeSeriesDate;

        try
        {
            String initialDate = this.getProject().getInitialForecastDate( this.getRight(), this.getFeature() );
            initialTimeSeriesDate = Instant.from(TimeHelper.convertStringToDate(initialDate));
        }
        catch ( SQLException e )
        {
            throw new CalculationException( "The time of issuance for the first time series could not be calculated.", e );
        }

        int forecastLag = this.getProject().getForecastLag( this.getRight(), this.getFeature() );
        Integer seriesToRetrieve = this.getProject().getNumberOfSeriesToRetrieve();

        //write a script to get the min and max leads
        DataScripter script = new DataScripter(  );

        script.addLine("SELECT MIN(TSV.lead), MAX(TSV.lead)");
        script.addLine("FROM wres.TimeSeries TS");
        script.addLine("INNER JOIN wres.TimeSeriesValue TSV");
        script.addTab().addLine("ON TS.timeseries_id = TSV.timeseries_id");

        try
        {
            script.addLine("WHERE ",
                           ConfigHelper.getVariableFeatureClause(
                                   this.getFeature(),
                                   this.getProject().getRightVariableID(),
                                   "TS"
                           )
            );
        }
        catch ( SQLException e )
        {
            throw new CalculationException( "The ID for the variable to evaluate could not be calculated.", e );
        }

        script.addTab().addLine("AND TSV.lead >= ", this.getProject().getMinimumLead());
        script.addTab().addLine("AND TSV.lead <= ", this.getProject().getMaximumLead());

        script.addTab().addLine("AND EXISTS (");
        script.addTab(  2  ).addLine("SELECT 1");
        script.addTab(  2  ).addLine("FROM wres.ProjectSource PS");
        script.addTab(  2  ).addLine("INNER JOIN wres.TimeSeriesSource TSS");
        script.addTab(   3   ).addLine("ON TSS.source_id = PS.source_id");
        script.addTab(  2  ).addLine("WHERE PS.project_id = ", this.getProject().getId());
        script.addTab(   3   ).addLine( "AND PS.member = ", Project.RIGHT_MEMBER);
        script.addTab(   3   ).addLine("AND TSS.timeseries_id = TS.timeseries_id");
        script.addTab().add(");");

        Duration minimum;
        Duration maximum;

        try ( DataProvider dataProvider = script.getData())
        {
            minimum = dataProvider.getDuration( "min" );
            maximum = dataProvider.getDuration( "max" );
        }
        catch ( SQLException e )
        {
            throw new CalculationException( "The minimum and maximum lead for time series "
                                            + "metrics could not be calculated.", e );
        }

        OrderedSampleMetadata.Builder sampleMetadataBuilder = new OrderedSampleMetadata.Builder();
        sampleMetadataBuilder.setProject(this.getProject()).setFeature( this.getFeature() );

        // Each iteration should retrieve "seriesToRetrieve" time series back, with a given
        // distance of "forecastLag" between each
        int iterationModifier = forecastLag * seriesToRetrieve;

        for (int windowStep = 0; windowStep < finalPoolStep; ++windowStep)
        {
            // These chunks are inclusive-exclusive
            Instant initial = Instant.ofEpochSecond(
                    initialTimeSeriesDate.getEpochSecond() + iterationModifier * windowStep * 60
            );
            Instant last = Instant.ofEpochSecond(
                    initialTimeSeriesDate.getEpochSecond() + iterationModifier * (windowStep + 1) * 60
            );
            TimeWindow window = TimeWindow.of( initial, last, minimum, maximum);
            this.addSample(
                    sampleMetadataBuilder.setSampleNumber( windowStep + 1 )
                                         .setTimeWindow( window )
                                         .build()
            );
        }
    }

    @Override
    protected int calculateFinalPoolingStep() throws CalculationException
    {
        String minimumDate;
        try
        {
            minimumDate = this.getProject().getInitialForecastDate( this.getRight(), this.getFeature() );
        }
        catch ( SQLException e )
        {
            throw new CalculationException( "The final pooling step could not be calculated because "
                                            + "the system could not determine when to start.", e );
        }

        // This will give an estimate of the amount of hours between each Time Series
        Integer lag = this.getProject().getForecastLag( this.getRight(), this.getFeature() );

        if (lag == 0)
        {
            return 1;
        }

        Integer seriesToRetrieve = this.getProject().getNumberOfSeriesToRetrieve();
        String variablePosition;
        try
        {
            variablePosition = ConfigHelper.getVariableFeatureClause(
                    this.getFeature(),
                    getProject().getRightVariableID(),
                    "TS"
            );
        }
        catch ( SQLException e )
        {
            throw new CalculationException( "The final pooling step could not be "
                                            + "calculated because the identifier for "
                                            + "the variable could not be determined.", e );
        }

        // If we know that we want to retrieve 851 time series at a time, we
        // want to determine how many 851 time series pulls to execute
        // lag * seriesToRetrieve = duration of each set of 851 time series
        //      If each time series is at most 24 hours after its prior and
        //      we want to pull 851 at a time, we want to cast a net over
        //      20,424 hours.
        // Since we know the earliest issue date to retrieve, we want to find the
        // upper bound of the number of times that our "lag * seriesToRetrieve"
        // fits within the amount of time between our initial date and the
        // absolute last time series
        DataScripter script = new DataScripter(  );
        script.addLine("SELECT CEILING(");
        script.addTab().addLine("EXTRACT( epoch FROM AGE(MAX(TS.initialization_date), ", minimumDate, "::timestamp without time zone)) /");
        script.addTab().addLine("EXTRACT( epoch FROM (INTERVAL '", lag * seriesToRetrieve, " MINUTE'))");
        script.addLine(") AS total_steps");
        script.addLine("FROM (");
        script.addTab().addLine("SELECT TS.initialization_date");
        script.addTab().addLine("FROM wres.TimeSeries TS");
        script.addTab().addLine( "WHERE ", variablePosition);
        script.addTab(  2  ).addLine("AND EXISTS (");
        script.addTab(   3   ).addLine("SELECT 1");
        script.addTab(   3   ).addLine("FROM wres.ProjectSource PS");
        script.addTab(   3   ).addLine("INNER JOIN wres.TimeSeriesSource TSS");
        script.addTab(    4    ).addLine("ON TSS.source_id = PS.source_id");
        script.addTab(   3   ).addLine("WHERE PS.project_id = ", this.getProject().getId());
        script.addTab(    4    ).addLine( "AND PS.member = ", Project.RIGHT_MEMBER);
        script.addTab(    4    ).addLine("AND TSS.timeseries_id = TS.timeseries_id");
        script.addTab(  2  ).addLine(")");
        script.addLine(") AS TS;");

        LOGGER.debug(script.toString());

        Double steps = null;
        try
        {
            steps = script.retrieve( "total_steps" );
        }
        catch ( SQLException e )
        {
            throw new CalculationException( "The calculation used to determine the "
                                            + "number of groups of time series to "
                                            + "evaluate failed.", e );
        }

        if (steps == null)
        {
            throw new CalculationException( "The calculation used to determine the "
                                            + "number of windows to evaluate returned "
                                            + "nothing.");
        }

        return steps.intValue();
    }

    @Override
    Logger getLogger()
    {
        return LOGGER;
    }
}<|MERGE_RESOLUTION|>--- conflicted
+++ resolved
@@ -33,23 +33,13 @@
             LoggerFactory.getLogger(TimeSeriesSampleDataIterator.class);
 
     TimeSeriesSampleDataIterator( Feature feature,
-<<<<<<< HEAD
-                                  ProjectDetails projectDetails,
-=======
                                   Project project,
-                                  SharedWriterManager sharedWriterManager,
->>>>>>> 19fac118
                                   Path outputDirectoryForPairs,
                                   final Collection<OrderedSampleMetadata> sampleMetadataCollection)
             throws IOException
     {
         super( feature,
-<<<<<<< HEAD
-               projectDetails,
-=======
                project,
-               sharedWriterManager,
->>>>>>> 19fac118
                outputDirectoryForPairs,
                sampleMetadataCollection);
     }
