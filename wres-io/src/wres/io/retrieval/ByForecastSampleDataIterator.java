package wres.io.retrieval;

import java.io.IOException;
import java.nio.file.Path;
import java.sql.SQLException;
import java.util.Collection;
import java.util.LinkedList;
import java.util.Queue;
import java.util.concurrent.Callable;

import org.slf4j.Logger;
import org.slf4j.LoggerFactory;

import wres.config.generated.Feature;
import wres.datamodel.metadata.TimeWindow;
import wres.datamodel.sampledata.SampleData;
import wres.io.config.ConfigHelper;
import wres.io.config.OrderedSampleMetadata;
import wres.io.data.caching.Features;
import wres.io.project.Project;
import wres.io.utilities.DataProvider;
import wres.io.utilities.DataScripter;
import wres.util.CalculationException;

public class ByForecastSampleDataIterator extends SampleDataIterator
{
    private static final Logger LOGGER = LoggerFactory.getLogger( ByForecastSampleDataIterator.class );

    private Queue<Integer> timeSeries;

    ByForecastSampleDataIterator( Feature feature,
<<<<<<< HEAD
                                  ProjectDetails projectDetails,
=======
                                  Project project,
                                  SharedWriterManager sharedWriterManager,
>>>>>>> 19fac118
                                  Path outputDirectoryForPairs,
                                  final Collection<OrderedSampleMetadata> sampleMetadataCollection)
            throws IOException
    {
        super( feature,
<<<<<<< HEAD
               projectDetails,
=======
               project,
               sharedWriterManager,
>>>>>>> 19fac118
               outputDirectoryForPairs,
               sampleMetadataCollection);
    }

    @Override
    int getFinalPoolingStep()
    {
        return 0;
    }

    @Override
    protected void calculateSamples() throws CalculationException
    {
        DataScripter script;

        if (this.timeSeries == null)
        {
            this.timeSeries = new LinkedList<>(  );
        }

        if ( ConfigHelper.usesNetCDFData( this.getProject().getProjectConfig() ) ||
             ConfigHelper.usesS3Data( this.getProject().getProjectConfig() ))
        {
            script = this.getNetcdfWindowScript();
        }
        else
        {
            script = this.getWindowScript();
        }

        try ( DataProvider provider = script.getData())
        {
            OrderedSampleMetadata.Builder sampleMetadataBuilder = new OrderedSampleMetadata.Builder();
            sampleMetadataBuilder.setProject( this.getProject() ).setFeature( this.getFeature() );

            while (provider.next())
            {
                TimeWindow window = TimeWindow.of(
                        provider.getInstant( "initialization_date" ),
                        provider.getInstant( "initialization_date" ),
                        provider.getDuration( "earliest_lead" ),
                        provider.getDuration( "latest_lead" )
                );

                this.addSample(
                        sampleMetadataBuilder.setSampleNumber( provider.getInt( "timeseries_id" ) )
                                             .setTimeWindow( window )
                                             .build()
                );
                this.timeSeries.add(provider.getInt( "timeseries_id" ));
            }
        }
        catch ( SQLException e )
        {
            throw new CalculationException( "Data could not be retrieved from the database. "
                                            + "Constraints for data evaluation groups could not be formed.",
                                            e );
        }
    }

    private DataScripter getNetcdfWindowScript() throws CalculationException
    {
        DataScripter script = new DataScripter();

        script.addLine("SELECT TS.timeseries_id,");
        script.addTab().addLine("TS.initialization_date,");
        script.addTab().addLine("LEAST(", this.getLeastLead(), ", MIN(TSS.lead)) AS earliest_lead,");
        script.addTab().addLine("MAX(TSS.lead) AS latest_lead");
        script.addLine("FROM wres.TimeSeries TS");
        script.addLine("INNER JOIN wres.TimeSeriesSource TSS");
        script.addTab().addLine("ON TSS.timeseries_id = TS.timeseries_id");
        script.addLine("INNER JOIN wres.ProjectSource PS");
        script.addTab().addLine("ON TSS.source_id = PS.source_id");
        script.addLine("WHERE PS.project_id = ", this.getProject().getId());
        script.addTab().addLine( "AND PS.member = ", Project.RIGHT_MEMBER);

        try
        {
            script.addTab().addLine(
                    "AND TS.variablefeature_id = ", Features.getVariableFeatureID(
                            this.getFeature(),
                            this.getProject().getRightVariableID()
                    )
            );
        }
        catch ( SQLException e )
        {
            throw new CalculationException( "The variable and location for the evaluation of " +
                                            ConfigHelper.getFeatureDescription( this.getFeature() ) +
                                            " could not be calculated.", e );
        }

        script.addTab().addLine("AND TSS.lead >= ", this.getLeastLead());

        if ( this.getProject().getMaximumLead() != Integer.MAX_VALUE)
        {
            script.addTab().addLine("AND TSS.lead <= ", this.getProject().getMaximumLead());
        }

        script.add(
                ConfigHelper.getSeasonQualifier( this.getProject(),
                                                 "TS.initialization_date",
                                                 this.getProject().getRightTimeShift()
                )
        );

        script.addLine("GROUP BY TS.timeseries_id, TS.initialization_date");
        script.addLine("ORDER BY TS.initialization_date, TS.ensemble_id;");

        return script;
    }

    private DataScripter getWindowScript() throws CalculationException
    {
        DataScripter script = new DataScripter(  );

        script.addLine("SELECT TS.timeseries_id,");
        script.addTab().addLine("TS.initialization_date,");
        script.addTab().addLine("LEAST(", this.getLeastLead(), ", MIN(TSV.lead)) AS earliest_lead,");
        script.addTab().addLine("MAX(TSV.lead) AS latest_lead");
        script.addLine("FROM wres.TimeSeries TS");
        script.addLine("INNER JOIN wres.TimeSeriesSource TSS");
        script.addTab().addLine("ON TSS.timeseries_id = TS.timeseries_id");
        script.addLine("INNER JOIN wres.ProjectSource PS");
        script.addTab().addLine("ON PS.source_id = TSS.source_id");
        script.addLine("INNER JOIN wres.TimeSeriesValue TSV");
        script.addTab().addLine("ON TSV.timeseries_id = TS.timeseries_id");
        script.addLine("WHERE PS.project_id = ", this.getProject().getId());
        script.addTab().addLine( "AND PS.member = ", Project.RIGHT_MEMBER);

        try
        {
            script.addTab().addLine(
                    "AND TS.variablefeature_id = ", Features.getVariableFeatureID(
                            this.getFeature(),
                            this.getProject().getRightVariableID()
                    )
            );
        }
        catch ( SQLException e )
        {
            throw new CalculationException( "The variable and location for the evaluation of " +
                                            ConfigHelper.getFeatureDescription( this.getFeature() ) +
                                            " could not be calculated.", e );
        }

        script.addTab().addLine("AND TSV.lead >= ", this.getLeastLead());

        if ( this.getProject().getMaximumLead() != Integer.MAX_VALUE)
        {
            script.addTab().addLine("AND TSV.lead <= ", this.getProject().getMaximumLead());
        }

        script.add(
                ConfigHelper.getSeasonQualifier( this.getProject(),
                                                 "TS.initialization_date",
                                                 this.getProject().getRightTimeShift()
                )
        );

        script.addLine("GROUP BY TS.timeseries_id, TS.initialization_date");
        script.addLine("ORDER BY TS.initialization_date, TS.ensemble_id;");


        return script;
    }

    private int getLeastLead()
    {
        int least = this.getProject().getMinimumLead();

        if (least == Integer.MIN_VALUE)
        {
            least = 0;
        }

        return least;
    }

    @Override
    Logger getLogger()
    {
        return ByForecastSampleDataIterator.LOGGER;
    }

    @Override
    Callable<SampleData<?>> createRetriever(final OrderedSampleMetadata sampleMetadata) throws IOException
    {
        Retriever retriever = new TimeSeriesRetriever(
                sampleMetadata,
                this.leftCache::getLeftValues,
                this.getOutputPathForPairs()
        );

        retriever.setClimatology( this.getClimatology() );

        return retriever;
    }
}<|MERGE_RESOLUTION|>--- conflicted
+++ resolved
@@ -29,23 +29,13 @@
     private Queue<Integer> timeSeries;
 
     ByForecastSampleDataIterator( Feature feature,
-<<<<<<< HEAD
-                                  ProjectDetails projectDetails,
-=======
                                   Project project,
-                                  SharedWriterManager sharedWriterManager,
->>>>>>> 19fac118
                                   Path outputDirectoryForPairs,
                                   final Collection<OrderedSampleMetadata> sampleMetadataCollection)
             throws IOException
     {
         super( feature,
-<<<<<<< HEAD
-               projectDetails,
-=======
                project,
-               sharedWriterManager,
->>>>>>> 19fac118
                outputDirectoryForPairs,
                sampleMetadataCollection);
     }
