package wres.io.retrieval;

import java.io.IOException;
import java.nio.file.Path;
import java.sql.SQLException;
import java.util.Collection;
import java.util.LinkedList;
import java.util.Queue;
import java.util.concurrent.Callable;

import org.slf4j.Logger;
import org.slf4j.LoggerFactory;

import wres.config.generated.Feature;
import wres.datamodel.metadata.TimeWindow;
import wres.datamodel.sampledata.SampleData;
import wres.io.config.ConfigHelper;
import wres.io.config.OrderedSampleMetadata;
import wres.io.data.caching.Features;
import wres.io.project.Project;
import wres.io.utilities.DataProvider;
import wres.io.utilities.DataScripter;
import wres.util.CalculationException;

public class ByForecastSampleDataIterator extends SampleDataIterator
{
    private static final Logger LOGGER = LoggerFactory.getLogger( ByForecastSampleDataIterator.class );

    private Queue<Integer> timeSeries;

    ByForecastSampleDataIterator( Feature feature,
<<<<<<< HEAD
                                  ProjectDetails projectDetails,
=======
                                  Project project,
                                  SharedWriterManager sharedWriterManager,
>>>>>>> 8e68386c
                                  Path outputDirectoryForPairs,
                                  final Collection<OrderedSampleMetadata> sampleMetadataCollection)
            throws IOException
    {
        super( feature,
<<<<<<< HEAD
               projectDetails,
=======
               project,
               sharedWriterManager,
>>>>>>> 8e68386c
               outputDirectoryForPairs,
               sampleMetadataCollection);
    }

    @Override
    int getFinalPoolingStep()
    {
        return 0;
    }

    @Override
    protected void calculateSamples() throws CalculationException
    {
        DataScripter script;

        if (this.timeSeries == null)
        {
            this.timeSeries = new LinkedList<>(  );
        }

        if ( ConfigHelper.usesNetCDFData( this.getProject().getProjectConfig() ) ||
             ConfigHelper.usesS3Data( this.getProject().getProjectConfig() ))
        {
            script = this.getNetcdfWindowScript();
        }
        else
        {
            script = this.getWindowScript();
        }

        try ( DataProvider provider = script.getData())
        {
            OrderedSampleMetadata.Builder sampleMetadataBuilder = new OrderedSampleMetadata.Builder();
            sampleMetadataBuilder.setProject( this.getProject() ).setFeature( this.getFeature() );

            while (provider.next())
            {
                TimeWindow window = TimeWindow.of(
                        provider.getInstant( "initialization_date" ),
                        provider.getInstant( "initialization_date" ),
                        provider.getDuration( "earliest_lead" ),
                        provider.getDuration( "latest_lead" )
                );

                this.addSample(
                        sampleMetadataBuilder.setSampleNumber( provider.getInt( "timeseries_id" ) )
                                             .setTimeWindow( window )
                                             .build()
                );
                this.timeSeries.add(provider.getInt( "timeseries_id" ));
            }
        }
        catch ( SQLException e )
        {
            throw new CalculationException( "Data could not be retrieved from the database. "
                                            + "Constraints for data evaluation groups could not be formed.",
                                            e );
        }
    }

    private DataScripter getNetcdfWindowScript() throws CalculationException
    {
        DataScripter script = new DataScripter();

        script.addLine("SELECT TS.timeseries_id,");
        script.addTab().addLine("TS.initialization_date,");
        script.addTab().addLine("LEAST(", this.getLeastLead(), ", MIN(TSS.lead)) AS earliest_lead,");
        script.addTab().addLine("MAX(TSS.lead) AS latest_lead");
        script.addLine("FROM wres.TimeSeries TS");
        script.addLine("INNER JOIN wres.TimeSeriesSource TSS");
        script.addTab().addLine("ON TSS.timeseries_id = TS.timeseries_id");
        script.addLine("INNER JOIN wres.ProjectSource PS");
        script.addTab().addLine("ON TSS.source_id = PS.source_id");
        script.addLine("WHERE PS.project_id = ", this.getProject().getId());
        script.addTab().addLine( "AND PS.member = ", Project.RIGHT_MEMBER);

        try
        {
            script.addTab().addLine(
                    "AND TS.variablefeature_id = ", Features.getVariableFeatureID(
                            this.getFeature(),
                            this.getProject().getRightVariableID()
                    )
            );
        }
        catch ( SQLException e )
        {
            throw new CalculationException( "The variable and location for the evaluation of " +
                                            ConfigHelper.getFeatureDescription( this.getFeature() ) +
                                            " could not be calculated.", e );
        }

        script.addTab().addLine("AND TSS.lead >= ", this.getLeastLead());

        if ( this.getProject().getMaximumLead() != Integer.MAX_VALUE)
        {
            script.addTab().addLine("AND TSS.lead <= ", this.getProject().getMaximumLead());
        }

        script.add(
                ConfigHelper.getSeasonQualifier( this.getProject(),
                                                 "TS.initialization_date",
                                                 this.getProject().getRightTimeShift()
                )
        );

        script.addLine("GROUP BY TS.timeseries_id, TS.initialization_date");
        script.addLine("ORDER BY TS.initialization_date, TS.ensemble_id;");

        return script;
    }

    private DataScripter getWindowScript() throws CalculationException
    {
        DataScripter script = new DataScripter(  );

        script.addLine("SELECT TS.timeseries_id,");
        script.addTab().addLine("TS.initialization_date,");
        script.addTab().addLine("LEAST(", this.getLeastLead(), ", MIN(TSV.lead)) AS earliest_lead,");
        script.addTab().addLine("MAX(TSV.lead) AS latest_lead");
        script.addLine("FROM wres.TimeSeries TS");
        script.addLine("INNER JOIN wres.TimeSeriesSource TSS");
        script.addTab().addLine("ON TSS.timeseries_id = TS.timeseries_id");
        script.addLine("INNER JOIN wres.ProjectSource PS");
        script.addTab().addLine("ON PS.source_id = TSS.source_id");
        script.addLine("INNER JOIN wres.TimeSeriesValue TSV");
        script.addTab().addLine("ON TSV.timeseries_id = TS.timeseries_id");
        script.addLine("WHERE PS.project_id = ", this.getProject().getId());
        script.addTab().addLine( "AND PS.member = ", Project.RIGHT_MEMBER);

        try
        {
            script.addTab().addLine(
                    "AND TS.variablefeature_id = ", Features.getVariableFeatureID(
                            this.getFeature(),
                            this.getProject().getRightVariableID()
                    )
            );
        }
        catch ( SQLException e )
        {
            throw new CalculationException( "The variable and location for the evaluation of " +
                                            ConfigHelper.getFeatureDescription( this.getFeature() ) +
                                            " could not be calculated.", e );
        }

        script.addTab().addLine("AND TSV.lead >= ", this.getLeastLead());

        if ( this.getProject().getMaximumLead() != Integer.MAX_VALUE)
        {
            script.addTab().addLine("AND TSV.lead <= ", this.getProject().getMaximumLead());
        }

        script.add(
                ConfigHelper.getSeasonQualifier( this.getProject(),
                                                 "TS.initialization_date",
                                                 this.getProject().getRightTimeShift()
                )
        );

        script.addLine("GROUP BY TS.timeseries_id, TS.initialization_date");
        script.addLine("ORDER BY TS.initialization_date, TS.ensemble_id;");


        return script;
    }

    private int getLeastLead()
    {
        int least = this.getProject().getMinimumLead();

        if (least == Integer.MIN_VALUE)
        {
            least = 0;
        }

        return least;
    }

    @Override
    Logger getLogger()
    {
        return ByForecastSampleDataIterator.LOGGER;
    }

    @Override
    Callable<SampleData<?>> createRetriever(final OrderedSampleMetadata sampleMetadata) throws IOException
    {
        Retriever retriever = new TimeSeriesRetriever(
                sampleMetadata,
                this.leftCache::getLeftValues,
                this.getOutputPathForPairs()
        );

        retriever.setClimatology( this.getClimatology() );

        return retriever;
    }
}<|MERGE_RESOLUTION|>--- conflicted
+++ resolved
@@ -29,23 +29,13 @@
     private Queue<Integer> timeSeries;
 
     ByForecastSampleDataIterator( Feature feature,
-<<<<<<< HEAD
-                                  ProjectDetails projectDetails,
-=======
                                   Project project,
-                                  SharedWriterManager sharedWriterManager,
->>>>>>> 8e68386c
                                   Path outputDirectoryForPairs,
                                   final Collection<OrderedSampleMetadata> sampleMetadataCollection)
             throws IOException
     {
         super( feature,
-<<<<<<< HEAD
-               projectDetails,
-=======
                project,
-               sharedWriterManager,
->>>>>>> 8e68386c
                outputDirectoryForPairs,
                sampleMetadataCollection);
     }
