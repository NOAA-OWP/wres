package wres.io.retrieval;

import java.io.IOException;
import java.nio.file.Path;
import java.sql.Connection;
import java.sql.SQLException;
import java.time.Duration;
import java.time.Instant;
import java.util.ArrayList;
import java.util.Collection;
import java.util.Collections;
import java.util.HashMap;
import java.util.List;
import java.util.Map;
import java.util.Map.Entry;

import org.slf4j.Logger;
import org.slf4j.LoggerFactory;

import wres.config.ProjectConfigs;
import wres.config.generated.DataSourceConfig;
import wres.config.generated.DatasourceType;
import wres.config.generated.TimeScaleConfig;
import wres.datamodel.sampledata.SampleData;
import wres.datamodel.sampledata.SampleDataException;
import wres.datamodel.sampledata.pairs.EnsemblePair;
import wres.datamodel.sampledata.pairs.EnsemblePairs;
import wres.datamodel.sampledata.pairs.SingleValuedPair;
import wres.datamodel.sampledata.pairs.SingleValuedPairs;
import wres.datamodel.sampledata.pairs.TimeSeriesOfEnsemblePairs;
import wres.datamodel.sampledata.pairs.TimeSeriesOfEnsemblePairs.TimeSeriesOfEnsemblePairsBuilder;
import wres.datamodel.sampledata.pairs.TimeSeriesOfSingleValuedPairs;
import wres.datamodel.sampledata.pairs.TimeSeriesOfSingleValuedPairs.TimeSeriesOfSingleValuedPairsBuilder;
import wres.datamodel.time.Event;
import wres.grid.client.Fetcher;
import wres.grid.client.Request;
import wres.grid.client.Response;
import wres.io.config.ConfigHelper;
import wres.io.config.OrderedSampleMetadata;
import wres.io.data.caching.DataSources;
import wres.io.data.caching.MeasurementUnits;
import wres.io.retrieval.scripting.Scripter;
import wres.io.utilities.DataProvider;
import wres.io.utilities.Database;
import wres.io.utilities.NoDataException;
import wres.util.TimeHelper;

/**
 * Created by ctubbs on 7/17/17.
 */
class SampleDataRetriever extends Retriever
{
    private static final Logger LOGGER = LoggerFactory.getLogger(SampleDataRetriever.class);

    SampleDataRetriever( final OrderedSampleMetadata sampleMetadata,
                         final CacheRetriever getLeftValues,
                         Path outputDirectoryForPairs )
    {
        super( sampleMetadata,
               getLeftValues,
               outputDirectoryForPairs );
    }

    @Override
    public SampleData<?> execute() throws SQLException
    {
        if ( this.getProjectDetails().usesGriddedData( this.getProjectDetails().getRight() ))
        {
            this.createGriddedPairs( this.getProjectDetails().getRight() );
        }
        else
        {
            this.createPairs(this.getProjectDetails().getRight());
        }

        if (this.getProjectDetails().hasBaseline())
        {
            if ( ConfigHelper.isPersistence( this.getProjectDetails().getProjectConfig(),
                                             this.getProjectDetails().getBaseline() ) )
            {
<<<<<<< HEAD
                this.setBaselinePairs(
                        this.createPersistencePairs( this.getProjectDetails().getBaseline(),
                                                     this.getPrimaryPairs() )
                );
=======
                this.createPersistencePairs( this.getProjectDetails().getBaseline(),
                                                     this.getPrimaryPairs(),
                                                     this.getSharedWriterManager() );
>>>>>>> 8e68386c
            }
            else
            {
                if (this.getProjectDetails().usesGriddedData( this.getProjectDetails().getBaseline() ))
                {
                    this.createGriddedPairs( this.getProjectDetails().getBaseline() );
                }
                else
                {
                    this.createPairs( this.getProjectDetails().getBaseline() );
                }
            }
        }

        SampleData<?> input;

        try
        {
            input = createInput();
        }
        catch ( IOException e )
        {
            String message = "While calculating pairs for " + this.getSampleMetadata();

            throw new RetrievalFailedException( message, e );
        }

        if (LOGGER.isTraceEnabled())
        {
            LOGGER.trace( "Finished gathering data for {}", this.getSampleMetadata() );
        }

        return input;
    }

    /**
     * Creates a MetricInput object based on the previously retrieved pairs and
     * generated metadata.
     * @return A MetricInput object used to provide a point for evaluation
     * @throws IOException when buildMetadata fails or no data is found
     */
    @Override
    protected SampleData<?> createInput() throws IOException
    {
        SampleData<?> input;

        if (this.getPrimaryPairs().isEmpty())
        {
            LOGGER.trace("There are no pairs in {}",
                         this.getSampleMetadata());
        }
        else if (this.getPrimaryPairs().size() == 1)
        {
            LOGGER.trace("There is only one pair in {}",
                         this.getSampleMetadata());
        }

        try
        {
            if ( this.getProjectDetails().getRight().getType() == DatasourceType.ENSEMBLE_FORECASTS )
            {
                input = this.createEnsembleTimeSeriesInput();
            }
            else
            {
                input = this.createSingleValuedTimeSeriesInput();
            }
        }
        catch ( SampleDataException mie )
        {
            String message = "A collection of pairs could not be created for "
                             + this.getSampleMetadata()
                             + ".";
            // Decorating with more information in our message.
            throw new SampleDataException( message, mie );
        }

        return input;
    }

    @Deprecated
    private SingleValuedPairs createSingleValuedInput()
    {
        List<SingleValuedPair> primary = convertToPairOfDoubles( this.getPrimaryPairs() );
        List<SingleValuedPair> baseline = null;

        if ( !this.getBaselinePairs().isEmpty() )
        {
            baseline = convertToPairOfDoubles( this.getBaselinePairs() );
        }

        return SingleValuedPairs.of( primary,
                                     baseline,
                                     this.getSampleMetadata().getMetadata(),
                                     this.getSampleMetadata().getBaselineMetadata(),
                                     this.getClimatology() );
    }

    private TimeSeriesOfSingleValuedPairs createSingleValuedTimeSeriesInput()
    {
        if ( this.getFirstlead() == Long.MAX_VALUE || this.getLastLead() == Long.MIN_VALUE )
        {
            // #58149-17
            LOGGER.debug( "While retrieving data from the database for {} at time window {}, "
                          + "one or both of the first and last lead durations were unbounded.",
                          this.getSampleMetadata().getMetadata().getIdentifier(),
                          this.getSampleMetadata().getMetadata().getTimeWindow() );
        }

        TimeSeriesOfSingleValuedPairsBuilder builder = new TimeSeriesOfSingleValuedPairsBuilder();

        List<Event<SingleValuedPair>> events = this.getSingleValuedEvents( this.getPrimaryPairs() );
        
        builder.addTimeSeries( events );
        builder.setMetadata( this.getSampleMetadata().getMetadata() );

        if (!this.getBaselinePairs().isEmpty())
        {
            events = this.getSingleValuedEvents( this.getBaselinePairs() );
            builder.addTimeSeriesDataForBaseline( events );
            builder.setMetadataForBaseline( this.getSampleMetadata().getBaselineMetadata() );
        }

        builder.setClimatology( this.getClimatology() );

        return builder.build();
    }
    
    /**
     * @return the time-series of ensemble pairs using the state of this retriever
     */
    
    private TimeSeriesOfEnsemblePairs createEnsembleTimeSeriesInput()
    {
        if ( this.getFirstlead() == Long.MAX_VALUE || this.getLastLead() == Long.MIN_VALUE )
        {
            // #58149-17
            LOGGER.debug( "While retrieving data from the database for {} at time window {}, "
                          + "one or both of the first and last lead durations were unbounded.",
                          this.getSampleMetadata().getMetadata().getIdentifier(),
                          this.getSampleMetadata().getMetadata().getTimeWindow() );
        }
        
        TimeSeriesOfEnsemblePairsBuilder builder = new TimeSeriesOfEnsemblePairsBuilder();

        List<Event<EnsemblePair>> events = this.getEnsembleEvents( this.getPrimaryPairs() );
        
        builder.addTimeSeries( events );
        builder.setMetadata( this.getSampleMetadata().getMetadata() );

        if (!this.getBaselinePairs().isEmpty())
        {
            events = this.getEnsembleEvents( this.getBaselinePairs() );
            builder.addTimeSeriesDataForBaseline( events );
            builder.setMetadataForBaseline( this.getSampleMetadata().getBaselineMetadata() );
        }

        builder.setClimatology( this.getClimatology() );

        return builder.build();
    }

    @Deprecated
    private EnsemblePairs createEnsembleInput()
    {
        List<EnsemblePair> primary =
                SampleDataRetriever.extractRawPairs( this.getPrimaryPairs() );


        List<EnsemblePair> baseline = null;

        if ( !this.getBaselinePairs().isEmpty() )
        {
            baseline = SampleDataRetriever.extractRawPairs( this.getBaselinePairs() );
        }

        return EnsemblePairs.of( primary,
                                 baseline,
                                 this.getSampleMetadata().getMetadata(),
                                 this.getSampleMetadata().getBaselineMetadata(),
                                 this.getClimatology() );
    }

    private List<Event<SingleValuedPair>> getSingleValuedEvents(List<ForecastedPair> pairs)
    {
        List<Event<SingleValuedPair>> events = new ArrayList<>(  );

        for (ForecastedPair pair : pairs)
        {
            for (SingleValuedPair singleValue : pair.getSingleValuedPairs())
            {
                events.add( Event.of( pair.getBasisTime(), pair.getValidTime(), singleValue ) );
            }
        }

        return events;
    }
    
    /**
     * Generates {@link Event} that compose {@link EnsemblePair} from the input.
     * 
     * @param pairs the input pairs
     * @return the ensemble events
     */
    
    private List<Event<EnsemblePair>> getEnsembleEvents(List<ForecastedPair> pairs)
    {
        List<Event<EnsemblePair>> events = new ArrayList<>(  );

        for (ForecastedPair pair : pairs)
        {
                events.add( Event.of( pair.getBasisTime(), pair.getValidTime(), pair.getValues() ) );
        }

        return Collections.unmodifiableList( events );
    }    

    /**
     * @param pairPairs A set of packaged pairs
     * @return A list of raw pairs contained within the set of packaged pairs
     */
    private static List<EnsemblePair> extractRawPairs( List<ForecastedPair> pairPairs )
    {
        List<EnsemblePair> result = new ArrayList<>();

        for ( ForecastedPair pair : pairPairs )
        {
            result.add( pair.getValues() );
        }

        return Collections.unmodifiableList( result );
    }

    /**
     * @param pairs A set of packaged pairs
     * @return A list of basis times from a set of packaged pairs
     */
    private static List<Instant>
    extractBasisTimes( List<ForecastedPair> pairs )
    {
        List<Instant> result = new ArrayList<>();

        for ( ForecastedPair pair : pairs )
        {
            result.add( pair.getBasisTime() );
        }

        return Collections.unmodifiableList( result );
    }

    /**
     * @param multiValuedPairs A set of packaged pairs
     * @return A list of all raw pairs converted into single valued pairs
     */
    private static List<SingleValuedPair> convertToPairOfDoubles( List<ForecastedPair> multiValuedPairs )
    {
        List<SingleValuedPair> pairs = new ArrayList<>(  );

        for ( ForecastedPair pair : multiValuedPairs)
        {
            for ( double pairedValue : pair.getValues().getRight() )
            {
                pairs.add(
                        SingleValuedPair.of(
                                pair.getValues().getLeft(),
                                pairedValue
                        )
                );
            }
        }

        return pairs;
    }

    /**
     * @param dataSourceConfig The configuration for the side of data to retrieve
     * @return A script used to load pair data
     * @throws SQLException
     * @throws IOException
     */
    protected String getLoadScript(DataSourceConfig dataSourceConfig)
            throws SQLException, IOException
    {
        String loadScript;

        if ( this.getProjectDetails().getRight().equals(dataSourceConfig))
        {
            loadScript = Scripter.getLoadScript( this.getSampleMetadata(),
                                                 dataSourceConfig);
        }
        else
        {
            if ( ConfigHelper.isPersistence( getProjectDetails().getProjectConfig(),
                                             dataSourceConfig ) )
            {
                // Find the data we need to form a persistence forecast: the
                // basis times from the right side.
                List<Instant> basisTimes = SampleDataRetriever.extractBasisTimes( this.getPrimaryPairs() );
                loadScript =
                        Scripter.getPersistenceLoadScript( this.getSampleMetadata(),
                                                           dataSourceConfig,
                                                           basisTimes );
            }
            else
            {
                loadScript = Scripter.getLoadScript( this.getSampleMetadata(),
                                                     dataSourceConfig);
            }
        }
        return loadScript;
    }

    private void createGriddedPairs( DataSourceConfig dataSourceConfig )
    {
        Response response = this.getGriddedData( dataSourceConfig );

        for (List<Response.Series> listOfSeries : response)
        {
            // Until we support many locations per retrieval, we don't need special handling for features
            for ( Response.Series series : listOfSeries)
            {
                this.addSeriesPairs( series, dataSourceConfig);
            }
        }
    }

    private void addSeriesPairs( final Response.Series series, final DataSourceConfig dataSourceConfig)
    {
        int minimumLead = TimeHelper.durationToLead(this.getSampleMetadata().getMinimumLead());

        int period = this.getCommonScale().getPeriod();
        int frequency = this.getCommonScale().getFrequency();

        period = (int)TimeHelper.unitsToLeadUnits(
                this.getCommonScale().getUnit().value(),
                period
        );

        frequency = (int)TimeHelper.unitsToLeadUnits(
                this.getCommonScale().getUnit().value(),
                frequency
        );

        IngestedValueCollection ingestedValues = this.loadGriddedValues( series );

        Integer aggregationStep;
        PivottedValues condensedValue;

        try
        {
            aggregationStep = ingestedValues.getFirstPivotStep(
                    period,
                    frequency,
                    minimumLead
            );

            condensedValue = ingestedValues.pivot(
                    aggregationStep,
                    period,
                    frequency,
                    minimumLead
            );
        }
        catch ( NoDataException e )
        {
            throw new RetrievalFailedException( "There was no data to retrieve.", e );
        }

        while (condensedValue != null)
        {
            this.addPair( condensedValue, dataSourceConfig );
            aggregationStep++;
            try
            {
                condensedValue = ingestedValues.pivot(
                        aggregationStep,
                        period,
                        frequency,
                        minimumLead
                );
            }
            catch ( NoDataException e )
            {
                // This is will never trigger; this would be thrown if the above pivot call fails
                throw new RetrievalFailedException( "There was no data available to group." );
            }
        }
    }

    private Response getGriddedData(final DataSourceConfig dataSourceConfig)
    {
        Request griddedRequest;
        try
        {
            griddedRequest = ConfigHelper.getGridDataRequest(
                    this.getProjectDetails(),
                    dataSourceConfig,
                    this.getFeature() );
        }
        catch ( SQLException e )
        {
            throw new RetrievalFailedException( "The request used to retrieve gridded data could not be formed.", e );
        }

        griddedRequest.setEarliestLead( this.getSampleMetadata()
                                            .getMetadata()
                                            .getTimeWindow()
                                            .getEarliestLeadDuration() );
        griddedRequest.setLatestLead( this.getSampleMetadata().getMetadata().getTimeWindow().getLatestLeadDuration() );

        try
        {
            DataSources.getSourcePaths(
                    getSampleMetadata(),
                    dataSourceConfig
            ).forEach(griddedRequest::addPath);
        }
        catch ( SQLException e )
        {
            throw new RetrievalFailedException( "The files containing the data that needs "
                                                + "to be retrieved could not be loaded.",
                                                e );
        }

        Response response;
        try
        {
            response = Fetcher.getData( griddedRequest );
        }
        catch ( IOException e )
        {
            throw new RetrievalFailedException( "Raw values could not be retrieved from gridded files.", e );
        }

        return response;
    }

    private IngestedValueCollection loadGriddedValues(Response.Series series)
    {
        IngestedValueCollection ingestedValues = new IngestedValueCollection();

        for ( Response.Entry entry : series)
        {
            IngestedValue value;

            try
            {
                value = new IngestedValue(
                        entry.getValidDate(),
                        entry.getMeasurements(),
                        MeasurementUnits.getMeasurementUnitID( entry.getMeasurementUnit()),
                        TimeHelper.durationToLead( entry.getLead()),
                        series.getIssuedDate().getEpochSecond(),
                        this.getProjectDetails()
                );
            }
            catch ( SQLException e )
            {
                throw new RetrievalFailedException( "The unit of measurement for retrieved "
                                                    + "values could not be identified.",
                                                    e );
            }

            ingestedValues.add( value );

        }

        return ingestedValues;
    }

    // TODO: REFACTOR
    /**
     * Loads pairs from the database and directs them to packaged
     * @param dataSourceConfig The configuration whose pairs to retrieve
     */
    private void createPairs( DataSourceConfig dataSourceConfig )
    {
        String loadScript;

        try
        {
            loadScript = this.getLoadScript( dataSourceConfig );
        }
        catch ( SQLException | IOException e )
        {
            throw new RetrievalFailedException( "The logic used to retrieve data could not be formed.", e );
        }

        Connection connection = null;

        IngestedValueCollection ingestedValues = new IngestedValueCollection(  );
        long reference = -1;
        int currentLead = Integer.MIN_VALUE;

        /*
         * Maps returned values to their position in their returned array.
         *
         * Say we retrieve:
         *
         * row 1: [v1, v2, v3, v4, v5, v6]
         * row 2: [v1, v2, v3, v4, v5, v6]
         * row 3: [v1, v2, v3, v4, v5, v6]
         * row 4: [v1, v2, v3, v4, v5, v6]
         * row 5: [v1, v2, v3, v4, v5, v6]
         *
         * The mapping will become:
         *
         * {
         *     v1 : [1, 2, 3, 4, 5],
         *     v2 : [1, 2, 3, 4, 5],
         *     v3 : [1, 2, 3, 4, 5],
         *     v4 : [1, 2, 3, 4, 5],
         *     v5 : [1, 2, 3, 4, 5],
         *     v6 : [1, 2, 3, 4, 5]
         * }
         *
         * This ensures that we can aggregate all the v# values independently
         * (i.e. the mean of the v1s, the mean of the v2s, etc).
         *
         * In the end, each created pair will be of the form:
         *
         * left value : [ agg(v1), agg(v2), agg(v3), agg(v4), agg(v5), agg(v6) ]
         */

        try
        {
            int minimumLead = TimeHelper.durationToLead(this.getSampleMetadata().getMinimumLead());


            int period = this.getCommonScale().getPeriod();
            int frequency = this.getCommonScale().getFrequency();

            period = ( int ) TimeHelper.unitsToLeadUnits(
                    this.getCommonScale().getUnit().value(),
                    period
            );

            frequency = ( int ) TimeHelper.unitsToLeadUnits(
                    this.getCommonScale().getUnit().value(),
                    frequency
            );

            connection = Database.getConnection();
            try (DataProvider data = Database.getResults(connection, loadScript))
            {

                while ( data.next() )
                {
                    // TODO: Convert the if logic into its own function
                    // Results need to be ordered by the ascending basis times
                    // first, then ascending lead times. If we have already
                    // gathered at least one value and either encounter a issue
                    // time that differs from the one we just gathered or we
                    // encounter a value for the same issue time but a
                    // non-incremented lead, we want to pivot our gathered
                    // values for processing and continue
                    if ( ingestedValues.size() > 0 &&
                         ( data.getLong( "basis_epoch_time" ) != reference ||
                           data.getInt( "lead" ) <= currentLead ) )
                    {
                        // TODO: Convert this logic into a function
                        Integer aggregationStep = ingestedValues.getFirstPivotStep(
                                period,
                                frequency,
                                minimumLead
                        );

                        PivottedValues condensedValue = ingestedValues.pivot(
                                aggregationStep,
                                period,
                                frequency,
                                minimumLead
                        );

                        while ( condensedValue != null )
                        {
                            this.addPair(condensedValue, dataSourceConfig );
                            aggregationStep++;
                            condensedValue = ingestedValues.pivot(
                                    aggregationStep,
                                    period,
                                    frequency,
                                    minimumLead
                            );
                        }

                        ingestedValues = new IngestedValueCollection();
                    }

                    reference = data.getLong( "basis_epoch_time" );
                    currentLead = data.getInt( "lead" );

                    ingestedValues.add( data, this.getProjectDetails() );
                }

                // TODO: Create some sort of "Has Data" function for IngestedValueCollection
                if ( ingestedValues.size() > 0 )
                {
                    Integer aggregationStep = ingestedValues.getFirstPivotStep(
                            period,
                            frequency,
                            minimumLead
                    );

                    PivottedValues condensedValue = ingestedValues.pivot(
                            aggregationStep,
                            period,
                            frequency,
                            minimumLead
                    );

                    while ( condensedValue != null )
                    {
                        this.addPair( condensedValue, dataSourceConfig );
                        aggregationStep++;
                        condensedValue = ingestedValues.pivot(
                                aggregationStep,
                                period,
                                frequency,
                                minimumLead
                        );
                    }
                }
            }
        }
        catch(NoDataException e)
        {
            throw new RetrievalFailedException( "No data could be retrieved.", e );
        }
        catch(SQLException  e)
        {
            throw new RetrievalFailedException( "An error occured while trying to retrieve data.", e );
        }
        finally
        {
            if (connection != null)
            {
                Database.returnConnection(connection);
            }
        }
    }

    // TODO: Should persistence pair retrieval end up as its own object?
    /**
     * Packages pairs based on persistence forecasting logic
     * @param dataSourceConfig The specification for the baseline
     * @param primaryPairs The set of primary pairs that have already been packaged
     * @throws RetrievalFailedException
     */
<<<<<<< HEAD
    private List<ForecastedPair> createPersistencePairs( DataSourceConfig dataSourceConfig,
                                                         List<ForecastedPair> primaryPairs )
=======
    private void createPersistencePairs( DataSourceConfig dataSourceConfig,
                                                         List<ForecastedPair> primaryPairs,
                                                         SharedWriterManager sharedWriterManager )
>>>>>>> 8e68386c
            throws RetrievalFailedException
    {
        String loadScript;

        try
        {
            loadScript = getLoadScript( dataSourceConfig );
        }
        catch ( SQLException | IOException e )
        {
            throw new RetrievalFailedException( "The logic used to retrieve data could not be formed.", e );
        }

        final String VALID_DATETIME_COLUMN = "valid_time";
        final String RESULT_VALUE_COLUMN = "observed_value";
        final String MEASUREMENT_ID_COLUMN = "measurementunit_id";

        Connection connection = null;

        // First, store the raw results in descending order based on valid time
        Collection<RawPersistenceRow> rawRawPersistenceValues;

        try
        {
            connection = Database.getConnection();
            try (DataProvider data = Database.getResults( connection, loadScript ))
            {
                rawRawPersistenceValues = data.interpret(
                        row -> new RawPersistenceRow(
                                row.getInstant(VALID_DATETIME_COLUMN),
                                row.getInstant( "earliest_time" ),
                                row.getDouble( RESULT_VALUE_COLUMN ),
                                row.getInt( MEASUREMENT_ID_COLUMN )
                        )
                );
            }
        }
        catch ( SQLException e )
        {
            throw new RetrievalFailedException( "Persistence pairs could not be loaded.", e );
        }
        finally
        {
            if ( connection != null )
            {
                Database.returnConnection( connection );
            }
        }

        // We don't want to be able to modify the number of elements within the collection,
        // but still want random access.  Still in descending order.
        List<RawPersistenceRow> rawPersistenceValues = new ArrayList<>(rawRawPersistenceValues);
        rawPersistenceValues = Collections.unmodifiableList( rawPersistenceValues );

        // Create a mapping of the number of records per observation "window" mapped to the number
        // of times that that number of records was encountered over the course of the retrieved
        // data set
        Map<Integer,Integer> countOfWindowsByCountInside = new HashMap<>();
        int totalWindowsCounted = 0;

        // 2a slide a window over the data and count the number of values
        for ( int i = 0; i < rawPersistenceValues.size(); i++ )
        {
            RawPersistenceRow currentEvent = rawPersistenceValues.get( i );
            Integer count = 0;

            LOGGER.trace( "i: {}, count: {}, earliestTime: {}",
                          i, count, currentEvent.earliestTime );

            for ( int j = i + 1; j < rawPersistenceValues.size(); j++ )
            {
                RawPersistenceRow possibleEndEvent = rawPersistenceValues.get( j );

                // We want to count every observation whose observation time is on or after
                // the first encountered earliest time, starting at the next row.
                //
                // For the results:
                //   Valid Time            |  Earliest Time          |  value  |
                //  "2551-03-19 00:00:00"  |  "2551-03-18 21:00:00"  |  619    |
                //  "2551-03-18 23:00:00"  |  "2551-03-18 20:00:00"  |  617    |
                //  "2551-03-18 22:00:00"  |  "2551-03-18 19:00:00"  |  613    |
                //  "2551-03-18 21:00:00"  |  "2551-03-18 18:00:00"  |  607    |
                //  "2551-03-18 20:00:00"  |  "2551-03-18 17:00:00"  |  601    |
                //  "2551-03-18 19:00:00"  |  "2551-03-18 16:00:00"  |  599    |
                //  "2551-03-18 18:00:00"  |  "2551-03-18 15:00:00"  |  593    |
                //  "2551-03-18 17:00:00"  |  "2551-03-18 14:00:00"  |  587    |
                //
                // Our first value's earliest time is: "2551-03-18 21:00:00"
                //  Now we're going to lump together everything whose valid time is at
                //  or greater than that earliest time following that first row.
                // That gives us:
                //
                //  "2551-03-18 23:00:00"  |  "2551-03-18 20:00:00"  |  617    |
                //  "2551-03-18 22:00:00"  |  "2551-03-18 19:00:00"  |  613    |
                //  "2551-03-18 21:00:00"  |  "2551-03-18 18:00:00"  |  607    |
                //
                // After that row, we end up below that earliest time so we record the
                // count and move on

                if ( possibleEndEvent.getValidTime().isAfter( currentEvent.earliestTime ) ||
                     possibleEndEvent.getValidTime().equals( currentEvent.earliestTime ) )
                {
                    count++;
                }
                else
                {
                    // Now that we've determined that we have n records between our earliest
                    // time and our last record at or after that earliest time, we increment
                    // the number of times we've reached n records by 1 within the
                    // countOfWindowsByCountInside map.
                    countOfWindowsByCountInside.merge( count, 1, (x, y) -> x + y );

                    // We increment the totalWindowsCounted variable; this will help us
                    // determine what counts occured the most often
                    totalWindowsCounted++;
                    break;
                }
            }
        }

        Duration aggDuration = ProjectConfigs.getDurationFromTimeScale( this.getCommonScale() );

        LOGGER.trace( "Duration of aggregation: {}", aggDuration );

        double simpleMajority = totalWindowsCounted / 2.0;

        LOGGER.trace( "Instances of count, by count: {}",
                      countOfWindowsByCountInside );


        int mostCommonFrequency = Integer.MIN_VALUE;

        // Find the frequency of values that occupy at least half of the data set
        for ( Entry<Integer,Integer> entry : countOfWindowsByCountInside.entrySet() )
        {
            if (entry.getValue() >= simpleMajority)
            {
                mostCommonFrequency = entry.getKey();
                LOGGER.trace( "Found {} is the usual count of values in a window",
                              mostCommonFrequency );
                break;
            }
        }

        // If no common frequency could be found, we cannot continue
        if ( mostCommonFrequency <= 0 )
        {
            throw new IllegalStateException( "The regularity of data in baseline could not be guessed." );
        }

        // Only aggregate when there's more than one value per window
        boolean shouldAggregate = mostCommonFrequency > 1;

        // Third, for each primary pair, we want to find the latest set of aggregated observations
        for ( ForecastedPair primaryPair : primaryPairs )
        {
            ForecastedPair persistencePair;
            if ( shouldAggregate )
            {
                persistencePair =
                        getAggregatedPairFromRawPairs( primaryPair,
                                                       rawPersistenceValues,
                                                       mostCommonFrequency,
                                                       this.getCommonScale() );
            }
            else
            {
                persistencePair = getLatestPairFromRawPairs( primaryPair,
                                                             rawPersistenceValues );
            }

<<<<<<< HEAD
            pairs.add( persistencePair );
=======
            this.writePair( sharedWriterManager,
                            super.getOutputDirectoryForPairs(),
                            persistencePair,
                            dataSourceConfig );
            this.addBaselinePair( persistencePair );
>>>>>>> 8e68386c
        }

        LOGGER.trace( "Returning persistence pairs: {}", this.getBaselinePairs() );
    }


    /**
     * Create a persistence forecast pair from a set of raw pairs and a primary
     * pair.
     *
     * @param primaryPair the primary pair to match up to
     * @param rawPersistenceValues pairs of ( valid time in millis since epoch,
     *                                        value ) ordered latest to earliest
     * @return the persistence pair
     * @throws IllegalArgumentException when no persistence pair can be found
     */

    private ForecastedPair getLatestPairFromRawPairs( ForecastedPair primaryPair,
                                                      List<RawPersistenceRow> rawPersistenceValues )
    {
        for ( RawPersistenceRow rawPair : rawPersistenceValues )
        {
            if ( rawPair.getValidTime().isBefore(primaryPair.getBasisTime()) )
            {
                // Convert units!
                Double convertedValue =
                        this.convertMeasurement( rawPair.getValue(),
                                                 rawPair.getMeasurementUnitId() );

                double[] wrappedValue = { convertedValue };

                EnsemblePair pair =
                        EnsemblePair.of( primaryPair.getValues()
                                                       .getLeft(),
                                            wrappedValue );

                return new ForecastedPair( primaryPair.getBasisTime(),
                                           primaryPair.getValidTime(),
                                           pair,
                                           null);
            }
        }

        throw new IllegalArgumentException( "Could not find a persistence "
                                            + "forecast value for pair "
                                            + primaryPair );
    }


    /**
     * Create an aggregated persistence forecast pair from a set of raw pairs
     * @param primaryPair the forecasted pair to create a persistence pair from
     * @param rawPersistenceValues grouping of observed values in descending order based on observation time
     * @param countOfValuesInAGoodWindow the count of values in a valid window
     * @return a persistence forecasted pair
     */

    private ForecastedPair getAggregatedPairFromRawPairs( ForecastedPair primaryPair,
                                                          List<RawPersistenceRow> rawPersistenceValues,
                                                          int countOfValuesInAGoodWindow,
                                                          TimeScaleConfig scaleConfig )
    {
        List<Double> valuesToAggregate = new ArrayList<>( 0 );

        for ( int i = 0; i < rawPersistenceValues.size(); i++ )
        {
            // Grab an anchor value for our group of values to aggregate
            RawPersistenceRow currentEvent = rawPersistenceValues.get( i );

            valuesToAggregate = new ArrayList<>( countOfValuesInAGoodWindow );

            // We want to gather values to aggregate if our anchor happens to occur after the primary pair
            if ( primaryPair.getBasisTime().isAfter( currentEvent.getValidTime() ) )
            {
                // We want to gather all values between our anchor and the last value that happens
                // to come after the earliest time for the anchor
                for ( int j = i; j < rawPersistenceValues.size(); j++ )
                {
                    RawPersistenceRow possibleEndEvent = rawPersistenceValues.get( j );
                    Double valueOfEvent = possibleEndEvent.getValue();

                    if ( possibleEndEvent.getValidTime().isAfter( currentEvent.earliestTime ) )
                    {
                        LOGGER.trace( "Adding value {} from time {} because {} > {}",
                                      valueOfEvent,
                                      possibleEndEvent,
                                      possibleEndEvent,
                                      currentEvent.earliestTime );

                        // Convert units if needed!
                        Double convertedValue =
                                this.convertMeasurement( valueOfEvent,
                                                         possibleEndEvent.getMeasurementUnitId() );
                        valuesToAggregate.add( convertedValue );
                    }
                    else
                    {
                        LOGGER.trace( "Finished with this window" );
                        break;
                    }
                }

                // If our number of values to gather has been reached, we can go ahead and exit the loop;
                // we've gathered the ideal window
                if ( valuesToAggregate.size() == countOfValuesInAGoodWindow )
                {
                    LOGGER.trace( "Found a good window with values {}",
                                  valuesToAggregate );
                    break;
                }
            }
        }

        // aggregate!
        double aggregated = wres.util.Collections.aggregate( valuesToAggregate,
                                                             scaleConfig.getFunction()
                                                                        .value() );

        double[] aggregatedWrapped = { aggregated };

        EnsemblePair pair =
                EnsemblePair.of( primaryPair.getValues()
                                               .getLeft(),
                                    aggregatedWrapped );

        return new ForecastedPair( primaryPair.getBasisTime(),
                                   primaryPair.getValidTime(),
                                   pair,
                                   null);
    }
    

    @Override
    protected Logger getLogger()
    {
        return SampleDataRetriever.LOGGER;
    }


    /**
     * Encapsulates a single persistence result row.
     */

    private static class RawPersistenceRow
    {
        private final Instant validTime;
        private final Instant earliestTime;
        private final double value;
        private final int measurementUnitId;

        RawPersistenceRow(
                Instant validTime,
                Instant earliestTime,
                double value,
                int measurementUnitId
        )
        {
            this.validTime = validTime;
            this.earliestTime = earliestTime;
            this.value = value;
            this.measurementUnitId = measurementUnitId;
        }

        Instant getValidTime()
        {
            return this.validTime;
        }

        public double getValue()
        {
            return this.value;
        }

        int getMeasurementUnitId()
        {
            return this.measurementUnitId;
        }

        @Override
        public String toString()
        {
            String string = "Basis Time: " + this.earliestTime + ", ";
            string += "Valid Time: " + this.validTime + ", ";
            string += "Value: " + this.value;

            return string;
        }
    }
}<|MERGE_RESOLUTION|>--- conflicted
+++ resolved
@@ -78,16 +78,8 @@
             if ( ConfigHelper.isPersistence( this.getProjectDetails().getProjectConfig(),
                                              this.getProjectDetails().getBaseline() ) )
             {
-<<<<<<< HEAD
-                this.setBaselinePairs(
-                        this.createPersistencePairs( this.getProjectDetails().getBaseline(),
-                                                     this.getPrimaryPairs() )
-                );
-=======
                 this.createPersistencePairs( this.getProjectDetails().getBaseline(),
-                                                     this.getPrimaryPairs(),
-                                                     this.getSharedWriterManager() );
->>>>>>> 8e68386c
+                                                     this.getPrimaryPairs() );
             }
             else
             {
@@ -215,11 +207,11 @@
 
         return builder.build();
     }
-    
+
     /**
      * @return the time-series of ensemble pairs using the state of this retriever
      */
-    
+
     private TimeSeriesOfEnsemblePairs createEnsembleTimeSeriesInput()
     {
         if ( this.getFirstlead() == Long.MAX_VALUE || this.getLastLead() == Long.MIN_VALUE )
@@ -230,11 +222,11 @@
                           this.getSampleMetadata().getMetadata().getIdentifier(),
                           this.getSampleMetadata().getMetadata().getTimeWindow() );
         }
-        
+
         TimeSeriesOfEnsemblePairsBuilder builder = new TimeSeriesOfEnsemblePairsBuilder();
 
         List<Event<EnsemblePair>> events = this.getEnsembleEvents( this.getPrimaryPairs() );
-        
+
         builder.addTimeSeries( events );
         builder.setMetadata( this.getSampleMetadata().getMetadata() );
 
@@ -285,14 +277,14 @@
 
         return events;
     }
-    
+
     /**
      * Generates {@link Event} that compose {@link EnsemblePair} from the input.
-     * 
+     *
      * @param pairs the input pairs
      * @return the ensemble events
      */
-    
+
     private List<Event<EnsemblePair>> getEnsembleEvents(List<ForecastedPair> pairs)
     {
         List<Event<EnsemblePair>> events = new ArrayList<>(  );
@@ -303,7 +295,7 @@
         }
 
         return Collections.unmodifiableList( events );
-    }    
+    }
 
     /**
      * @param pairPairs A set of packaged pairs
@@ -737,14 +729,8 @@
      * @param primaryPairs The set of primary pairs that have already been packaged
      * @throws RetrievalFailedException
      */
-<<<<<<< HEAD
-    private List<ForecastedPair> createPersistencePairs( DataSourceConfig dataSourceConfig,
+    private void createPersistencePairs( DataSourceConfig dataSourceConfig,
                                                          List<ForecastedPair> primaryPairs )
-=======
-    private void createPersistencePairs( DataSourceConfig dataSourceConfig,
-                                                         List<ForecastedPair> primaryPairs,
-                                                         SharedWriterManager sharedWriterManager )
->>>>>>> 8e68386c
             throws RetrievalFailedException
     {
         String loadScript;
@@ -916,15 +902,7 @@
                                                              rawPersistenceValues );
             }
 
-<<<<<<< HEAD
-            pairs.add( persistencePair );
-=======
-            this.writePair( sharedWriterManager,
-                            super.getOutputDirectoryForPairs(),
-                            persistencePair,
-                            dataSourceConfig );
             this.addBaselinePair( persistencePair );
->>>>>>> 8e68386c
         }
 
         LOGGER.trace( "Returning persistence pairs: {}", this.getBaselinePairs() );
@@ -1055,7 +1033,7 @@
                                    pair,
                                    null);
     }
-    
+
 
     @Override
     protected Logger getLogger()
