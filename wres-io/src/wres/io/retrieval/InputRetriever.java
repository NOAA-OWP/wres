package wres.io.retrieval;

import java.io.IOException;
import java.sql.Connection;
import java.sql.SQLException;
import java.time.Duration;
import java.time.Instant;
import java.time.LocalDateTime;
import java.time.ZoneId;
import java.time.temporal.ChronoUnit;
import java.util.ArrayList;
import java.util.Collection;
import java.util.Collections;
import java.util.HashMap;
import java.util.List;
import java.util.Map;
import java.util.TreeMap;
import java.util.function.BinaryOperator;

import org.apache.commons.lang3.tuple.Pair;
import org.slf4j.Logger;
import org.slf4j.LoggerFactory;

import wres.config.ProjectConfigs;
import wres.config.generated.DataSourceConfig;
import wres.config.generated.DatasourceType;
import wres.config.generated.DestinationConfig;
import wres.config.generated.Feature;
import wres.config.generated.ProjectConfig;
import wres.config.generated.TimeScaleConfig;
import wres.datamodel.VectorOfDoubles;
import wres.datamodel.metadata.DatasetIdentifier;
import wres.datamodel.metadata.Location;
import wres.datamodel.metadata.MeasurementUnit;
import wres.datamodel.metadata.SampleMetadata;
import wres.datamodel.metadata.SampleMetadata.SampleMetadataBuilder;
import wres.datamodel.metadata.TimeWindow;
import wres.datamodel.sampledata.SampleData;
import wres.datamodel.sampledata.SampleDataException;
import wres.datamodel.sampledata.pairs.EnsemblePair;
import wres.datamodel.sampledata.pairs.EnsemblePairs;
import wres.datamodel.sampledata.pairs.SingleValuedPair;
import wres.datamodel.sampledata.pairs.SingleValuedPairs;
import wres.datamodel.sampledata.pairs.TimeSeriesOfSingleValuedPairs.TimeSeriesOfSingleValuedPairsBuilder;
import wres.datamodel.time.Event;
import wres.grid.client.Fetcher;
import wres.grid.client.Request;
import wres.grid.client.Response;
import wres.io.concurrency.Executor;
import wres.io.concurrency.WRESCallable;
import wres.io.config.ConfigHelper;
import wres.io.data.caching.DataSources;
import wres.io.data.caching.MeasurementUnits;
import wres.io.data.caching.UnitConversions;
import wres.io.data.details.ProjectDetails;
import wres.io.retrieval.scripting.Scripter;
import wres.io.utilities.DataProvider;
import wres.io.utilities.Database;
import wres.io.utilities.NoDataException;
import wres.io.writing.PairWriter;
import wres.util.CalculationException;
import wres.util.NotImplementedException;
import wres.util.TimeHelper;
import wres.util.functional.ExceptionalTriFunction;

/**
 * Created by ctubbs on 7/17/17.
 */
<<<<<<< HEAD
class InputRetriever extends Retriever //WRESCallable<MetricInput<?>>
=======
class InputRetriever extends WRESCallable<SampleData<?>>
>>>>>>> 1e4e021b
{
    private static final Logger LOGGER = LoggerFactory.getLogger(InputRetriever.class);

    /**
     * The number of the issue dates pool
     */
    private int issueDatesPool;

    private String rightScript;

    InputRetriever ( final ProjectDetails projectDetails,
                     final CacheRetriever getLeftValues )
    {
        super(projectDetails, getLeftValues);
    }

    void setIssueDatesPool( int issueDatesPool )
    {
        this.issueDatesPool = issueDatesPool;
    }

    @Override
    public SampleData<?> execute() throws SQLException, IOException
    {
        if ( this.getProjectDetails().usesGriddedData( this.getProjectDetails().getRight() ))
        {
            this.setPrimaryPairs( this.createGriddedPairs( this.getProjectDetails().getRight() ));
        }
        else
        {
            this.setPrimaryPairs( this.createPairs(this.getProjectDetails().getRight()));
        }

        if (this.getProjectDetails().hasBaseline())
        {
            if ( ConfigHelper.isPersistence( this.getProjectDetails().getProjectConfig(),
                                             this.getProjectDetails().getBaseline() ) )
            {
                this.setBaselinePairs(
                        this.createPersistencePairs( this.getProjectDetails().getBaseline(),
                                                     this.getPrimaryPairs() )
                );
            }
            else
            {
                if (this.getProjectDetails().usesGriddedData( this.getProjectDetails().getBaseline() ))
                {
                    this.setBaselinePairs( this.createGriddedPairs( this.getProjectDetails().getBaseline() ) );
                }
                else
                {
                    this.setBaselinePairs(
                            this.createPairs( this.getProjectDetails().getBaseline() )
                    );
                }
            }
        }

        SampleData<?> input;

        try
        {
            input = createInput();
        }
        catch ( IOException e )
        {
            String message = "While calculating pairs for";

            if ( this.getProjectDetails().getIssuePoolingWindow() != null )
            {
                message += " sequence ";
                message += String.valueOf( this.issueDatesPool );
                message += " for";
            }

            message += " lead time ";
            message += String.valueOf( this.getLeadIteration() );

            throw new RetrievalFailedException( message, e );
        }

        return input;
    }

    /**
     * Creates a MetricInput object based on the previously retrieved pairs and
     * generated metadata.
     * @return A MetricInput object used to provide a point for evaluation
     * @throws IOException
     * @throws SQLException
     */
<<<<<<< HEAD
    @Override
    protected MetricInput<?> createInput() throws IOException
=======
    private SampleData<?> createInput() throws IOException, SQLException
>>>>>>> 1e4e021b
    {
        SampleData<?> input;

<<<<<<< HEAD
        Metadata metadata =
                this.buildMetadata( this.getProjectDetails().getProjectConfig(), false );
        Metadata baselineMetadata = null;
=======
        SampleMetadata metadata =
                this.buildMetadata( this.projectDetails.getProjectConfig(), false );
        SampleMetadata baselineMetadata = null;
>>>>>>> 1e4e021b

        if (this.getPrimaryPairs().isEmpty())
        {
            LOGGER.debug( "Data could not be loaded for {}", metadata.getTimeWindow() );
            LOGGER.debug( "The script used was:" );
            LOGGER.debug( "{}{}", NEWLINE, this.rightScript );
            LOGGER.debug("Window: {}", this.getLeadIteration());
            LOGGER.debug( "Issue Date Sequence: {}", this.issueDatesPool );
            throw new NoDataException( "No data could be retrieved for Metric calculation for window " +
                                       metadata.getTimeWindow().toString() +
                                       " for " +
                                       this.getProjectDetails().getRightVariableName() +
                                       " at " +
                                       ConfigHelper.getFeatureDescription( this.getFeature() ) );
        }
        else if (this.getPrimaryPairs().size() == 1)
        {
            LOGGER.trace("There is only one pair in window {} for {} at {}",
                         metadata.getTimeWindow(),
                         this.getProjectDetails().getRightVariableName(),
                         ConfigHelper.getFeatureDescription( this.getFeature() ));
        }

        if (this.getProjectDetails().hasBaseline())
        {
            baselineMetadata =
                    this.buildMetadata( this.getProjectDetails().getProjectConfig(), true );
        }

        try
        {

            if ( this.getProjectDetails().getRight().getType() == DatasourceType.ENSEMBLE_FORECASTS )
            {
                if ( ProjectConfigs.hasTimeSeriesMetrics(this.getProjectDetails().getProjectConfig()))
                {
                    input = this.createEnsembleTimeSeriesInput( metadata, baselineMetadata );
                }
                else
                {
                    input = this.createEnsembleInput( metadata, baselineMetadata );
                }
            }
            else
            {
                if ( ProjectConfigs.hasTimeSeriesMetrics(this.getProjectDetails().getProjectConfig()))
                {
                    input = this.createSingleValuedTimeSeriesInput( metadata, baselineMetadata );
                }
                else
                {
                    input = this.createSingleValuedInput( metadata,
                                                          baselineMetadata );
                }
            }
        }
        catch ( SampleDataException mie )
        {
            String message = "A collection of pairs could not be created at"
                             + " window "
                             + ( this.getLeadIteration() + 1 )
                             + " for feature '"
                             + ConfigHelper.getFeatureDescription( this.getFeature() )
                             + "'.";
            // Decorating with more information in our message.
            throw new SampleDataException( message, mie );
        }

        return input;
    }

    private SampleData createSingleValuedInput(SampleMetadata rightMetadata, SampleMetadata baselineMetadata)
    {
        List<SingleValuedPair> primary = convertToPairOfDoubles( this.getPrimaryPairs() );
        List<SingleValuedPair> baseline = null;

        if ( this.getBaselinePairs() != null && !this.getBaselinePairs().isEmpty() )
        {
            baseline = convertToPairOfDoubles( this.getBaselinePairs() );
        }

        return SingleValuedPairs.of( primary,
                                                baseline,
                                                rightMetadata,
                                                baselineMetadata,
                                                this.getClimatology() );
    }

<<<<<<< HEAD
    private MetricInput createSingleValuedTimeSeriesInput(Metadata rightMetadata, Metadata baselineMetadata)
            throws RetrievalFailedException
=======
    private SampleData createSingleValuedTimeSeriesInput(SampleMetadata rightMetadata, SampleMetadata baselineMetadata)
            throws IOException, SQLException
>>>>>>> 1e4e021b
    {
        TimeSeriesOfSingleValuedPairsBuilder builder = new TimeSeriesOfSingleValuedPairsBuilder();

        Map<Instant, List<Event<SingleValuedPair>>> events = this.getSingleValuedEvents( this.getPrimaryPairs() );
        events.forEach( builder::addTimeSeriesData );
        builder.setMetadata( rightMetadata );

        if (this.getBaselinePairs() != null)
        {
            events = this.getSingleValuedEvents( this.getBaselinePairs() );
            events.forEach( builder::addTimeSeriesDataForBaseline );
            builder.setMetadataForBaseline( baselineMetadata );
        }

        builder.setClimatology( this.getClimatology() );

        return builder.build();
    }

<<<<<<< HEAD
    private MetricInput createEnsembleTimeSeriesInput(Metadata rightMetadata, Metadata baselineMetadata)
            throws RetrievalFailedException
=======
    private SampleData createEnsembleTimeSeriesInput(SampleMetadata rightMetadata, SampleMetadata baselineMetadata)
            throws IOException, SQLException
>>>>>>> 1e4e021b
    {
        throw new NotImplementedException( "Ensemble Time Series Inputs cannot be created yet." );
        /*
        TimeSeriesOfEnsemblePairsBuilder builder = DataFactory.
                                                                         .ofTimeSeriesOfEnsemblePairsBuilder();

        Map<Instant, List<Event<PairOfDoubleAndVectorOfDoubles>>> events = this.getEnsembleEvents( primaryPairs );
        events.entrySet().forEach( entry -> builder.addTimeSeriesData( entry.getKey(), entry.getValue() ) );
        builder.setMetadata( rightMetadata );

        if (baselinePairs != null)
        {
            events = this.getEnsembleEvents( this.baselinePairs );
            events.entrySet().forEach( entry -> builder.addTimeSeriesDataForBaseline( entry.getKey(), entry.getValue() ) );
            builder.setMetadataForBaseline( baselineMetadata );
        }

        builder.setClimatology( this.climatology );

        return builder.build();*/
    }

    private SampleData createEnsembleInput(SampleMetadata rightMetadata, SampleMetadata baselineMetadata)
    {
        List<EnsemblePair> primary =
                InputRetriever.extractRawPairs( this.getPrimaryPairs() );


        List<EnsemblePair> baseline = null;

        if ( this.getBaselinePairs() != null )
        {
            baseline = InputRetriever.extractRawPairs( this.getBaselinePairs() );
        }

        return EnsemblePairs.of( primary,
                                            baseline,
                                            rightMetadata,
                                            baselineMetadata,
                                            this.getClimatology() );
    }

    /*private Map<Instant, List<Event<PairOfDoubleAndVectorOfDoubles>>> getEnsembleEvents(List<ForecastedPair> pairs)
    {
        Map<Instant, List<Event<PairOfDoubleAndVectorOfDoubles>>> events = new TreeMap<>(  );

        for (ForecastedPair pair : pairs)
        {
            if (!events.containsKey( pair.getBasisTime() ))
            {
                events.put( pair.getBasisTime(), new ArrayList<>() );
            }

            events.get(pair.getBasisTime()).add( Event.of( pair.getValidTime(), pair.getValues() ) );
        }

        return events;
    }*/

    private Map<Instant, List<Event<SingleValuedPair>>> getSingleValuedEvents(List<ForecastedPair> pairs)
    {
        Map<Instant, List<Event<SingleValuedPair>>> events = new TreeMap<>(  );

        for (ForecastedPair pair : pairs)
        {
            if (!events.containsKey( pair.getBasisTime() ))
            {
                events.put( pair.getBasisTime(), new ArrayList<>() );
            }

            for (SingleValuedPair singleValue : pair.getSingleValuedPairs())
            {
                events.get(pair.getBasisTime()).add( Event.of( pair.getValidTime(), singleValue ) );
            }
        }

        return events;
    }

    /**
     * @param pairPairs A set of packaged pairs
     * @return A list of raw pairs contained within the set of packaged pairs
     */
    private static List<EnsemblePair>
    extractRawPairs( List<ForecastedPair> pairPairs )
    {
        List<EnsemblePair> result = new ArrayList<>();

        for ( ForecastedPair pair : pairPairs )
        {
            result.add( pair.getValues() );
        }

        return Collections.unmodifiableList( result );
    }

    /**
     * @param pairs A set of packaged pairs
     * @return A list of basis times from a set of packaged pairs
     */
    private static List<Instant>
    extractBasisTimes( List<ForecastedPair> pairs )
    {
        List<Instant> result = new ArrayList<>();

        for ( ForecastedPair pair : pairs )
        {
            result.add( pair.getBasisTime() );
        }

        return Collections.unmodifiableList( result );
    }

    /**
     * @param multiValuedPairs A set of packaged pairs
     * @return A list of all raw pairs converted into single valued pairs
     */
    private static List<SingleValuedPair>
    convertToPairOfDoubles( List<ForecastedPair> multiValuedPairs )
    {
        List<SingleValuedPair> pairs = new ArrayList<>(  );

        for ( ForecastedPair pair : multiValuedPairs)
        {
            for ( double pairedValue : pair.getValues().getRight() )
            {
                pairs.add( SingleValuedPair.of( pair.getValues()
                                                   .getLeft(),
                                               pairedValue ) );
            }
        }

        return pairs;
    }

    /**
     * @param dataSourceConfig The configuration for the side of data to retrieve
     * @return A script used to load pair data
     * @throws SQLException
     * @throws IOException
     */
    protected String getLoadScript(DataSourceConfig dataSourceConfig)
            throws SQLException, IOException
    {
        String loadScript;

        if ( this.getProjectDetails().getRight().equals(dataSourceConfig))
        {
            loadScript = Scripter.getLoadScript( this.getProjectDetails(),
                                                 dataSourceConfig,
                                                 getFeature(),
                                                 this.getLeadIteration(),
                                                 this.issueDatesPool );

            // We save the script for debugging purposes
            this.rightScript = loadScript;
        }
        else
        {
            if ( ConfigHelper.isPersistence( getProjectDetails().getProjectConfig(),
                                             dataSourceConfig ) )
            {
                // Find the data we need to form a persistence forecast: the
                // basis times from the right side.
                List<Instant> basisTimes = InputRetriever.extractBasisTimes( this.getPrimaryPairs() );
                loadScript =
                        Scripter.getPersistenceLoadScript( getProjectDetails(),
                                                           dataSourceConfig,
                                                           this.getFeature(),
                                                           basisTimes );
            }
            else
            {
                loadScript =
                        Scripter.getLoadScript( this.getProjectDetails(),
                                                dataSourceConfig,
                                                this.getFeature(),
                                                this.getLeadIteration(),
                                                this.issueDatesPool );
            }
        }
        return loadScript;
    }

    private List<ForecastedPair> createGriddedPairs( DataSourceConfig dataSourceConfig )
            throws RetrievalFailedException
    {
        List<ForecastedPair> pairs = new ArrayList<>(  );
        Pair<Integer, Integer> leadRange;
        try
        {
            leadRange = this.getProjectDetails().getLeadRange( this.getFeature(), this.getLeadIteration() );
        }
        catch ( CalculationException e )
        {
            throw new RetrievalFailedException( "Grid pairs could not be loaded because the "
                                                + "calculation used to determine the range of "
                                                + "leads to retrieve failed.",
                                                e );
        }

        Request griddedRequest;
        try
        {
            griddedRequest = ConfigHelper.getGridDataRequest(
                    this.getProjectDetails(),
                    dataSourceConfig,
                    this.getFeature() );
        }
        catch ( SQLException e )
        {
            throw new RetrievalFailedException( "The request used to retrieve gridded data could not be formed.", e );
        }

        griddedRequest.setEarliestLead( Duration.of(leadRange.getLeft(), TimeHelper.LEAD_RESOLUTION) );
        griddedRequest.setLatestLead( Duration.of(leadRange.getRight(), TimeHelper.LEAD_RESOLUTION) );

        try
        {
            DataSources.getSourcePaths(
                    this.getProjectDetails(),
                    dataSourceConfig,
                    this.issueDatesPool,
                    leadRange.getLeft(),
                    leadRange.getRight()
            ).forEach(griddedRequest::addPath);
        }
        catch ( SQLException e )
        {
            throw new RetrievalFailedException( "The files containing the data that needs "
                                                + "to be retrieved could not be loaded.",
                                                e );
        }

        Response response;
        try
        {
            response = Fetcher.getData( griddedRequest );
        }
        catch ( IOException e )
        {
            throw new RetrievalFailedException( "Raw values could not be retrieved from gridded files.", e );
        }

        int minimumLead = leadRange.getLeft();

        int period = this.getCommonScale().getPeriod();
        int frequency = this.getCommonScale().getFrequency();

        period = (int)TimeHelper.unitsToLeadUnits(
                this.getCommonScale().getUnit().value(),
                period
        );

        frequency = (int)TimeHelper.unitsToLeadUnits(
                this.getCommonScale().getUnit().value(),
                frequency
        );

        for (List<Response.Series> listOfSeries : response)
        {
            // Until we support many locations per retrieval, we don't need special handling for features
            for ( Response.Series series : listOfSeries)
            {
                IngestedValueCollection ingestedValues = new IngestedValueCollection();

                for ( Response.Entry entry : series)
                {
                    IngestedValue value;

                    try
                    {
                        value = new IngestedValue(
                                entry.getValidDate(),
                                entry.getMeasurements(),
                                MeasurementUnits.getMeasurementUnitID( entry.getMeasurementUnit()),
                                ( int ) TimeHelper.durationToLeadUnits( entry.getLead() ),
                                series.getIssuedDate().getEpochSecond(),
                                this.getProjectDetails()
                        );
                    }
                    catch ( SQLException e )
                    {
                        throw new RetrievalFailedException( "The unit of measurement for retrieved "
                                                            + "values could not be identified.",
                                                            e );
                    }

                    ingestedValues.add( value );

                }

                Integer aggregationStep = null;
                CondensedIngestedValue condensedValue;
                try
                {
                    aggregationStep = ingestedValues.getFirstCondensingStep(
                            period,
                            frequency,
                            minimumLead
                    );

                    condensedValue = ingestedValues.condense(
                            aggregationStep,
                            period,
                            frequency,
                            minimumLead
                    );
                }
                catch ( NoDataException e )
                {
                    throw new RetrievalFailedException( "There was no data to retrieve.", e );
                }

                while (condensedValue != null)
                {
                    this.addPair( pairs, condensedValue, dataSourceConfig );
                    aggregationStep++;
                    try
                    {
                        condensedValue = ingestedValues.condense(
                                aggregationStep,
                                period,
                                frequency,
                                minimumLead
                        );
                    }
                    catch ( NoDataException e )
                    {
                        // This is will never trigger; this would be thrown if the above condense call fails
                        throw new RetrievalFailedException( "There was no data available to group." );
                    }
                }
            }
        }

        return pairs;
    }

    // TODO: REFACTOR
    /**
     * Loads pairs from the database and directs them to packaged
     * @param dataSourceConfig The configuration whose pairs to retrieve
     * @return A packaged set of pair data
     * @throws SQLException
     * @throws IOException
     */
    private List<ForecastedPair> createPairs( DataSourceConfig dataSourceConfig )
            throws RetrievalFailedException
    {
        List<ForecastedPair> pairs = new ArrayList<>();
        String loadScript;

        try
        {
            loadScript = this.getLoadScript( dataSourceConfig );
        }
        catch ( SQLException | IOException e )
        {
            throw new RetrievalFailedException( "The logic used to retrieve data could not be formed.", e );
        }

        Connection connection = null;

        IngestedValueCollection ingestedValues = new IngestedValueCollection(  );
        long reference = -1;
        int currentLead = Integer.MIN_VALUE;

        /*
         * Maps returned values to their position in their returned array.
         *
         * Say we retrieve:
         *
         * row 1: [v1, v2, v3, v4, v5, v6]
         * row 2: [v1, v2, v3, v4, v5, v6]
         * row 3: [v1, v2, v3, v4, v5, v6]
         * row 4: [v1, v2, v3, v4, v5, v6]
         * row 5: [v1, v2, v3, v4, v5, v6]
         *
         * The mapping will become:
         *
         * {
         *     v1 : [1, 2, 3, 4, 5],
         *     v2 : [1, 2, 3, 4, 5],
         *     v3 : [1, 2, 3, 4, 5],
         *     v4 : [1, 2, 3, 4, 5],
         *     v5 : [1, 2, 3, 4, 5],
         *     v6 : [1, 2, 3, 4, 5]
         * }
         *
         * This ensures that we can aggregate all the v# values independently
         * (i.e. the mean of the v1s, the mean of the v2s, etc).
         *
         * In the end, each created pair will be of the form:
         *
         * left value : [ agg(v1), agg(v2), agg(v3), agg(v4), agg(v5), agg(v6) ]
         */

        try
        {
            connection = Database.getConnection();
            try (DataProvider data = Database.getResults(connection, loadScript))
            {
                int minimumLead;
                try
                {
                    minimumLead =
                            this.getProjectDetails().getLeadRange( this.getFeature(), this.getLeadIteration() ).getLeft();
                }
                catch ( CalculationException e )
                {
                    throw new RetrievalFailedException(
                            "Values could not be retrieved because the minimum lead"
                            + "used to collect them could not be calculated.", e );
                }


                int period = this.getCommonScale().getPeriod();
                int frequency = this.getCommonScale().getFrequency();

                period = ( int ) TimeHelper.unitsToLeadUnits(
                        this.getCommonScale().getUnit().value(),
                        period
                );

                frequency = ( int ) TimeHelper.unitsToLeadUnits(
                        this.getCommonScale().getUnit().value(),
                        frequency
                );

                while ( data.next() )
                {
                    // Results need to be ordered by the ascending basis times
                    // first, then ascending lead times. If we have already
                    // gathered at least one value and either encounter a issue
                    // time that differs from the one we just gathered or we
                    // encounter a value for the same issue time but a
                    // non-incremented lead, we want to condense our gathered
                    // values for processing and continue
                    if ( ingestedValues.size() > 0 &&
                         ( data.getLong( "basis_epoch_time" ) != reference ||
                           data.getInt( "lead" ) <= currentLead ) )
                    {
                        Integer aggregationStep = ingestedValues.getFirstCondensingStep(
                                period,
                                frequency,
                                minimumLead
                        );

                        CondensedIngestedValue condensedValue = ingestedValues.condense(
                                aggregationStep,
                                period,
                                frequency,
                                minimumLead
                        );

                        while ( condensedValue != null )
                        {
                            this.addPair( pairs, condensedValue, dataSourceConfig );
                            aggregationStep++;
                            condensedValue = ingestedValues.condense(
                                    aggregationStep,
                                    period,
                                    frequency,
                                    minimumLead
                            );
                        }

                        ingestedValues = new IngestedValueCollection();
                    }

                    reference = data.getLong( "basis_epoch_time" );
                    currentLead = data.getInt( "lead" );

                    ingestedValues.add( data, this.getProjectDetails() );
                }

                if ( ingestedValues.size() > 0 )
                {
                    Integer aggregationStep = ingestedValues.getFirstCondensingStep(
                            period,
                            frequency,
                            minimumLead
                    );

                    CondensedIngestedValue condensedValue = ingestedValues.condense(
                            aggregationStep,
                            period,
                            frequency,
                            minimumLead
                    );

                    while ( condensedValue != null )
                    {
                        this.addPair( pairs, condensedValue, dataSourceConfig );
                        aggregationStep++;
                        condensedValue = ingestedValues.condense(
                                aggregationStep,
                                period,
                                frequency,
                                minimumLead
                        );
                    }
                }
            }
        }
        catch(SQLException e)
        {
            throw new RetrievalFailedException( "An error occured while trying to retrieve data.", e );
        }
        catch(NoDataException e)
        {
            throw new RetrievalFailedException( "No data could be retrieved.", e );
        }
        finally
        {
            if (connection != null)
            {
                Database.returnConnection(connection);
            }
        }

        return Collections.unmodifiableList( pairs );
    }

    /**
     * Packages pairs based on persistence forecasting logic
     * @param dataSourceConfig The specification for the baseline
     * @param primaryPairs The set of primary pairs that have already been packaged
     * @return A packaged set of pairs following persistence forecast generation logic
     * @throws SQLException
     * @throws IOException
     */
    private List<ForecastedPair> createPersistencePairs( DataSourceConfig dataSourceConfig,
                                                         List<ForecastedPair> primaryPairs )
            throws RetrievalFailedException
    {
        List<ForecastedPair> pairs = new ArrayList<>( primaryPairs.size() );

        String loadScript;

        try
        {
            loadScript = getLoadScript( dataSourceConfig );
        }
        catch ( SQLException | IOException e )
        {
            throw new RetrievalFailedException( "The logic used to retrieve data could not be formed.", e );
        }

        final String VALID_DATETIME_COLUMN = "valid_time";
        final String RESULT_VALUE_COLUMN = "observed_value";
        final String MEASUREMENT_ID_COLUMN = "measurementunit_id";

        Connection connection = null;

        // First, store the raw results
        List<RawPersistenceRow> rawRawPersistenceValues = new ArrayList<>();

        try
        {
            connection = Database.getConnection();
            try (DataProvider data = Database.getResults( connection, loadScript ))
            {
                while ( data.next() )
                {
                    long basisEpochTimeMillis = data.getLong( VALID_DATETIME_COLUMN );
                    double value = data.getDouble( RESULT_VALUE_COLUMN );
                    int measurementUnitId = data.getInt( MEASUREMENT_ID_COLUMN );
                    RawPersistenceRow row = new RawPersistenceRow( basisEpochTimeMillis,
                                                                   value,
                                                                   measurementUnitId );
                    rawRawPersistenceValues.add( row );
                }
            }
        }
        catch ( SQLException e )
        {
            throw new RetrievalFailedException( "Persistence pairs could not be loaded.", e );
        }
        finally
        {
            if ( connection != null )
            {
                Database.returnConnection( connection );
            }
        }

        List<RawPersistenceRow> rawPersistenceValues =
                Collections.unmodifiableList( rawRawPersistenceValues );

        // Second, analyze the results for the majority count-per-agg-window
        Duration aggDuration = ProjectConfigs.getDurationFromTimeScale( this.getCommonScale() );

        long aggDurationMillis = aggDuration.toMillis();

        LOGGER.trace( "Duration of aggregation: {}, in millis: {}",
                      aggDuration, aggDurationMillis );

        Map<Integer,Integer> countOfWindowsByCountInside = new HashMap<>();
        int totalWindowsCounted = 0;
        Adder adder = new Adder();

        // 2a slide a window over the data and count the number of values
        for ( int i = 0; i < rawPersistenceValues.size(); i++ )
        {
            RawPersistenceRow currentEvent = rawPersistenceValues.get( i );
            long earliestTime = currentEvent.getMillisSinceEpoch() - aggDurationMillis;
            Integer count = 0;

            LOGGER.trace( "i: {}, count: {}, earliestTime: {}",
                          i, count, earliestTime );

            for ( int j = i + 1; j < rawPersistenceValues.size(); j++ )
            {
                RawPersistenceRow possibleEndEvent = rawPersistenceValues.get( j );

                if ( possibleEndEvent.getMillisSinceEpoch() >= earliestTime )
                {
                    count++;
                }
                else
                {
                    // We are counting the number of windows with each count:
                    countOfWindowsByCountInside.merge( count, 1, adder );
                    totalWindowsCounted++;
                    break;
                }
            }
        }

        LOGGER.trace( "Instances of count, by count: {}",
                      countOfWindowsByCountInside );

        int countOfValuesInAGoodWindow = Integer.MIN_VALUE;

        for ( Map.Entry<Integer,Integer> entry : countOfWindowsByCountInside.entrySet() )
        {
            // Simple majority decision ("more than half")
            if ( entry.getValue() > totalWindowsCounted / 2 )
            {
                countOfValuesInAGoodWindow = entry.getKey();
                LOGGER.trace( "Found {} is the usual count of values in a window",
                              countOfValuesInAGoodWindow );
                break;
            }
        }

        if ( countOfValuesInAGoodWindow <= 0 )
        {
            throw new IllegalStateException( "The regularity of data in baseline could not be guessed." );
        }

        boolean shouldAggregate = true;

        if ( countOfValuesInAGoodWindow == 1 )
        {
            // There should be no need for aggregation when 1 value per window.
            shouldAggregate = false;
        }

        // Third, for each basis time, find the latest valid agg-window and agg

        for ( ForecastedPair primaryPair : primaryPairs )
        {
            ForecastedPair persistencePair;
            if ( shouldAggregate )
            {
                persistencePair =
                        getAggregatedPairFromRawPairs( primaryPair,
                                                       rawPersistenceValues,
                                                       aggDurationMillis,
                                                       countOfValuesInAGoodWindow,
                                                       this.getCommonScale() );
            }
            else
            {
                persistencePair = getLatestPairFromRawPairs( primaryPair,
                                                             rawPersistenceValues );
            }

            this.writePair( persistencePair.getValidTime(), persistencePair, dataSourceConfig );
            pairs.add( persistencePair );
        }

        LOGGER.trace( "Returning persistence pairs: {}", pairs );
        return Collections.unmodifiableList( pairs );
    }


    /**
     * Create a persistence forecast pair from a set of raw pairs and a primary
     * pair.
     *
     * @param primaryPair the primary pair to match up to
     * @param rawPersistenceValues pairs of ( valid time in millis since epoch,
     *                                        value ) ordered latest to earliest
     * @return the persistence pair
     * @throws IllegalArgumentException when no persistence pair can be found
     */

    private ForecastedPair getLatestPairFromRawPairs( ForecastedPair primaryPair,
                                                      List<RawPersistenceRow> rawPersistenceValues )
    {
        for ( RawPersistenceRow rawPair : rawPersistenceValues )
        {
            if ( rawPair.getMillisSinceEpoch() < primaryPair.getBasisTime().toEpochMilli() )
            {
                // Convert units!
                Double convertedValue =
                        this.convertMeasurement( rawPair.getValue(),
                                                 rawPair.getMeasurementUnitId() );

                double[] wrappedValue = { convertedValue };

                EnsemblePair pair =
                        EnsemblePair.of( primaryPair.getValues()
                                                       .getLeft(),
                                            wrappedValue );

                return new ForecastedPair( primaryPair.getBasisTime(),
                                           primaryPair.getValidTime(),
                                           pair );
            }
        }

        throw new IllegalArgumentException( "Could not find a persistence "
                                            + "forecast value for pair "
                                            + primaryPair );
    }


    /**
     * Create an aggregated persistence forecast pair from a set of raw pairs
     * @param primaryPair the forecasted pair to create a persistence pair from
     * @param rawPersistenceValues pairs of ( valid time in millis since epoch, value )
     * @param aggDurationMillis the width of an aggregation window in millis
     * @param countOfValuesInAGoodWindow the count of values in a valid window
     * @return a persistence forecasted pair
     */
    private ForecastedPair getAggregatedPairFromRawPairs( ForecastedPair primaryPair,
                                                          List<RawPersistenceRow> rawPersistenceValues,
                                                          long aggDurationMillis,
                                                          int countOfValuesInAGoodWindow,
                                                          TimeScaleConfig scaleConfig )
    {
        List<Double> valuesToAggregate = new ArrayList<>( 0 );

        long basisTimeEpochMillis = primaryPair.getBasisTime().toEpochMilli();

        for ( int i = 0; i < rawPersistenceValues.size(); i++ )
        {
            RawPersistenceRow currentEvent = rawPersistenceValues.get( i );

            // We found a possible starting value. Calculate window.
            long earliestTime = currentEvent.getMillisSinceEpoch() - aggDurationMillis;
            valuesToAggregate = new ArrayList<>( countOfValuesInAGoodWindow );

            if ( basisTimeEpochMillis > currentEvent.getMillisSinceEpoch() )
            {
                for ( int j = i; j < rawPersistenceValues.size(); j++ )
                {
                    RawPersistenceRow possibleEndEvent = rawPersistenceValues.get( j );
                    long epochMillisOfEvent = possibleEndEvent.getMillisSinceEpoch();
                    Double valueOfEvent = possibleEndEvent.getValue();

                    if ( epochMillisOfEvent > earliestTime )
                    {
                        LOGGER.trace( "Adding value {} from time {} because {} >= {}",
                                      valueOfEvent,
                                      epochMillisOfEvent,
                                      epochMillisOfEvent,
                                      earliestTime );

                        // Convert units if needed!
                        Double convertedValue =
                                this.convertMeasurement( valueOfEvent,
                                                         possibleEndEvent.getMeasurementUnitId() );
                        valuesToAggregate.add( convertedValue );
                    }
                    else
                    {
                        LOGGER.trace( "Finished with this window" );
                        break;
                    }
                }

                if ( valuesToAggregate.size() == countOfValuesInAGoodWindow )
                {
                    LOGGER.trace( "Found a good window with values {}",
                                  valuesToAggregate );
                    break;
                }
            }
        }

        // aggregate!
        double aggregated = wres.util.Collections.aggregate( valuesToAggregate,
                                                             scaleConfig.getFunction()
                                                                        .value() );

        double[] aggregatedWrapped = { aggregated };

        EnsemblePair pair =
                EnsemblePair.of( primaryPair.getValues()
                                               .getLeft(),
                                    aggregatedWrapped );

        return new ForecastedPair( primaryPair.getBasisTime(),
                                   primaryPair.getValidTime(),
                                   pair );
    }

    /**
     * Creates the metadata object containing information about the location,
     * variable, unit of measurement, lead time, and time window for the
     * eventual MetricInput object
     * @param projectConfig the project configuration
     * @param isBaseline is true to build the metadata for the baseline source, false for the left and right source
     * @return A metadata object that may be used to create a MetricInput Object
     * @throws IOException
     */
<<<<<<< HEAD
    @Override
    protected Metadata buildMetadata( ProjectConfig projectConfig,
=======
    private SampleMetadata buildMetadata( ProjectConfig projectConfig,
>>>>>>> 1e4e021b
                                    boolean isBaseline )
            throws IOException
    {
        DataSourceConfig sourceConfig;

        if( isBaseline )
        {
            sourceConfig = projectConfig.getInputs().getBaseline();
        }
        else
        {
            sourceConfig = projectConfig.getInputs().getRight(); 
        }

        MeasurementUnit dim = MeasurementUnit.of( this.getProjectDetails().getDesiredMeasurementUnit());

        // Get the variable identifier
        String variableIdentifier = ConfigHelper.getVariableIdFromProjectConfig( projectConfig, isBaseline );

        DatasetIdentifier datasetIdentifier = DatasetIdentifier.of(this.getGeospatialIdentifier(),
                                                                                   variableIdentifier,
                                                                                   sourceConfig.getLabel());
        // Replicated from earlier declaration as long
        // TODO: confirm that this is really intended as the default
        Duration firstLead = Duration.ZERO;
        Duration lastLead = Duration.ZERO;

        if ( (ConfigHelper.isForecast( sourceConfig ) && !isBaseline)
                // Persistence forecast meta is based on the forecast meta
                || ConfigHelper.isPersistence( getProjectDetails().getProjectConfig(),
                                               sourceConfig ) )
        {
            if (ProjectConfigs.hasTimeSeriesMetrics(this.getProjectDetails().getProjectConfig()))
            {
                if (this.getFirstlead() == Long.MIN_VALUE || this.getLastLead() == Long.MAX_VALUE)
                {
                    throw new IOException( "Valid lead times could not be "
                                           + "retrieved from the database." );
                }

                firstLead = Duration.of( this.getFirstlead(), TimeHelper.LEAD_RESOLUTION );
                lastLead = Duration.of( this.getLastLead(), TimeHelper.LEAD_RESOLUTION );
            }
            else if (this.getProjectDetails().getProjectConfig().getPair().getLeadTimesPoolingWindow() != null)
            {
                // If a lead times pooling window, the min and max lead are bound to the parameters of the window, not
                // the values
                Pair<Integer, Integer> range = null;
                try
                {
                    range = this.getProjectDetails().getLeadRange( this.getFeature(), this.getLeadIteration() );
                }
                catch ( CalculationException e )
                {
                    String message = "Metadata for the retrieved data could not be "
                                     + "formed because the range of leads "
                                     + "could not be calculated for iteration " +
                                     this.getLeadIteration() +
                                     " for '" +
                                     this.getFeatureDescription() +
                                     "'";
                    throw new RetrievalFailedException( message, e );
                }

                firstLead = Duration.of( range.getLeft(), TimeHelper.LEAD_RESOLUTION );
                try
                {
                    firstLead = firstLead.minus( this.getProjectDetails().getLeadOffset( this.getFeature()), TimeHelper.LEAD_RESOLUTION );
                }
                catch ( SQLException | CalculationException e )
                {
                    String message = "Metadata for the retrieved data could not be formed "
                                     + "because the earliest lead for iteration " +
                                     this.getLeadIteration() +
                                     " for '" +
                                     this.getFeatureDescription() +
                                     "' could not be determined.";
                    throw new RetrievalFailedException( message, e );
                }

                lastLead = Duration.of(range.getRight(), TimeHelper.LEAD_RESOLUTION);

                try
                {
                    lastLead = lastLead.minus( this.getProjectDetails().getLeadOffset( this.getFeature()), TimeHelper.LEAD_RESOLUTION );
                }
                catch ( SQLException | CalculationException e )
                {
                    String message = "The latest lead for iteration " +
                                     this.getLeadIteration() +
                                     " for '" +
                                     this.getFeatureDescription() +
                                     "' could not be determined.";
                    throw new RetrievalFailedException( message, e );
                }
            }
            else
            {
                Integer offset;
                try
                {
                    offset = this.getProjectDetails().getLeadOffset( this.getFeature() );
                }
                catch ( SQLException | CalculationException e )
                {
                    throw new RetrievalFailedException(
                            "Metadata for retrieved data could not be formed "
                            + "because the offset for data at " +
                            this.getFeatureDescription() +
                            " could not be evaluated.", e );
                }

                if (offset == null)
                {
                    throw new IOException( "The last lead of the window could not "
                                           + "be determined because the offset for "
                                           + "the window could not be determined." );
                }

                Duration offsetDuration = Duration.of( offset, TimeHelper.LEAD_RESOLUTION );
                Duration windowWidth = null;

                try
                {
                    windowWidth = Duration.of( this.getProjectDetails().getWindowWidth(),
                                               TimeHelper.LEAD_RESOLUTION );
                }
                catch ( CalculationException e )
                {
                    throw new RetrievalFailedException(
                            "Metadata could not be formed because the width of "
                            + "windows for this project could not be determined.",
                            e
                    );
                }

                ChronoUnit leadTemporalUnit = null;
                try
                {
                    leadTemporalUnit = ChronoUnit.valueOf( this.getProjectDetails().getLeadUnit() );
                }
                catch ( CalculationException e )
                {
                    throw new RetrievalFailedException( "Metadata could not be formed because the "
                                                        + "units used to describe leads "
                                                        + "could not be determined for this project.", e );
                }

                Duration leadFrequency = null;
                try
                {
                    leadFrequency = Duration.of( this.getProjectDetails().getLeadFrequency(), leadTemporalUnit );
                }
                catch ( CalculationException e )
                {
                    throw new RetrievalFailedException( "Metadata could not be formed because the "
                                                        + "frequency of leads for the overall "
                                                        + "dataset could not be determined.", e );
                }

                Duration leadFrequencyMultipliedByLeadIteration = leadFrequency.multipliedBy( this.getLeadIteration() );

                lastLead = leadFrequencyMultipliedByLeadIteration.plus( windowWidth ).plus( offsetDuration );
                firstLead = lastLead;               
            }
        }
        else if (ConfigHelper.isForecast( sourceConfig ))
        {
            firstLead = Duration.of( this.getFirstBaselineLead(), TimeHelper.LEAD_RESOLUTION);
            lastLead = Duration.of( this.getLastBaselineLead(), TimeHelper.LEAD_RESOLUTION);
        }

        TimeWindow timeWindow = ConfigHelper.getTimeWindow( this.getProjectDetails(),
                                                            firstLead,
                                                            lastLead,
                                                            this.issueDatesPool );

        return new SampleMetadataBuilder().setMeasurementUnit( dim )
                                          .setIdentifier( datasetIdentifier )
                                          .setTimeWindow( timeWindow )
                                          .setProjectConfig( projectConfig )
                                          .build();
    }

    /**
     * Creates a task to write pair data to a file
     * @param date The date of when the pair exists
     * @param pair Pair data that will be written
     * @param dataSourceConfig The configuration that led to the creation of the pairs
     */
    @Override
    protected void writePair( Instant date,
                            ForecastedPair pair,
                            DataSourceConfig dataSourceConfig )
    {
        boolean isBaseline = dataSourceConfig.equals( this.getProjectDetails().getBaseline() );
        List<DestinationConfig> destinationConfigs = this.getProjectDetails().getPairDestinations();

        for ( DestinationConfig dest : destinationConfigs )
        {
            // TODO: Since we are passing the ForecastedPair object and the ProjectDetails,
            // we can probably eliminate a lot of the arguments

            PairWriter.Builder builder = new PairWriter.Builder();
            builder = builder.setDestinationConfig( dest );
            builder = builder.setDate( date );
            builder = builder.setFeature( this.getFeature() );
            builder = builder.setLeadIteration( this.getLeadIteration() );
            builder = builder.setPair( pair.getValues() );
            builder = builder.setIsBaseline( isBaseline );
            builder = builder.setPoolingStep( this.issueDatesPool );
            builder = builder.setProjectDetails( this.getProjectDetails() );
            builder = builder.setLead( (int) pair.getLeadHours() );

            Executor.submitHighPriorityTask( builder.build() );
        }
    }

    @Override
    protected Logger getLogger()
    {
        return InputRetriever.LOGGER;
    }

    private static class Adder implements BinaryOperator<Integer>
    {
        @Override
        public Integer apply( Integer first, Integer second )
        {
            return first + second;
        }
    }


    /**
     * Encapsulates a single persistence result row.
     */

    private static class RawPersistenceRow
    {
        private final long millisSinceEpoch;
        private final double value;
        private final int measurementUnitId;

        RawPersistenceRow( long millisSinceEpoch,
                                  double value,
                                  int measurementUnitId )
        {
            this.millisSinceEpoch = millisSinceEpoch;
            this.value = value;
            this.measurementUnitId = measurementUnitId;
        }

        long getMillisSinceEpoch()
        {
            return this.millisSinceEpoch;
        }

        public double getValue()
        {
            return this.value;
        }

        int getMeasurementUnitId()
        {
            return this.measurementUnitId;
        }
    }
}<|MERGE_RESOLUTION|>--- conflicted
+++ resolved
@@ -66,11 +66,7 @@
 /**
  * Created by ctubbs on 7/17/17.
  */
-<<<<<<< HEAD
 class InputRetriever extends Retriever //WRESCallable<MetricInput<?>>
-=======
-class InputRetriever extends WRESCallable<SampleData<?>>
->>>>>>> 1e4e021b
 {
     private static final Logger LOGGER = LoggerFactory.getLogger(InputRetriever.class);
 
@@ -162,24 +158,14 @@
      * @throws IOException
      * @throws SQLException
      */
-<<<<<<< HEAD
     @Override
-    protected MetricInput<?> createInput() throws IOException
-=======
-    private SampleData<?> createInput() throws IOException, SQLException
->>>>>>> 1e4e021b
+    protected SampleData<?> createInput() throws IOException
     {
         SampleData<?> input;
 
-<<<<<<< HEAD
-        Metadata metadata =
+        SampleMetadata metadata =
                 this.buildMetadata( this.getProjectDetails().getProjectConfig(), false );
-        Metadata baselineMetadata = null;
-=======
-        SampleMetadata metadata =
-                this.buildMetadata( this.projectDetails.getProjectConfig(), false );
         SampleMetadata baselineMetadata = null;
->>>>>>> 1e4e021b
 
         if (this.getPrimaryPairs().isEmpty())
         {
@@ -268,13 +254,8 @@
                                                 this.getClimatology() );
     }
 
-<<<<<<< HEAD
-    private MetricInput createSingleValuedTimeSeriesInput(Metadata rightMetadata, Metadata baselineMetadata)
+    private SampleData createSingleValuedTimeSeriesInput(SampleMetadata rightMetadata, SampleMetadata baselineMetadata)
             throws RetrievalFailedException
-=======
-    private SampleData createSingleValuedTimeSeriesInput(SampleMetadata rightMetadata, SampleMetadata baselineMetadata)
-            throws IOException, SQLException
->>>>>>> 1e4e021b
     {
         TimeSeriesOfSingleValuedPairsBuilder builder = new TimeSeriesOfSingleValuedPairsBuilder();
 
@@ -294,13 +275,8 @@
         return builder.build();
     }
 
-<<<<<<< HEAD
-    private MetricInput createEnsembleTimeSeriesInput(Metadata rightMetadata, Metadata baselineMetadata)
+    private SampleData createEnsembleTimeSeriesInput(SampleMetadata rightMetadata, SampleMetadata baselineMetadata)
             throws RetrievalFailedException
-=======
-    private SampleData createEnsembleTimeSeriesInput(SampleMetadata rightMetadata, SampleMetadata baselineMetadata)
-            throws IOException, SQLException
->>>>>>> 1e4e021b
     {
         throw new NotImplementedException( "Ensemble Time Series Inputs cannot be created yet." );
         /*
@@ -1123,12 +1099,8 @@
      * @return A metadata object that may be used to create a MetricInput Object
      * @throws IOException
      */
-<<<<<<< HEAD
     @Override
-    protected Metadata buildMetadata( ProjectConfig projectConfig,
-=======
-    private SampleMetadata buildMetadata( ProjectConfig projectConfig,
->>>>>>> 1e4e021b
+    protected SampleMetadata buildMetadata( ProjectConfig projectConfig,
                                     boolean isBaseline )
             throws IOException
     {
