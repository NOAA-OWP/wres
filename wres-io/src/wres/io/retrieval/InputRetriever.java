--- conflicted
+++ resolved
@@ -14,11 +14,8 @@
 import java.util.HashMap;
 import java.util.List;
 import java.util.Map;
-<<<<<<< HEAD
 import java.util.Map.Entry;
-=======
 import java.util.Objects;
->>>>>>> 374afca5
 import java.util.TreeMap;
 import java.util.function.BinaryOperator;
 
@@ -1288,20 +1285,20 @@
                                                                    .setIdentifier( datasetIdentifier )
                                                                    .setTimeWindow( timeWindow )
                                                                    .setProjectConfig( projectConfig );
-        
-        // Add the time-scale information to the metadata. 
-        // Initially, this comes from the desiredTimeScale. 
-        // TODO: when the project declaration is undefined, 
+
+        // Add the time-scale information to the metadata.
+        // Initially, this comes from the desiredTimeScale.
+        // TODO: when the project declaration is undefined,
         // determine the Least Common Scale and populate the
-        // metadata with that - that relies on #54415. 
-        // See #44539 for an overview.        
+        // metadata with that - that relies on #54415.
+        // See #44539 for an overview.
         if ( Objects.nonNull( projectConfig.getPair() )
              && Objects.nonNull( projectConfig.getPair().getDesiredTimeScale() ) )
         {
             builder.setTimeScale( TimeScale.of( projectConfig.getPair().getDesiredTimeScale() ) );
         }
 
-        return builder.build();                                          
+        return builder.build();
     }
 
     /**
