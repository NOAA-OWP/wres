--- conflicted
+++ resolved
@@ -8,7 +8,6 @@
 import java.nio.file.Files;
 import java.nio.file.Path;
 import java.nio.file.Paths;
-import java.sql.SQLException;
 import java.util.ArrayList;
 import java.util.Collections;
 import java.util.LinkedList;
@@ -230,14 +229,6 @@
         }
         catch (EOFException eof)
         {
-<<<<<<< HEAD
-            String message = "The end of the archive entry for: {} was ";
-            message += "reached. Data within the archive may have been ";
-            message += "cut off when creating or moving the archive.";
-            LOGGER.warn(message, archivedFileName);
-            LOGGER.warn(Strings.getStackTrace( eof ));
-            return -1;
-=======
             String message = "The end of the archive entry for: '"
                              + archivedFileName + "' was "
                              + "reached. Data within the archive may have been "
@@ -251,38 +242,19 @@
             // is corrupt? And if so, stopping (propagating here) is the
             // clearest way to notify the user of a corrupt input file.
             throw new IngestException( message, eof );
->>>>>>> 87b7ce59
         }
 
         if ( originalSource == null )
         {
-<<<<<<< HEAD
-            LOGGER.trace( "'{}' is not being ingested because its data source is null", source );
-            return bytesRead;
-        }
-
-        Pair<Boolean, String> checkIngest;
-
-        try
-        {
-            checkIngest =
-                    this.shouldIngest( archivedFileName, originalSource, content );
-        }
-        catch ( SQLException e )
-        {
-            e.printStackTrace();
-            throw new IOException( "The database could not be used to evaluate "
-                                   + "whether or not '" + archivedFileName +
-                                   "' should be ingested.", e );
-=======
             // Demote to debug or trace if null is known as being a normal,
             // usual occurrence that has no potential impact on anything.
             LOGGER.warn( "'{}' is not being ingested because its data source is null",
                          source );
-            return;
->>>>>>> 87b7ce59
-        }
-
+            return bytesRead;
+        }
+
+        Pair<Boolean, String> checkIngest =
+                this.shouldIngest( archivedFileName, originalSource, content );
         if ( !checkIngest.getLeft() )
         {
             LOGGER.trace( "'{}' is not being ingested because was already found", source );
