package wres.io.reading;

<<<<<<< HEAD
=======
import java.io.IOException;

>>>>>>> d398deed
/**
 * @author ctubbs
 *
 */
public class ReaderFactory {
    private ReaderFactory(){}
<<<<<<< HEAD

    /*private static final int MAX_PERMIT = 10;
    private static final Semaphore availableNonsense = new Semaphore(MAX_PERMIT);*/


	public static BasicSource getReader(String filename) throws Exception
=======
    
	public static BasicSource getReader(String filename) throws IOException
>>>>>>> d398deed
	{
		SourceType type_of_file = getFiletype(filename);
		
		BasicSource source = null;
<<<<<<< HEAD

		//availableNonsense.acquire();
		switch (type_of_file) {
			case DATACARD:
				// TODO: Implement new Datacard reader that adheres to new schema
				//source = new wres.io.reading.nws.DatacardSource(filename);
				break;
			case ASCII:
				// TODO: Implement new ASCII reader that adheres to new schema
				//source = new wres.io.reading.misc.ASCIISource(filename);
				break;
			case NETCDF:
				source = new wres.io.reading.ucar.NetCDFSource(filename);
				break;
			case PI_XML:
				source = new wres.io.reading.fews.FEWSSource(filename);
				break;
			default:
				String message = "The file '%s' is not a valid data file.";
				throw new Exception(String.format(message, filename));
=======
		
		switch (type_of_file)
		{
		case DATACARD:
		    // TODO: Implement new Datacard reader that adheres to new schema
			//source = new wres.io.reading.nws.DatacardSource(filename);
			break;
		case ASCII:
		    // TODO: Implement new ASCII reader that adheres to new schema
			//source = new wres.io.reading.misc.ASCIISource(filename);
			break;
		case NETCDF:
			source = new wres.io.reading.ucar.NetCDFSource(filename);
			break;
		case PI_XML:
			source = new wres.io.reading.fews.FEWSSource(filename);
			break;
		default:
			String message = "The file '%s' is not a valid data file.";
			throw new IOException(String.format(message, filename));
>>>>>>> d398deed
		}

		/*if (source != null) {
			source.setCloseHandler(basicSource -> {
				availableNonsense.release();
				System.err.println(System.lineSeparator() + "Reader released from finalizer." + System.lineSeparator());
			});
		}*/

		return source;
	}

	/*public static void releaseReader()
	{
		availableNonsense.release();
		System.err.println(System.lineSeparator() + "Reader released." + System.lineSeparator());
	}*/

	
	private static SourceType getFiletype(String filename)
	{
		SourceType type = SourceType.UNDEFINED;
		
		filename = filename.toLowerCase();
		if (filename.endsWith(".asc"))
		{
			type = SourceType.ASCII;
		}
		else if (filename.endsWith("map06"))
		{
			type = SourceType.DATACARD;
		}
		else if (filename.endsWith(".nc") || filename.endsWith(".gz"))
		{
			type = SourceType.NETCDF;
		}
		else if (filename.endsWith(".xml"))
		{
			type = SourceType.PI_XML;
		}

		return type;
	}
}<|MERGE_RESOLUTION|>--- conflicted
+++ resolved
@@ -1,34 +1,20 @@
 package wres.io.reading;
 
-<<<<<<< HEAD
-=======
 import java.io.IOException;
 
->>>>>>> d398deed
 /**
  * @author ctubbs
  *
  */
 public class ReaderFactory {
     private ReaderFactory(){}
-<<<<<<< HEAD
-
-    /*private static final int MAX_PERMIT = 10;
-    private static final Semaphore availableNonsense = new Semaphore(MAX_PERMIT);*/
-
-
-	public static BasicSource getReader(String filename) throws Exception
-=======
     
 	public static BasicSource getReader(String filename) throws IOException
->>>>>>> d398deed
 	{
 		SourceType type_of_file = getFiletype(filename);
 		
 		BasicSource source = null;
-<<<<<<< HEAD
 
-		//availableNonsense.acquire();
 		switch (type_of_file) {
 			case DATACARD:
 				// TODO: Implement new Datacard reader that adheres to new schema
@@ -46,47 +32,11 @@
 				break;
 			default:
 				String message = "The file '%s' is not a valid data file.";
-				throw new Exception(String.format(message, filename));
-=======
+				throw new IOException(String.format(message, filename));
+		}
 		
-		switch (type_of_file)
-		{
-		case DATACARD:
-		    // TODO: Implement new Datacard reader that adheres to new schema
-			//source = new wres.io.reading.nws.DatacardSource(filename);
-			break;
-		case ASCII:
-		    // TODO: Implement new ASCII reader that adheres to new schema
-			//source = new wres.io.reading.misc.ASCIISource(filename);
-			break;
-		case NETCDF:
-			source = new wres.io.reading.ucar.NetCDFSource(filename);
-			break;
-		case PI_XML:
-			source = new wres.io.reading.fews.FEWSSource(filename);
-			break;
-		default:
-			String message = "The file '%s' is not a valid data file.";
-			throw new IOException(String.format(message, filename));
->>>>>>> d398deed
-		}
-
-		/*if (source != null) {
-			source.setCloseHandler(basicSource -> {
-				availableNonsense.release();
-				System.err.println(System.lineSeparator() + "Reader released from finalizer." + System.lineSeparator());
-			});
-		}*/
-
 		return source;
 	}
-
-	/*public static void releaseReader()
-	{
-		availableNonsense.release();
-		System.err.println(System.lineSeparator() + "Reader released." + System.lineSeparator());
-	}*/
-
 	
 	private static SourceType getFiletype(String filename)
 	{
