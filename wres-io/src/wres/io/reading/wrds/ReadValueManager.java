package wres.io.reading.wrds;

import java.io.IOException;
import java.io.InputStream;
import java.io.File;
import java.io.FileInputStream;
import java.io.FileNotFoundException;
import java.net.URI;
import java.nio.charset.StandardCharsets;
import java.nio.file.Path;
import java.nio.file.Paths;
import java.security.NoSuchAlgorithmException;
import java.time.Duration;
import java.time.Instant;
import java.time.OffsetDateTime;
import java.util.ArrayList;
import java.util.Collections;
import java.util.HashMap;
import java.util.HashSet;
import java.util.List;
import java.util.Map;
import java.util.Objects;
import java.util.Set;
import java.util.TreeSet;
import java.util.stream.Stream;

import javax.net.ssl.SSLContext;
import javax.net.ssl.TrustManager;
import javax.net.ssl.TrustManagerFactory;
import javax.net.ssl.X509TrustManager;

import com.fasterxml.jackson.core.JsonParseException;
import com.fasterxml.jackson.databind.JsonMappingException;
import org.apache.commons.compress.utils.IOUtils;
import org.apache.commons.lang3.tuple.Pair;
import org.slf4j.Logger;
import org.slf4j.LoggerFactory;

import com.fasterxml.jackson.databind.ObjectMapper;

import wres.config.generated.ProjectConfig;
<<<<<<< HEAD
import wres.datamodel.scale.TimeScaleOuter;
=======
import wres.datamodel.FeatureKey;
import wres.datamodel.scale.TimeScale;
import wres.datamodel.time.Event;
import wres.datamodel.time.ReferenceTimeType;
import wres.datamodel.time.TimeSeries;
import wres.datamodel.time.TimeSeriesMetadata;
import wres.io.concurrency.TimeSeriesIngester;
>>>>>>> a6aea286
import wres.io.data.caching.DataSources;
import wres.io.data.caching.Ensembles;
import wres.io.data.caching.Features;
import wres.io.data.caching.MeasurementUnits;
import wres.io.data.caching.Variables;
import wres.io.reading.DataSource;
import wres.io.reading.IngestException;
import wres.io.reading.IngestResult;
import wres.io.reading.PreIngestException;
<<<<<<< HEAD
import wres.io.reading.SourceCompleter;
import wres.io.utilities.WebClient;
=======
import wres.io.reading.WebClient;
>>>>>>> a6aea286
import wres.io.utilities.Database;
import wres.system.DatabaseLockManager;
import wres.system.SSLStuffThatTrustsOneCertificate;
import wres.system.SystemSettings;

public class ReadValueManager
{
    private static final Logger LOGGER = LoggerFactory.getLogger( ReadValueManager.class );
    private static Pair<SSLContext,X509TrustManager> SSL_CONTEXT
            = ReadValueManager.getSslContextTrustingDodSigner();

    private static final WebClient WEB_CLIENT = new WebClient( SSL_CONTEXT );

    private final SystemSettings systemSettings;
    private final Database database;
    private final DataSources dataSourcesCache;
    private final Features featuresCache;
    private final Variables variablesCache;
    private final Ensembles ensemblesCache;
    private final MeasurementUnits measurementUnitsCache;
    private final ProjectConfig projectConfig;
    private final DataSource dataSource;
    private final DatabaseLockManager lockManager;

    ReadValueManager( SystemSettings systemSettings,
                      Database database,
                      DataSources dataSourcesCache,
                      Features featuresCache,
                      Variables variablesCache,
                      Ensembles ensemblesCache,
                      MeasurementUnits measurementUnitsCache,
                      final ProjectConfig projectConfig,
                      final DataSource datasource,
                      DatabaseLockManager lockManager )
    {
        this.systemSettings = systemSettings;
        this.database = database;
        this.dataSourcesCache = dataSourcesCache;
        this.featuresCache = featuresCache;
        this.variablesCache = variablesCache;
        this.ensemblesCache = ensemblesCache;
        this.measurementUnitsCache = measurementUnitsCache;
        this.projectConfig = projectConfig;
        this.dataSource = datasource;
        this.lockManager = lockManager;
    }

    private SystemSettings getSystemSettings()
    {
        return this.systemSettings;
    }

    private Database getDatabase()
    {
        return this.database;
    }

    private DataSources getDataSourcesCache()
    {
        return this.dataSourcesCache;
    }

    private Features getFeaturesCache()
    {
        return this.featuresCache;
    }

    private Variables getVariablesCache()
    {
        return this.variablesCache;
    }

    private Ensembles getEnsemblesCache()
    {
        return this.ensemblesCache;
    }

    private MeasurementUnits getMeasurementUnitsCache()
    {
        return this.measurementUnitsCache;
    }

<<<<<<< HEAD
    private SourceDetails saveLackOfData() throws IOException {
=======
    public List<IngestResult> save() throws IOException
    {
        InputStream forecastData;
>>>>>>> a6aea286
        URI location = this.getLocation();

        try {
            // Cannot trust the DataSources.get() method to accurately
            // report performedInsert(). Use other means here.
            SourceDetails.SourceKey sourceKey =
                    new SourceDetails.SourceKey(location,
                            Instant.now().toString(),
                            null,
                            MD5SUM_OF_EMPTY_STRING.toUpperCase());

            SourceDetails details = this.createSourceDetails(sourceKey);
            Database database = this.getDatabase();
            details.save(database);
            boolean foundAlready = !details.performedInsert();

            LOGGER.debug("Found {}? {}", details, foundAlready);

            if (!foundAlready) {
                this.lockManager.lockSource(details.getId());
                SourceCompletedDetails completedDetails =
                        createSourceCompletedDetails(database, details);
                completedDetails.markCompleted();
                // A special case here, where we don't use
                // source completer because we know there are no data
                // rows to be inserted, therefore there will be no
                // coordination with the use of synchronizers/latches.
                // Therefore, plain lock and unlock here.
                this.lockManager.unlockSource(details.getId());

                LOGGER.debug("Empty source id {} marked complete.",
                        details.getId());
            }

<<<<<<< HEAD
            return details;
        }
        catch (SQLException e) {
            throw new IngestException("Source metadata for '"
                    + location +
                    "' could not be stored in or retrieved from the database.",
                    e);
        }
    }

    private Pair<byte[], SourceDetails> getInputBytes() throws IOException {
        URI location = this.getLocation();

        if ( location.getScheme().equals( "file" ) )
        {
            try (InputStream fileContents = this.getFromFile(location)) {
                return Pair.of(IOUtils.toByteArray(fileContents), null);
            }
        }
        else if ( location.getScheme().toLowerCase().startsWith( "http" ) )
        {
            try (WebClient.ClientResponse response = WEB_CLIENT.getFromWeb( location )) {
                int httpStatus = response.getStatusCode();
                LOGGER.debug( "Got HTTP response code {} for {}", httpStatus, location );

                if ( httpStatus >= 400 && httpStatus < 500 ) {
                    LOGGER.warn("Treating HTTP response code {} as no data found from URI {}",
                            httpStatus,
                            location);
                    return Pair.of(null, this.saveLackOfData());
                }

                return Pair.of(IOUtils.toByteArray(response.getResponse()), null);
=======
                if ( Objects.nonNull( forecastData) )
                {
                    try
                    {
                        forecastData.close();
                    }
                    catch ( IOException ioe )
                    {
                        LOGGER.warn( "Could not close a data stream from {}",
                                     location, ioe );
                    }
                }

                return Collections.emptyList();
>>>>>>> a6aea286
            }
        }
        else
        {
            throw new UnsupportedOperationException( "Only file and http(s) "
                    + "are supported. Got: "
                    + location );
        }
    }

    public List<IngestResult> save() throws IOException
    {
        Instant now = Instant.now();
        URI location = this.getLocation();

        Pair<byte[], SourceDetails> inputBytes = this.getInputBytes();

        if (inputBytes.getLeft() == null) {
            return IngestResult.singleItemListFrom(
                    this.projectConfig,
                    this.dataSource,
                    inputBytes.getRight().getId(),
                    !inputBytes.getRight().performedInsert(),
                    false
            );
        }

        // It is conceivable that we could tee/pipe the data to both
        // the md5sum and the parser at the same time, but this involves
        // more complexity and may not be worth it. For now assume that we are
        // not going to exhaust our heap by including the whole forecast
        // here in memory temporarily.
        byte[] rawForecast = inputBytes.getLeft();

        if ( LOGGER.isTraceEnabled() )
        {
            LOGGER.trace( "Forecast as bytes: {} and as UTF-8: {}",
                          rawForecast,
                          new String( rawForecast,
                                      StandardCharsets.UTF_8 ) );
        }

        ObjectMapper mapper = new ObjectMapper();

        try
        {
            ForecastResponse response = mapper.readValue( rawForecast,
                                                          ForecastResponse.class );
            List<IngestResult> results = new ArrayList<>( response.forecasts.length );

            for ( Forecast forecast : response.getForecasts() )
            {
                LOGGER.debug( "Parsing {}", forecast );
                TimeSeries<Double> timeSeries = this.read( forecast );
                List<IngestResult> result = this.ingest( timeSeries );
                results.addAll( result );
            }

            return Collections.unmodifiableList( results );
        }
        catch ( JsonMappingException | JsonParseException je )
        {
            throw new PreIngestException( "Failed to parse the response body"
                                          + " from WRDS url "
                                          + location,
                                          je );
        }
        catch ( IngestException e )
        {
            throw new IngestException( "Values from WRDS url "
                                       + location
                                       + " could not be ingested.",
                                       e );
        }
    }

    /**
     *
     * @param forecast
     * @return Populated TimeSeries<Double> when data was read, null otherwise.
     */
    private TimeSeries<Double> read( Forecast forecast )
    {
        URI location = this.getLocation();
        List<DataPoint> dataPointsList;

        if ( forecast.getMembers() != null
             && forecast.getMembers().length > 0
             && forecast.getMembers()[0].getDataPointsList().size() > 0 )
        {
            dataPointsList = forecast.getMembers()[0].getDataPointsList().get( 0 );
        }
        else
        {
            LOGGER.warn( "The forecast '{}' from '{}' did not have data to save.",
                         forecast, location );
            return null;
        }

        if ( dataPointsList.size() < 2 )
        {
            LOGGER.warn( "Fewer than two values present in the first forecast '{}' from '{}'.",
                         forecast, location );
            return null;
        }

        Duration timeDuration = Duration.between( dataPointsList.get( 0 ).getTime(),
                                                  dataPointsList.get( 1 ).getTime() );

        Map<ReferenceTimeType,Instant> datetimes = new HashMap<>( 2 );

<<<<<<< HEAD
        // Get the time scale information, if available
        TimeScaleOuter timeScale = TimeScaleFromParameterCodes.getTimeScale( forecast.getParameterCodes(), location );
=======
        if ( Objects.nonNull( forecast.getBasisTime() ) )
        {
            Instant basisDateTime = forecast.getBasisTime()
                                            .toInstant();
            datetimes.put( ReferenceTimeType.T0, basisDateTime );
        }
>>>>>>> a6aea286

        if ( Objects.nonNull( forecast.getIssuedTime() ) )
        {
            Instant issuedDateTime = forecast.getIssuedTime()
                                             .toInstant();
            datetimes.put( ReferenceTimeType.ISSUED_TIME, issuedDateTime );
        }

        if ( datetimes.isEmpty() )
        {
            LOGGER.warn( "Forecast at {} had neither a basis datetime nor an issued datetime. Skipping it.",
                         location );
            return null;
        }

        // Get the time scale information, if available
        TimeScale timeScale = TimeScaleFromParameterCodes.getTimeScale( forecast.getParameterCodes(), location );
        String measurementUnit = forecast.getUnits()
                                         .getUnitName();
        String variableName = forecast.getParameterCodes()
                                      .getPhysicalElement();
        String featureName = forecast.getLocation()
                                     .getNames()
                                     .getNwsLid();
        String featureDescription = forecast.getLocation()
                                            .getNames()
                                            .getNwsName();
        FeatureKey feature = new FeatureKey( featureName, featureDescription, null, null );
        TimeSeriesMetadata metadata =
                TimeSeriesMetadata.of( datetimes,
                                       timeScale,
                                       variableName,
                                       feature,
                                       measurementUnit );

        // Before ingest, validate the timeseries as being a timeseries in the
        // sense that a timeseries is a sequence of values in time.
        this.validateTimeseries( dataPointsList );

        TimeSeries.TimeSeriesBuilder<Double> timeSeriesBuilder =
                new TimeSeries.TimeSeriesBuilder<Double>().setMetadata( metadata );

        for (DataPoint dataPoint : dataPointsList)
        {
            Event<Double> event = Event.of( dataPoint.getTime()
                                                     .toInstant(),
                                            dataPoint.getValue() );
            timeSeriesBuilder.addEvent( event );
        }

        return timeSeriesBuilder.build();
    }


    /**
     * Validate a timeseries. Return if valid, else throw PreIngestException.
     *
     * A timeseries according to this method is a sequence of values in time.
     * Therefore a list of data with duplicate values for any given datetime is
     * invalid and will cause a PreIngestException.
     *
     * @param dataPointsList the WRDS-formatted timeseries data points
     * @throws wres.io.reading.PreIngestException when invalid timeseries found
     */

    private void validateTimeseries( List<DataPoint> dataPointsList )
    {
        Objects.requireNonNull( dataPointsList );

        // Put each datetime in a set. We can compare the set size to the list
        // size and if they are identical: all good.
        Set<OffsetDateTime> dateTimes = new HashSet<>( dataPointsList.size() );

        // For error message purposes, track the exact datetimes that had more
        // than one value.
        Set<OffsetDateTime> multipleValues = new TreeSet<>();

        for ( DataPoint wrdsDataPoint : dataPointsList )
        {
            OffsetDateTime dateTimeForOneValue = wrdsDataPoint.getTime();
            boolean added = dateTimes.add( dateTimeForOneValue );

            if ( !added )
            {
                multipleValues.add( dateTimeForOneValue );
            }
        }

        // Check the size of the datetimes set vs the size of the list
        if ( dataPointsList.size() != dateTimes.size() )
        {
            String message = "Invalid timeseries data encountered. Multiple data"
                             + " found for each of the following datetimes in "
                             + "a forecast from " + this.getLocation()
                             + " : " + multipleValues;
            throw new PreIngestException( message );
        }
    }


<<<<<<< HEAD
        // Tolerate missing comid
        if ( !locationDescription.getComId().isBlank() )
        {
            details.setComid( Integer.parseInt( locationDescription.getComId() ) );
        }

        details.setGageID( locationDescription.getUsgsSiteCode() );
        details.setLid( locationDescription.getNwsLid() );
        Database database = this.getDatabase();
        details.save( database );
        Variables variables = this.getVariablesCache();
        Features features = this.getFeaturesCache();

        // Use the Physical Element code as the variable name because AHPS
        // forecasts have QR vs QI vs HG which represent different variables.
        // See redmine issue #61535 for details.
        int variableId = variables.getVariableID( forecast.getParameterCodes()
                                                          .getPhysicalElement() );
        return features.getVariableFeatureByFeature( details, variableId );
    }

    private TimeSeries getTimeSeries(
            final Forecast forecast,
            final int sourceId,
            final OffsetDateTime startDate,
            final TimeScaleOuter timeScale
    ) throws SQLException
    {
        String startTime = TimeHelper.convertDateToString( startDate );
        Database database = this.getDatabase();
        TimeSeries timeSeries = this.createTimeSeries( database, sourceId, startTime);
        Ensembles ensembles = this.getEnsemblesCache();
        timeSeries.setEnsembleID( ensembles.getDefaultEnsembleID() );
        timeSeries.setMeasurementUnitID( this.getMeasurementUnitId( forecast ) );
        timeSeries.setVariableFeatureID( this.getVariableFeatureId( forecast ) );
        timeSeries.setTimeScale( timeScale );
        return timeSeries;
    }

    private OffsetDateTime getStartTime(final Forecast forecast, Duration timeStep)
    {
        if (forecast.getBasisTime() != null)
        {
            return forecast.getBasisTime().minus( timeStep );
        }

        return forecast.getIssuedTime();
    }

    private int getMeasurementUnitId(final Forecast forecast) throws SQLException
    {
        MeasurementUnits measurementUnits = this.getMeasurementUnitsCache();
        return measurementUnits.getMeasurementUnitID(forecast.getUnits().getUnitName());
    }
=======
>>>>>>> a6aea286

    private InputStream getFromFile( URI uri ) throws FileNotFoundException
    {
        if ( !uri.getScheme().equals( "file" ) )
        {
            throw new IllegalArgumentException(
                    "Must pass a file uri, got " + uri );
        }

        Path forecastPath = Paths.get( uri );
        File forecastFile = forecastPath.toFile();
        return new FileInputStream( forecastFile );
    }

    private URI getLocation()
    {
        return this.dataSource.getUri();
    }


    /**
     * Get an SSLContext that has a dod intermediate certificate trusted.
     * Uses a pem on the classpath.
     * @return the resulting SSLContext or the default SSLContext if not found.
     */
    public static Pair<SSLContext,X509TrustManager> getSslContextTrustingDodSigner()
    {
        String trustFileOnClassPath = "dod_sw_ca-54_expires_2022-11.pem";
        try ( InputStream inputStream = ReadValueManager.class
                .getClassLoader()
                .getResourceAsStream( trustFileOnClassPath ) )
        {
            // Avoid sending null, log a warning instead, use default.
            if ( inputStream == null )
            {
                LOGGER.warn( "Failed to load {} from classpath. Using default SSLContext.",
                             trustFileOnClassPath );

                X509TrustManager theTrustManager = null;
                for ( TrustManager manager : TrustManagerFactory.getInstance( TrustManagerFactory.getDefaultAlgorithm() )
                                                                .getTrustManagers() )
                {
                    if ( manager instanceof X509TrustManager )
                    {
                        LOGGER.warn( "Failed to load {} from classpath. Using this X509TrustManager: {}",
                                     trustFileOnClassPath, manager );
                        theTrustManager = (X509TrustManager) manager;
                    }
                }
                if ( Objects.isNull( theTrustManager) )
                {
                    throw new UnsupportedOperationException( "Could not find a default X509TrustManager" );
                }
                return Pair.of( SSLContext.getDefault(), theTrustManager );
            }
            SSLStuffThatTrustsOneCertificate sslGoo =
                    new SSLStuffThatTrustsOneCertificate( inputStream );
            return Pair.of( sslGoo.getSSLContext(), sslGoo.getTrustManager() );
        }
        catch ( IOException ioe )
        {
            throw new PreIngestException( "Unable to read "
                                          + trustFileOnClassPath
                                          + " from classpath in order to add it"
                                          + " to trusted certificate list for "
                                          + "requests made to WRDS services.",
                                          ioe );
        }
        catch ( NoSuchAlgorithmException nsae )
        {
            throw new PreIngestException( "Unable to find "
                                          + trustFileOnClassPath
                                          + " on classpath in order to add it"
                                          + " to trusted certificate list for "
                                          + "requests made to WRDS services "
                                          + "and furthermore could not get the "
                                          + "default SSLContext.", nsae );
        }
    }


    /**
     * Perform ingest of the given timeSeries.
     *
     * A step toward separating ingest classes from reading classes.
     * Also facilitates testing.
     * @param timeSeries The timeSeries to ingest
     * @return The ingest results.
     * @throws IngestException When an exception occurs during ingest.
     */

    List<IngestResult> ingest( TimeSeries<Double> timeSeries )
            throws IngestException
    {
        TimeSeriesIngester ingester = TimeSeriesIngester.of( this.getSystemSettings(),
                                                             this.getDatabase(),
                                                             this.getFeaturesCache(),
                                                             this.getVariablesCache(),
                                                             this.getEnsemblesCache(),
                                                             this.getMeasurementUnitsCache(),
                                                             this.projectConfig,
                                                             this.dataSource,
                                                             this.lockManager,
                                                             timeSeries );
        try
        {
            return ingester.call();
        }
        catch ( IOException ioe )
        {
            throw new IngestException( "Failed to ingest data from "
                                       + this.getLocation(), ioe );
        }
    }
}<|MERGE_RESOLUTION|>--- conflicted
+++ resolved
@@ -22,7 +22,6 @@
 import java.util.Objects;
 import java.util.Set;
 import java.util.TreeSet;
-import java.util.stream.Stream;
 
 import javax.net.ssl.SSLContext;
 import javax.net.ssl.TrustManager;
@@ -39,17 +38,13 @@
 import com.fasterxml.jackson.databind.ObjectMapper;
 
 import wres.config.generated.ProjectConfig;
-<<<<<<< HEAD
+import wres.datamodel.FeatureKey;
 import wres.datamodel.scale.TimeScaleOuter;
-=======
-import wres.datamodel.FeatureKey;
-import wres.datamodel.scale.TimeScale;
 import wres.datamodel.time.Event;
 import wres.datamodel.time.ReferenceTimeType;
 import wres.datamodel.time.TimeSeries;
 import wres.datamodel.time.TimeSeriesMetadata;
 import wres.io.concurrency.TimeSeriesIngester;
->>>>>>> a6aea286
 import wres.io.data.caching.DataSources;
 import wres.io.data.caching.Ensembles;
 import wres.io.data.caching.Features;
@@ -59,12 +54,7 @@
 import wres.io.reading.IngestException;
 import wres.io.reading.IngestResult;
 import wres.io.reading.PreIngestException;
-<<<<<<< HEAD
-import wres.io.reading.SourceCompleter;
 import wres.io.utilities.WebClient;
-=======
-import wres.io.reading.WebClient;
->>>>>>> a6aea286
 import wres.io.utilities.Database;
 import wres.system.DatabaseLockManager;
 import wres.system.SSLStuffThatTrustsOneCertificate;
@@ -147,65 +137,14 @@
         return this.measurementUnitsCache;
     }
 
-<<<<<<< HEAD
-    private SourceDetails saveLackOfData() throws IOException {
-=======
-    public List<IngestResult> save() throws IOException
-    {
-        InputStream forecastData;
->>>>>>> a6aea286
+
+    private byte[] getInputBytes() throws IOException {
         URI location = this.getLocation();
 
-        try {
-            // Cannot trust the DataSources.get() method to accurately
-            // report performedInsert(). Use other means here.
-            SourceDetails.SourceKey sourceKey =
-                    new SourceDetails.SourceKey(location,
-                            Instant.now().toString(),
-                            null,
-                            MD5SUM_OF_EMPTY_STRING.toUpperCase());
-
-            SourceDetails details = this.createSourceDetails(sourceKey);
-            Database database = this.getDatabase();
-            details.save(database);
-            boolean foundAlready = !details.performedInsert();
-
-            LOGGER.debug("Found {}? {}", details, foundAlready);
-
-            if (!foundAlready) {
-                this.lockManager.lockSource(details.getId());
-                SourceCompletedDetails completedDetails =
-                        createSourceCompletedDetails(database, details);
-                completedDetails.markCompleted();
-                // A special case here, where we don't use
-                // source completer because we know there are no data
-                // rows to be inserted, therefore there will be no
-                // coordination with the use of synchronizers/latches.
-                // Therefore, plain lock and unlock here.
-                this.lockManager.unlockSource(details.getId());
-
-                LOGGER.debug("Empty source id {} marked complete.",
-                        details.getId());
-            }
-
-<<<<<<< HEAD
-            return details;
-        }
-        catch (SQLException e) {
-            throw new IngestException("Source metadata for '"
-                    + location +
-                    "' could not be stored in or retrieved from the database.",
-                    e);
-        }
-    }
-
-    private Pair<byte[], SourceDetails> getInputBytes() throws IOException {
-        URI location = this.getLocation();
-
         if ( location.getScheme().equals( "file" ) )
         {
             try (InputStream fileContents = this.getFromFile(location)) {
-                return Pair.of(IOUtils.toByteArray(fileContents), null);
+                return IOUtils.toByteArray( fileContents );
             }
         }
         else if ( location.getScheme().toLowerCase().startsWith( "http" ) )
@@ -216,53 +155,30 @@
 
                 if ( httpStatus >= 400 && httpStatus < 500 ) {
                     LOGGER.warn("Treating HTTP response code {} as no data found from URI {}",
-                            httpStatus,
-                            location);
-                    return Pair.of(null, this.saveLackOfData());
+                                httpStatus,
+                                location);
+                    return null;
                 }
 
-                return Pair.of(IOUtils.toByteArray(response.getResponse()), null);
-=======
-                if ( Objects.nonNull( forecastData) )
-                {
-                    try
-                    {
-                        forecastData.close();
-                    }
-                    catch ( IOException ioe )
-                    {
-                        LOGGER.warn( "Could not close a data stream from {}",
-                                     location, ioe );
-                    }
-                }
-
-                return Collections.emptyList();
->>>>>>> a6aea286
+                return IOUtils.toByteArray( response.getResponse() );
             }
         }
         else
         {
             throw new UnsupportedOperationException( "Only file and http(s) "
-                    + "are supported. Got: "
-                    + location );
+                                                     + "are supported. Got: "
+                                                     + location );
         }
     }
 
     public List<IngestResult> save() throws IOException
     {
-        Instant now = Instant.now();
         URI location = this.getLocation();
-
-        Pair<byte[], SourceDetails> inputBytes = this.getInputBytes();
-
-        if (inputBytes.getLeft() == null) {
-            return IngestResult.singleItemListFrom(
-                    this.projectConfig,
-                    this.dataSource,
-                    inputBytes.getRight().getId(),
-                    !inputBytes.getRight().performedInsert(),
-                    false
-            );
+        byte[] rawForecast = this.getInputBytes();
+
+        if ( Objects.isNull( rawForecast ) )
+        {
+            return Collections.emptyList();
         }
 
         // It is conceivable that we could tee/pipe the data to both
@@ -270,7 +186,6 @@
         // more complexity and may not be worth it. For now assume that we are
         // not going to exhaust our heap by including the whole forecast
         // here in memory temporarily.
-        byte[] rawForecast = inputBytes.getLeft();
 
         if ( LOGGER.isTraceEnabled() )
         {
@@ -349,17 +264,12 @@
 
         Map<ReferenceTimeType,Instant> datetimes = new HashMap<>( 2 );
 
-<<<<<<< HEAD
-        // Get the time scale information, if available
-        TimeScaleOuter timeScale = TimeScaleFromParameterCodes.getTimeScale( forecast.getParameterCodes(), location );
-=======
         if ( Objects.nonNull( forecast.getBasisTime() ) )
         {
             Instant basisDateTime = forecast.getBasisTime()
                                             .toInstant();
             datetimes.put( ReferenceTimeType.T0, basisDateTime );
         }
->>>>>>> a6aea286
 
         if ( Objects.nonNull( forecast.getIssuedTime() ) )
         {
@@ -376,7 +286,7 @@
         }
 
         // Get the time scale information, if available
-        TimeScale timeScale = TimeScaleFromParameterCodes.getTimeScale( forecast.getParameterCodes(), location );
+        TimeScaleOuter timeScale = TimeScaleFromParameterCodes.getTimeScale( forecast.getParameterCodes(), location );
         String measurementUnit = forecast.getUnits()
                                          .getUnitName();
         String variableName = forecast.getParameterCodes()
@@ -460,63 +370,6 @@
     }
 
 
-<<<<<<< HEAD
-        // Tolerate missing comid
-        if ( !locationDescription.getComId().isBlank() )
-        {
-            details.setComid( Integer.parseInt( locationDescription.getComId() ) );
-        }
-
-        details.setGageID( locationDescription.getUsgsSiteCode() );
-        details.setLid( locationDescription.getNwsLid() );
-        Database database = this.getDatabase();
-        details.save( database );
-        Variables variables = this.getVariablesCache();
-        Features features = this.getFeaturesCache();
-
-        // Use the Physical Element code as the variable name because AHPS
-        // forecasts have QR vs QI vs HG which represent different variables.
-        // See redmine issue #61535 for details.
-        int variableId = variables.getVariableID( forecast.getParameterCodes()
-                                                          .getPhysicalElement() );
-        return features.getVariableFeatureByFeature( details, variableId );
-    }
-
-    private TimeSeries getTimeSeries(
-            final Forecast forecast,
-            final int sourceId,
-            final OffsetDateTime startDate,
-            final TimeScaleOuter timeScale
-    ) throws SQLException
-    {
-        String startTime = TimeHelper.convertDateToString( startDate );
-        Database database = this.getDatabase();
-        TimeSeries timeSeries = this.createTimeSeries( database, sourceId, startTime);
-        Ensembles ensembles = this.getEnsemblesCache();
-        timeSeries.setEnsembleID( ensembles.getDefaultEnsembleID() );
-        timeSeries.setMeasurementUnitID( this.getMeasurementUnitId( forecast ) );
-        timeSeries.setVariableFeatureID( this.getVariableFeatureId( forecast ) );
-        timeSeries.setTimeScale( timeScale );
-        return timeSeries;
-    }
-
-    private OffsetDateTime getStartTime(final Forecast forecast, Duration timeStep)
-    {
-        if (forecast.getBasisTime() != null)
-        {
-            return forecast.getBasisTime().minus( timeStep );
-        }
-
-        return forecast.getIssuedTime();
-    }
-
-    private int getMeasurementUnitId(final Forecast forecast) throws SQLException
-    {
-        MeasurementUnits measurementUnits = this.getMeasurementUnitsCache();
-        return measurementUnits.getMeasurementUnitID(forecast.getUnits().getUnitName());
-    }
-=======
->>>>>>> a6aea286
 
     private InputStream getFromFile( URI uri ) throws FileNotFoundException
     {
