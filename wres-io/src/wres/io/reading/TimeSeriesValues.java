package wres.io.reading;

import java.io.IOException;
import java.sql.SQLException;
import java.util.ArrayList;
import java.util.List;
import java.util.concurrent.ConcurrentHashMap;
import java.util.concurrent.ConcurrentMap;
import java.util.concurrent.ExecutionException;
import java.util.concurrent.Future;

import org.slf4j.Logger;
import org.slf4j.LoggerFactory;

import wres.io.data.details.TimeSeries;
import wres.io.utilities.DataBuilder;
import wres.system.SystemSettings;

/**
 * Facilitates a shared location for copying forecast timeseries values to
 * the database
 */
public final class TimeSeriesValues
{
    private static final Logger LOGGER = LoggerFactory.getLogger( TimeSeriesValues.class );

    private static final TimeSeriesValues ourInstance = new TimeSeriesValues();

    public static TimeSeriesValues getInstance()
    {
        return ourInstance;
    }

    private TimeSeriesValues()
    {
    }

    // Key = partition name, i.e. "partitions.forecastvalue_lead_0"
    // Value = List of values to save to the partition
    private static final ConcurrentMap<String, DataBuilder> VALUES_TO_SAVE = new ConcurrentHashMap<>(  );

    /** Guards VALUES_TO_SAVE */
    private static final Object VALUES_TO_SAVE_LOCK = new Object();

    private static final String[] COLUMN_NAMES = {"timeseries_id", "lead", "series_value"};

    /**
     * Stores a time series value so that it may be copied to the database later
     * @param timeSeriesID The ID of the time series that the value belongs to
     * @param lead The lead time for the value
     * @param value The value itself
     * @throws SQLException Thrown if the name of the proper partition could not
     * be retrieved.
     */
    public static void add(final int timeSeriesID, final int lead, final Double value)
            throws SQLException
    {
        String partitionName = TimeSeries.getTimeSeriesValuePartition( lead );

        synchronized ( VALUES_TO_SAVE_LOCK )
        {
            // Add a list for the values if it isn't present
            VALUES_TO_SAVE.putIfAbsent( partitionName, DataBuilder.with( TimeSeriesValues.COLUMN_NAMES ));

            // Add the values to the list for the partition
            VALUES_TO_SAVE.get( partitionName ).addRow( timeSeriesID, lead, value );

            // If the maximum number of values to copy has been reached, copy the
            // values
            if ( VALUES_TO_SAVE.get( partitionName ).getRowCount() >= SystemSettings.getMaximumCopies())
            {
                TimeSeriesValues.copy( partitionName );
            }
        }
    }

    /**
     * Creates and executes a task used to copy the values for a partition to
     * the database
     * @param partitionName The name of the partition whose values need to be
     *                      saved
     */
    private static Future<?> copy(String partitionName)
    {
        synchronized ( VALUES_TO_SAVE_LOCK )
        {
            Future<?> task = VALUES_TO_SAVE.get( partitionName ).build().copy( partitionName );
            VALUES_TO_SAVE.get( partitionName ).reset();
            return task;
        }
    }

    /**
     * Send all values across all stored partitions to the database
<<<<<<< HEAD
     * @throws  IOException Thrown if an error occurred while attempting to save out read data
=======
     * 
     * @throws IOException if the values cannot be saved to the database
>>>>>>> 0232933c
     */
    public static void complete() throws IOException
    {
        synchronized ( VALUES_TO_SAVE_LOCK )
        {
            List<Future<?>> tasks = new ArrayList<>();
            for (String partitionName : VALUES_TO_SAVE.keySet())
            {
                tasks.add(TimeSeriesValues.copy( partitionName ));
            }

            for (Future<?> task : tasks)
            {
                try
                {
                    task.get();
                }
                catch ( InterruptedException e )
                {
                    LOGGER.warn("Thread Interrupted.");
                    Thread.currentThread().interrupt();
                }
                catch ( ExecutionException e )
                {
                    throw new IOException( "Error occurred while attempting to save ingested values.", e );
                }
            }
        }
    }
}<|MERGE_RESOLUTION|>--- conflicted
+++ resolved
@@ -92,12 +92,7 @@
 
     /**
      * Send all values across all stored partitions to the database
-<<<<<<< HEAD
      * @throws  IOException Thrown if an error occurred while attempting to save out read data
-=======
-     * 
-     * @throws IOException if the values cannot be saved to the database
->>>>>>> 0232933c
      */
     public static void complete() throws IOException
     {
