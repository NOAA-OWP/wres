--- conflicted
+++ resolved
@@ -18,12 +18,8 @@
 import static org.apache.commons.math3.util.Precision.EPSILON;
 
 import wres.datamodel.MissingValues;
-<<<<<<< HEAD
+import wres.datamodel.FeatureKey;
 import wres.datamodel.scale.TimeScaleOuter;
-=======
-import wres.datamodel.FeatureKey;
-import wres.datamodel.scale.TimeScale;
->>>>>>> a6aea286
 import wres.datamodel.time.Event;
 import wres.datamodel.time.ReferenceTimeType;
 import wres.datamodel.time.TimeSeries;
@@ -168,12 +164,7 @@
                                                             series );
         List<wres.datamodel.time.TimeSeries<Double>> timeSerieses =
                 new ArrayList<>();
-<<<<<<< HEAD
-        String usgsSiteCode = usgsSiteCodesFound.get( 0 );
         TimeScaleOuter period = null;
-=======
-        TimeScale period = null;
->>>>>>> a6aea286
 
         // Assume that USGS "IV" service implies "instantaneous" values, which
         // we model as having a period of 1 minute due to 1 minute being the
