package wres.io.reading.waterml;

import java.io.File;
import java.io.FileInputStream;
import java.io.FileNotFoundException;
import java.io.IOException;
import java.io.InputStream;
import java.net.URI;
import java.nio.charset.StandardCharsets ;
import java.nio.file.Path;
import java.nio.file.Paths;
import java.sql.SQLException;
import java.time.Instant;
import java.util.ArrayList;
import java.util.Collections;
import java.util.List;
import java.util.Objects;

import com.fasterxml.jackson.databind.DeserializationFeature;
import com.fasterxml.jackson.databind.JsonMappingException;
import com.fasterxml.jackson.databind.ObjectMapper;
import com.fasterxml.jackson.datatype.jsr310.JavaTimeModule;
import org.apache.commons.compress.utils.IOUtils;
import org.apache.commons.lang3.tuple.Pair;
import org.slf4j.Logger;
import org.slf4j.LoggerFactory;

import static wres.io.concurrency.TimeSeriesIngester.GEO_ID_TYPE.GAGE_ID;

import wres.config.generated.ProjectConfig;
import wres.datamodel.time.TimeSeries;
import wres.io.concurrency.TimeSeriesIngester;
import wres.io.data.caching.Ensembles;
import wres.io.data.caching.Features;
import wres.io.data.caching.MeasurementUnits;
import wres.io.data.caching.Variables;
import wres.io.data.details.SourceCompletedDetails;
import wres.io.data.details.SourceDetails;
import wres.io.reading.BasicSource;
import wres.io.reading.DataSource;
import wres.io.reading.IngestException;
import wres.io.reading.IngestResult;
import wres.io.reading.PreIngestException;
import wres.io.utilities.WebClient;
import wres.io.utilities.Database;
import wres.system.DatabaseLockManager;
import wres.system.SystemSettings;
import wres.util.Strings;

/**
 * Adapter from BasicSource to WaterMLSource (to fit pattern in ReaderFactory).
 */

public class WaterMLBasicSource extends BasicSource
{
    private static final Logger LOGGER = LoggerFactory.getLogger( WaterMLBasicSource.class );
    private static final WebClient WEB_CLIENT = new WebClient();
    private static final ObjectMapper OBJECT_MAPPER =
            new ObjectMapper().registerModule( new JavaTimeModule() )
                              .configure( DeserializationFeature.FAIL_ON_NULL_FOR_PRIMITIVES, true );

    private static final String MD5SUM_OF_EMPTY_STRING = "68b329da9893e34099c7d8ad5cb9c940";
    private final SystemSettings systemSettings;
    private final Database database;
    private final Features featuresCache;
    private final Variables variablesCache;
    private final Ensembles ensemblesCache;
    private final MeasurementUnits measurementUnitsCache;
    private final DatabaseLockManager lockManager;

    public WaterMLBasicSource( SystemSettings systemSettings,
                               Database database,
                               Features featuresCache,
                               Variables variablesCache,
                               Ensembles ensemblesCache,
                               MeasurementUnits measurementUnitsCache,
                               ProjectConfig projectConfig,
                               DataSource dataSource,
                               DatabaseLockManager lockManager )
    {
        super( projectConfig, dataSource );
        Objects.requireNonNull( systemSettings );
        Objects.requireNonNull( database );
        Objects.requireNonNull( featuresCache );
        Objects.requireNonNull( variablesCache );
        Objects.requireNonNull( ensemblesCache );
        Objects.requireNonNull( measurementUnitsCache );
        Objects.requireNonNull( lockManager );
        this.systemSettings = systemSettings;
        this.database = database;
        this.featuresCache = featuresCache;
        this.variablesCache = variablesCache;
        this.ensemblesCache = ensemblesCache;
        this.measurementUnitsCache = measurementUnitsCache;
        this.lockManager = lockManager;
    }

    private SystemSettings getSystemSettings()
    {
        return this.systemSettings;
    }

    private Database getDatabase()
    {
        return this.database;
    }

    private Features getFeaturesCache()
    {
        return this.featuresCache;
    }

    private Variables getVariablesCache()
    {
        return this.variablesCache;
    }

    private Ensembles getEnsemblesCache()
    {
        return this.ensemblesCache;
    }

    private MeasurementUnits getMeasurementUnitsCache()
    {
        return this.measurementUnitsCache;
    }

    private DatabaseLockManager getLockManager()
    {
        return this.lockManager;
    }

    @Override
    protected List<IngestResult> saveObservation() throws IOException
    {
        return this.ingest();
    }

    private SourceDetails saveLackOfData(URI location, int httpStatus) throws IOException {
        LOGGER.warn( "Treating HTTP response code {} as no data found from URI {}",
                httpStatus,
                location );

        try
        {
            // Cannot trust the DataSources.get() method to accurately
            // report performedInsert(). Use other means here.
            SourceDetails.SourceKey sourceKey =
                    new SourceDetails.SourceKey( location,
                            Instant.now().toString(),
                            null,
                            MD5SUM_OF_EMPTY_STRING.toUpperCase() );

            SourceDetails details = this.createSourceDetails( sourceKey );
            Database database = this.getDatabase();
            details.save( database );
            boolean foundAlready = !details.performedInsert();

            LOGGER.debug( "Found {}? {}", details, foundAlready );

            if ( !foundAlready )
            {
                this.lockManager.lockSource( details.getId() );
                SourceCompletedDetails completedDetails =
                        createSourceCompletedDetails( database, details );
                completedDetails.markCompleted();
                // A special case here, where we don't use
                // source completer because we know there are no data
                // rows to be inserted, therefore there will be no
                // coordination with the use of synchronizers/latches.
                // Therefore, plain lock and unlock here.
                this.lockManager.unlockSource( details.getId() );

                LOGGER.debug( "Empty source id {} marked complete.",
                        details.getId() );
            }

            return details;
        }
        catch ( SQLException e )
        {
            throw new IngestException( "Source metadata for '"
                    + location +
                    "' could not be stored in or retrieved from the database.",
                    e );
        }
    }

    private Pair<Response, SourceDetails> deserializeInput(URI location) throws IOException {
        try {
            if (location.getScheme().equals("file")) {
                try (InputStream data = this.getFromFile(location)) {
                    byte[] rawForecast = IOUtils.toByteArray(data);
                    return Pair.of(OBJECT_MAPPER.readValue(rawForecast, Response.class), null);
                }
            } else if (location.getScheme().toLowerCase().startsWith("http")) {
                try (WebClient.ClientResponse response = WEB_CLIENT.getFromWeb(location)) {
                    int httpStatus = response.getStatusCode();

                    if (httpStatus == 404) {
                        return Pair.of(null, this.saveLackOfData(location, httpStatus));
                    } else if (!(httpStatus >= 200 && httpStatus < 300)) {
                        throw new PreIngestException("Failed to get data from '"
                                + location +
                                "' due to HTTP status code "
                                + httpStatus);
                    }

                    byte[] rawForecast = IOUtils.toByteArray(response.getResponse());
                    return Pair.of(OBJECT_MAPPER.readValue(rawForecast, Response.class), null);
                }
            }
        }
        catch ( JsonMappingException jme )
        {
            throw new PreIngestException( "Failed to parse the response body"
                    + " from USGS url "
                    + location,
                    jme );
        }

        throw new UnsupportedOperationException("Only file and http(s) "
                + "are supported. Got: "
                + location);
    }

    private List<IngestResult> ingest() throws IOException
    {
        URI location = this.getDataSource()
                           .getUri();

        Pair<Response, SourceDetails> responsePair = this.deserializeInput(location);

        if (responsePair.getLeft() == null) {
            return IngestResult.singleItemListFrom(
                    this.projectConfig,
                    this.dataSource,
                    responsePair.getRight().getId(),
                    !responsePair.getRight().performedInsert(),
                    false
            );
        }

        Response response = responsePair.getLeft();

        try
        {
<<<<<<< HEAD
            WaterMLSource waterMLSource = new WaterMLSource( this.dataSource, response );
=======
            byte[] rawForecast = IOUtils.toByteArray( data );

            if ( LOGGER.isTraceEnabled() )
            {
                LOGGER.trace( "Response body for {}: {}",
                              location,
                              new String( rawForecast,
                                          StandardCharsets.UTF_8 ) );
            }

            Response response = OBJECT_MAPPER.readValue( rawForecast,
                                                         Response.class );
            WaterMLSource waterMLSource =
                    new WaterMLSource( this.dataSource,
                                       response );
>>>>>>> 57fda521
            List<TimeSeries<Double>> transformed = waterMLSource.call();
            List<IngestResult> ingestResults = new ArrayList<>( transformed.size() );

            for ( TimeSeries<Double> timeSeries : transformed )
            {
                TimeSeriesIngester ingester = TimeSeriesIngester.of( this.getSystemSettings(),
                                                                     this.getDatabase(),
                                                                     this.getFeaturesCache(),
                                                                     this.getVariablesCache(),
                                                                     this.getEnsemblesCache(),
                                                                     this.getMeasurementUnitsCache(),
                                                                     this.getProjectConfig(),
                                                                     this.getDataSource(),
                                                                     this.getLockManager(),
                                                                     timeSeries,
                                                                     GAGE_ID );
                List<IngestResult> result = ingester.call();
                ingestResults.addAll( result );
            }

            if ( LOGGER.isInfoEnabled() )
            {
                long countIngested = ingestResults.stream()
                                                  .filter( f -> !f.requiresRetry() )
                                                  .count();
                LOGGER.info( "{} USGS time series ingested from URL {}",
                             countIngested, dataSource.getUri() );
            }

            return Collections.unmodifiableList( ingestResults );
        }
        catch ( IngestException e )
        {
            throw new IngestException( "Values from USGS url "
                                       + location
                                       + " could not be ingested.",
                                       e );
        }
    }

    private InputStream getFromFile( URI uri ) throws FileNotFoundException
    {
        if ( !uri.getScheme().equals( "file" ) )
        {
            throw new IllegalArgumentException(
                    "Must pass a file uri, got " + uri );
        }

        Path forecastPath = Paths.get( uri );
        File forecastFile = forecastPath.toFile();
        return new FileInputStream( forecastFile );
    }



    String identifyUsgsData( Response response )
    {
        try
        {
            return Strings.getMD5Checksum( response );
        }
        catch ( IOException ioe )
        {
            throw new PreIngestException( "Unable to identify WaterML data from "
                                          + this.getDataSource().getUri(),
                                          ioe );
        }
    }

    /**
     * This method facilitates testing, Pattern 1 at
     * https://github.com/mockito/mockito/wiki/Mocking-Object-Creation
     * @param sourceKey the first arg to SourceDetails
     * @return a SourceDetails
     */

    SourceDetails createSourceDetails( SourceDetails.SourceKey sourceKey )
    {
        return new SourceDetails( sourceKey );
    }


    /**
     * This method facilitates testing, Pattern 1 at
     * https://github.com/mockito/mockito/wiki/Mocking-Object-Creation
     * @param sourceDetails the first arg to SourceCompletedDetails
     * @return a SourceCompleter
     */
    SourceCompletedDetails createSourceCompletedDetails( Database database,
                                                         SourceDetails sourceDetails )
    {
        return new SourceCompletedDetails( database, sourceDetails );
    }

    @Override
    protected Logger getLogger()
    {
        return null;
    }
}<|MERGE_RESOLUTION|>--- conflicted
+++ resolved
@@ -207,6 +207,15 @@
                     }
 
                     byte[] rawForecast = IOUtils.toByteArray(response.getResponse());
+
+                    if ( LOGGER.isTraceEnabled() )
+                    {
+                        LOGGER.trace( "Response body for {}: {}",
+                                location,
+                                new String( rawForecast,
+                                        StandardCharsets.UTF_8 ) );
+                    }
+
                     return Pair.of(OBJECT_MAPPER.readValue(rawForecast, Response.class), null);
                 }
             }
@@ -245,25 +254,8 @@
 
         try
         {
-<<<<<<< HEAD
             WaterMLSource waterMLSource = new WaterMLSource( this.dataSource, response );
-=======
-            byte[] rawForecast = IOUtils.toByteArray( data );
-
-            if ( LOGGER.isTraceEnabled() )
-            {
-                LOGGER.trace( "Response body for {}: {}",
-                              location,
-                              new String( rawForecast,
-                                          StandardCharsets.UTF_8 ) );
-            }
-
-            Response response = OBJECT_MAPPER.readValue( rawForecast,
-                                                         Response.class );
-            WaterMLSource waterMLSource =
-                    new WaterMLSource( this.dataSource,
-                                       response );
->>>>>>> 57fda521
+
             List<TimeSeries<Double>> transformed = waterMLSource.call();
             List<IngestResult> ingestResults = new ArrayList<>( transformed.size() );
 
@@ -295,6 +287,13 @@
 
             return Collections.unmodifiableList( ingestResults );
         }
+        catch ( JsonMappingException jme )
+        {
+            throw new PreIngestException( "Failed to parse the response body"
+                                          + " from USGS url "
+                                          + location,
+                                          jme );
+        }
         catch ( IngestException e )
         {
             throw new IngestException( "Values from USGS url "
