--- conflicted
+++ resolved
@@ -26,28 +26,15 @@
 	}
 
 	@Override
-<<<<<<< HEAD
-	public void saveForecast() {
+	public void saveForecast() throws IOException {
 		XMLReader source_reader = new PIXMLReader(this.getFilename());
-=======
-	public void save_forecast() throws IOException
-	{
-		XMLReader source_reader = new PIXMLReader(this.get_filename());
->>>>>>> 05bc4c34
 		source_reader.parse();		
 	}
 
 	@Override
-<<<<<<< HEAD
-	public void saveObservation() {
+	public void saveObservation() throws IOException {
 		XMLReader source_reader = new PIXMLReader(this.getAbsoluteFilename(), false);
 		source_reader.parse();		
-=======
-	public void save_observation() throws IOException
-	{
-		XMLReader source_reader = new PIXMLReader(this.get_absolute_filename(), false);
-		source_reader.parse();
->>>>>>> 05bc4c34
 	}
 
 }