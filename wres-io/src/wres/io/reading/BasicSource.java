--- conflicted
+++ resolved
@@ -19,21 +19,13 @@
 public abstract class BasicSource {
 	
 	@SuppressWarnings("static-method")
-<<<<<<< HEAD
-    public void saveForecast() throws Exception
-=======
-    public void save_forecast() throws IOException
->>>>>>> 05bc4c34
+    public void saveForecast() throws IOException
 	{
 		throw new IOException("Forecasts may not be saved using this type of source.");
 	}
 	
 	@SuppressWarnings("static-method")
-<<<<<<< HEAD
-    public void saveObservation() throws Exception
-=======
-    public void save_observation() throws IOException
->>>>>>> 05bc4c34
+    public void saveObservation() throws IOException
 	{
 		throw new IOException("Observations may not be saved using this type of source.");
 	}
