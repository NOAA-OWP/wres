package wres.io.reading.datacard;

import java.io.BufferedReader;
import java.io.IOException;
import java.net.URI;
import java.nio.file.Files;
import java.nio.file.Path;
import java.nio.file.Paths;
import java.nio.file.attribute.BasicFileAttributes;
import java.nio.file.attribute.FileTime;
import java.sql.SQLException;
import java.time.Duration;
import java.time.LocalDateTime;
import java.time.OffsetDateTime;
import java.time.ZoneOffset;
import java.time.format.DateTimeFormatter;
import java.time.temporal.ChronoUnit;
import java.util.List;
import java.util.concurrent.TimeUnit;

import org.apache.commons.math3.util.Precision;
import org.slf4j.Logger;
import org.slf4j.LoggerFactory;

import wres.config.ProjectConfigException;
import wres.config.generated.DataSourceConfig;
import wres.config.generated.ProjectConfig;
import wres.io.config.ConfigHelper;
import wres.io.data.caching.DataSources;
import wres.io.data.caching.Features;
import wres.io.data.caching.MeasurementUnits;
import wres.io.data.caching.Variables;
import wres.io.data.details.SourceDetails;
import wres.io.reading.BasicSource;
import wres.io.reading.IngestException;
import wres.io.reading.IngestResult;
import wres.io.reading.IngestedValues;
import wres.io.reading.InvalidInputDataException;
import wres.io.utilities.DataBuilder;
import wres.util.Strings;

/**
 * @author Qing Zhu
 *
 */
public class DatacardSource extends BasicSource
{
	private static final Double[] IGNORABLE_VALUES = {-998.0, -999.0, -9999.0};

    private String currentLocationId;

    private boolean inChargeOfIngest;

	/**
     * @param projectConfig the ProjectConfig causing ingest
	 * @param filename the file name
	 */
    public DatacardSource( ProjectConfig projectConfig,
                           URI filename)
    {
        super( projectConfig );
		setFilename(filename);
	}

    private void setTimeInterval(String interval)
    {
        this.timeInterval = Integer.parseInt(interval.trim());
    }

    private int getFirstMonth()
	{
		return firstMonth;
	}

    private void setFirstMonth(int month)
	{
		firstMonth = month;
	}

    private void setFirstMonth(String monthNumber)
	{
	    setFirstMonth(Integer.parseInt(monthNumber.trim()));
	}

    private int getFirstYear()
	{
		return firstYear;
	}

    private void setFirstYear(int year)
	{
		firstYear = year;
	}

    private void setFirstYear(String year)
	{
		year = year.trim();
		setFirstYear(Integer.parseInt(year));
	}

    private void setValuesPerRecord(String amount)
	{
		valuesPerRecord = Integer.parseInt(amount.trim());
	}

	@Override
    protected List<IngestResult> saveObservation() throws IOException
    {
        try
        {
            // This sets inChargeOfIngest (there may be a better way to do it).
            this.getSourceID();
        }
        catch ( SQLException se )
        {
            throw new IngestException( "While retrieving source ID:", se );
        }

        if ( !this.inChargeOfIngest )
        {
            // Yield to another ingester task, say it was already found.
            return IngestResult.singleItemListFrom( this.getProjectConfig(),
                                                    this.getDataSourceConfig(),
                                                    this.getHash(),
                                                    this.getFilename(),
                                                    true );
        }

		Path path = Paths.get(getFilename());
										
		try (BufferedReader reader = Files.newBufferedReader(path))
		{
			String line;
			int lineNumber = 1;
			int obsValColWidth = 0;
			int lastColIdx;
			
			//Process the comment lines. 
		    while ((line = reader.readLine()) != null && line.startsWith("$"))
			{
				lineNumber++;
				LOGGER.debug( "Line {} was skipped because it was a comment line.",
                              lineNumber );
			}

            //First non-comment, header line.
            if (line != null)
            {
                setTimeInterval(line.substring(29, 31));
                if ( line.length() > 45 )
                {
                    String locationId = line.substring( 34, 45 );
                    // Currently using only the first five chars, trimmed
                    String lid = locationId.substring( 0, 5 )
                                           .trim();
                    setCurrentLocationId( lid );

                    if ( getSpecifiedLocationID() != null
                         && !getSpecifiedLocationID().isEmpty()
                         && !lid.isEmpty()
                         && !getSpecifiedLocationID().equalsIgnoreCase( lid ) )
                    {
                        String message = "Location identifier " + lid + " found"
                                         + " in the file "
                                         + this.getAbsoluteFilename()
                                         + " does not match what was specified"
                                         + " in the configuration "
                                         + getSpecifiedLocationID()
                                         + ". Please remove the attribute with "
                                         + getSpecifiedLocationID()
                                         + " from the config or change it to "
                                         + lid + ".";
                        throw new ProjectConfigException( getDataSourceConfig(),
                                                          message );
                    }
                }

                if ( getSpecifiedLocationID() != null
                     && !getSpecifiedLocationID().isEmpty() )
                {
                    setCurrentLocationId( getSpecifiedLocationID() );
                }
                else if ( getCurrentLocationId() == null
                          || getCurrentLocationId().isEmpty() )
                {
                    String message = "Could not find location ID in file "
                                     + this.getAbsoluteFilename()
									 + " nor was it specified in the project "
									 + "configuration. Please specify the lid "
									 + "in the source.";
                    throw new ProjectConfigException( getDataSourceConfig(),
													  message );
                }
            }
            else
            {
                String message = "The NWS Datacard file ('" + this.getFilename()
                                 + "') had unexpected syntax therefore it "
                                 + "could not be successfully read by WRES.";
                throw new InvalidInputDataException( message );
            }

			//Second non-comment, header line.
			if ((line = reader.readLine()) != null)
			{
			    lineNumber++;
				setFirstMonth(line.substring(0, 2));
				setFirstYear(line.substring(4, 8));
				setValuesPerRecord(line.substring(19, 21));
				lastColIdx = Math.min(32, line.length() - 1);
				
				if(lastColIdx > 24)
				{
					obsValColWidth = getValColWidth(line.substring(24, lastColIdx));
				}
			}
			else
            {
                String message = "The NWS Datacard file '" + this.getFilename()
                                 +"' had unexpected syntax on line "
                                 + lineNumber + 1 + " therefore it could not be"
                                 + " successfully read by WRES.";
                throw new InvalidInputDataException( message );
            }

            LocalDateTime  localDateTime  = LocalDateTime.of( getFirstYear(),
                                                              getFirstMonth(),
                                                              1,
                                                              0,
                                                              0,
                                                              0 );
            int valIdxInRecord;

			int startIdx;
			int endIdx;

            DataSourceConfig.Source source = this.getSourceConfig();

            ZoneOffset offset = ConfigHelper.getZoneOffset( source );
            LOGGER.debug( "{} is configured offset", offset );

            if ( offset == null )
            {
                String message = "While reading datacard source "
                                 + this.getFilename()
                                 + " WRES could not find a zoneOffset specified"
                                 + ". Datacard unfortunately requires that the "
                                 + "project configuration set a zoneOffset such"
                                 + " as zoneOffset=\"-0500\" or "
                                 + "zoneOffset=\"EST\" or zoneOffset=\"Z\". "
                                 + "Please discover and set the correct "
                                 + "zoneOffset for this data file.";
                throw new ProjectConfigException( source, message );
            }

            OffsetDateTime offsetDateTime = localDateTime.atOffset( offset );
            LocalDateTime utcDateTime =
                    offsetDateTime.withOffsetSameInstant( ZoneOffset.UTC )
                                  .toLocalDateTime();

			//Process the lines one at a time.
			while ((line = reader.readLine()) != null)
			{
			    lineNumber++;
				line = Strings.rightTrim( line);
				
				// loop through all values in one line
				for (valIdxInRecord = 0; valIdxInRecord < valuesPerRecord; valIdxInRecord++)
				{
                    String value;
					startIdx = FIRST_OBS_VALUE_START_POS + valIdxInRecord * obsValColWidth;
					
					//Have all values in the line been processed?
					if (line.length() > startIdx)
					{
						//last value in the row/record?
						if(valIdxInRecord == valuesPerRecord - 1 || 
						  (FIRST_OBS_VALUE_START_POS + (valIdxInRecord + 1) * obsValColWidth >= line.length()))
						{
							value = line.substring(startIdx);
					    }
						else
						{
							endIdx = Math.min(startIdx + obsValColWidth + 1, line.length());
							value = line.substring(startIdx, endIdx);
						}

                        Double actualValue;

                        try
                        {
                            actualValue = Double.parseDouble( value );

                            if (this.valueIsIgnorable( actualValue ) || this.valueIsMissing( actualValue ))
                            {
                                actualValue = null;
                            }
                        }
                        catch ( NumberFormatException nfe )
                        {
                            String message = "While reading datacard file "
                                             + this.getFilename()
                                             + ", could not parse the value at "
                                             + "position " + valIdxInRecord
                                             + " on this line (" + lineNumber + "): "
                                             + line;
                            throw new InvalidInputDataException( message, nfe );
                        }

                        utcDateTime = utcDateTime.plusHours( timeInterval );

                        IngestedValues.observed( actualValue )
                                      .at( utcDateTime )
                                      .measuredIn( this.getMeasurementID() )
<<<<<<< HEAD
                                      .scaledBy( TimeScale.TimeScaleFunction.UNKNOWN )
                                      .scaleOf( Duration.of(1, TimeHelper.LEAD_RESOLUTION) )
=======
                                      // Default is missing time scale: see #59536
                                      //.scaledBy( TimeScale.TimeScaleFunction.UNKNOWN )
                                      //.scaleOf( Duration.of(1, TimeHelper.LEAD_RESOLUTION) )
                                      .every( Duration.of( this.timeInterval, ChronoUnit.HOURS ) )
>>>>>>> fd0afbbc
                                      .inSource( this.getSourceID() )
                                      .forVariableAndFeatureID( this.getVariableFeatureID() )
                                      .add();
                    }
                    else
					{
						//This line has less values. The last value of the line has been processed.
						break;
					}
				} //end of loop for one value line 
			} //end of loop for all value lines
		}
        catch ( SQLException e )
        {
            throw new IngestException( "Metadata used to save Datacard data could not be loaded.", e );
        }

		LOGGER.debug("Finished Parsing '{}'", this.getFilename());

        return IngestResult.singleItemListFrom( this.getProjectConfig(),
                                                this.getDataSourceConfig(),
                                                this.getHash(),
                                                this.getFilename(),
                                                false );
	}

    private Integer getMeasurementID() throws SQLException
	{
		if(currentMeasurementUnitID == null)
		{
			currentMeasurementUnitID = MeasurementUnits.getMeasurementUnitID(getSpecifiedVariableUnit());
		}
		
		return currentMeasurementUnitID ;
	}

	/**
	 * @return The ID of the variable currently being measured
     * @throws SQLException when unable to retrieve an ID from the database
     */
    private int getVariableID() throws SQLException
    {
		if (currentVariableID == null)
		{
			this.currentVariableID = Variables.getVariableID(this.getSpecifiedVariableName());
		}
		
		return this.currentVariableID;
	}
	
	/**
	 * @return A valid ID for the source of this PIXML file from the database
     * @throws SQLException when an ID could not be retrieved from the database
     * @throws IOException when unable to get file attributes OR compute a hash
	 */
    private int getSourceID() throws IOException, SQLException
	{
		if (currentSourceID == null)
		{
			if (this.creationDateTime == null)
			{
				this.creationDateTime = getFileCreationDateTime();
			}

			// TODO: Modify the cache to do this work
            SourceDetails.SourceKey sourceKey =
                    new SourceDetails.SourceKey( this.getFilename(),
                                                 this.creationDateTime,
                                                 null,
                                                 this.getHash() );

            boolean wasInCache = DataSources.isCached( sourceKey );
            boolean wasThisReaderTheOneThatInserted = false;
            SourceDetails sourceDetails;


            if ( !wasInCache )
            {
                // We *might* be the one in charge of doing this source ingest.
                sourceDetails = new SourceDetails( sourceKey );
                sourceDetails.save();
                if ( sourceDetails.performedInsert() )
                {
                    // Now we have the definitive answer from the database.
                    wasThisReaderTheOneThatInserted = true;

                    // Now that ball is in our court we should put in cache
                    DataSources.put( sourceDetails );
                    // // Older, implicit way:
                    // DataSources.hasSource( this.getHash() );
                }
            }

            // Mark whether this reader is the one to perform ingest or yield.
            inChargeOfIngest = wasThisReaderTheOneThatInserted;

            // Regardless of whether we were the ones or not, get it from cache
            currentSourceID = DataSources.getActiveSourceID( this.getHash() );
		}

		return currentSourceID;
	}
	
	/**
	 * Return the number of columns of allocated for an observation value. In general, it is smaller than 
	 * the number of columns actually used by an observation value
	 * @param formatStr The float output format in FORTRAN 
	 * @return Number of columns 
	 */
	private int getValColWidth(String formatStr)
	{
		int width = 0;
		int idxF;
		int idxPeriod;
		
		if(formatStr != null && formatStr.length() > 3)
		{
			idxF = formatStr.toUpperCase().indexOf('F');
			idxPeriod = formatStr.indexOf('.');
			
			if(idxPeriod > idxF)
			{
				width = Integer.parseInt(formatStr.substring(idxF + 1, idxPeriod));
			}
		}
				
		return width;
	}
	
	/**
	 * Returns a string of YYYY-MM-DD HH:MM:SS based the time stamp of file creation
	 * @return file creation date time
	 */
	private String getFileCreationDateTime() throws IOException
	{
		Path                path            = Paths.get(getFilename());
		BasicFileAttributes fileAttr        = Files.readAttributes(path, BasicFileAttributes.class);
		FileTime            creationTime    = fileAttr.creationTime();
			
		DateTimeFormatter formatter = DateTimeFormatter.ofPattern("yyyy-MM-dd HH:mm:ss");
		long fileTimeInSeconds = creationTime.to(TimeUnit.SECONDS);
		LocalDateTime fileDateTime = LocalDateTime.ofEpochSecond( fileTimeInSeconds,
		                                                          0,
		                                                          ZoneOffset.UTC );
		
		String fileDateTimeStr = fileDateTime.format(formatter);
				
		if(!fileDateTimeStr.matches(DATE_TIME_FORMAT))
		{
			String errMsg = "Faied to parse file creation date/time" + creationTime.toString();
			
			LOGGER.error(errMsg);
			throw new IOException(errMsg);
		}
		
		return fileDateTimeStr;
	}

    private Integer getVariableFeatureID() throws SQLException
	{
		if(VariableFeatureID  == null)
		{
            VariableFeatureID = Features.getVariableFeatureIDByLID( this.getCurrentLocationId(),
																	  getVariableID() );
		}
		
		return VariableFeatureID  ;
	}

    @Override
    protected String getValueToSave( final Double value )
    {
        String save;

        if (value == null || this.valueIsIgnorable( value ) || this.valueIsMissing( value ))
        {
            save = "\\N";
        }
        else
        {
            save = String.valueOf(value);
        }

        return save;
    }

	@Override
	protected Logger getLogger()
	{
		return DatacardSource.LOGGER;
	}

	private boolean valueIsIgnorable(final double value)
    {
        return wres.util.Collections.exists( DatacardSource.IGNORABLE_VALUES,
											 ignorable -> Precision.equals( value, ignorable, EPSILON ));
    }

    private boolean valueIsMissing(final double value)
    {
        return this.getSpecifiedMissingValue() != null &&
               Precision.equals( Double.parseDouble( this.getSpecifiedMissingValue()), value, EPSILON );
    }

    private String getCurrentLocationId()
    {
        return this.currentLocationId;
    }

    private void setCurrentLocationId( String currentLocationId )
    {
        this.currentLocationId = currentLocationId;
    }

	private static final String DATE_TIME_FORMAT = "^\\d{4}-\\d{2}-\\d{2} \\d{2}:\\d{2}:\\d{2}";

	private int firstMonth = 0;
	private int firstYear = 0;
	private int valuesPerRecord = 0;

	private static final int FIRST_OBS_VALUE_START_POS = 20;

	/**
	 * The ID for the variable that is currently being parsed
	 */
	private Integer currentVariableID = null;
	
	/**
	 * The ID for the unit of measurement for the variable that is currently being parsed
	 */
	private Integer currentMeasurementUnitID = null;


    private int timeInterval = 0;
	/**
	 * The ID for the current source file
	 */
	private Integer currentSourceID = null;
   
	/**
	/* The date/time that the source was created
	*/
	private String creationDateTime = null;
	
	/**
	/* The number of values in datacard file
	*/
	private int entryCount = 0;

	private Integer VariableFeatureID = null;
	
	private static final Logger LOGGER = LoggerFactory.getLogger(DatacardSource.class);

}
<|MERGE_RESOLUTION|>--- conflicted
+++ resolved
@@ -312,15 +312,7 @@
                         IngestedValues.observed( actualValue )
                                       .at( utcDateTime )
                                       .measuredIn( this.getMeasurementID() )
-<<<<<<< HEAD
-                                      .scaledBy( TimeScale.TimeScaleFunction.UNKNOWN )
-                                      .scaleOf( Duration.of(1, TimeHelper.LEAD_RESOLUTION) )
-=======
                                       // Default is missing time scale: see #59536
-                                      //.scaledBy( TimeScale.TimeScaleFunction.UNKNOWN )
-                                      //.scaleOf( Duration.of(1, TimeHelper.LEAD_RESOLUTION) )
-                                      .every( Duration.of( this.timeInterval, ChronoUnit.HOURS ) )
->>>>>>> fd0afbbc
                                       .inSource( this.getSourceID() )
                                       .forVariableAndFeatureID( this.getVariableFeatureID() )
                                       .add();
