--- conflicted
+++ resolved
@@ -17,7 +17,6 @@
 
 import wres.datamodel.metadata.TimeScale;
 import wres.io.data.details.TimeSeries;
-import wres.io.reading.nwm.NWMSource;
 import wres.io.utilities.DataBuilder;
 import wres.io.utilities.Database;
 import wres.system.SystemSettings;
@@ -65,7 +64,7 @@
 
     /**
      * Add an observation with possibly missing time scale information.
-     * 
+     *
      * @param variableFeatureID the variableFeature identifier
      * @param observationTime the observation time
      * @param observedValue the observed value
@@ -73,23 +72,16 @@
      * @param sourceID the source identifier
      * @param scalePeriod the optional period associated with the time scale (may be null)
      * @param scaleFunction the optional function associated with the time scale (may be null)
-     * @param timeStep the time-step of the values
-     */
-    
+     */
+
     static void addObservation(
             final int variableFeatureID,
             final TemporalAccessor observationTime,
             final Double observedValue,
             final int measurementUnitID,
             final int sourceID,
-<<<<<<< HEAD
-            final int scalePeriod,
+            final Duration scalePeriod,
             final TimeScale.TimeScaleFunction scaleFunction)
-=======
-            final Duration scalePeriod,
-            final TimeScale.TimeScaleFunction scaleFunction,
-            final Duration timeStep)
->>>>>>> fd0afbbc
     {
         synchronized ( OBSERVATIONS_LOCK )
         {
@@ -100,10 +92,8 @@
             IngestedValues.OBSERVATIONS.set("observed_value", observedValue);
             IngestedValues.OBSERVATIONS.set("measurementunit_id", measurementUnitID);
             IngestedValues.OBSERVATIONS.set("source_id", sourceID);
-<<<<<<< HEAD
             IngestedValues.OBSERVATIONS.set("scale_period", scalePeriod);
             IngestedValues.OBSERVATIONS.set("scale_function", scaleFunction);
-=======
 
             // Only apply the time scale information where defined
             // See #59536
@@ -112,12 +102,8 @@
                 int scalePeriodAsInt = (int) TimeHelper.durationToLongUnits( scalePeriod, TimeHelper.LEAD_RESOLUTION );
                 IngestedValues.OBSERVATIONS.set( "scale_period", scalePeriodAsInt );
             }
-            
+
             IngestedValues.OBSERVATIONS.set( "scale_function", scaleFunction );
-
-            int timeStepAsInt = (int) TimeHelper.durationToLongUnits( timeStep, TimeHelper.LEAD_RESOLUTION );
-            IngestedValues.OBSERVATIONS.set( "time_step", timeStepAsInt );
->>>>>>> fd0afbbc
 
             if (IngestedValues.OBSERVATIONS.getRowCount() > SystemSettings.getMaximumCopies())
             {
@@ -263,21 +249,15 @@
         }
 
         public void add()
-        {            
+        {
             IngestedValues.addObservation(
                     this.variableFeatureId,
                     this.observationTime,
                     this.value,
                     this.measurementUnitId,
                     this.sourceId,
-<<<<<<< HEAD
-                    (int)TimeHelper.durationToLongUnits( this.scalePeriod, TimeHelper.LEAD_RESOLUTION ),
+                    this.scalePeriod,
                     this.scaleFunction
-=======
-                    this.scalePeriod,
-                    this.scaleFunction,
-                    this.timeStep
->>>>>>> fd0afbbc
             );
         }
 
@@ -286,13 +266,7 @@
         private Double value;
         private Integer measurementUnitId;
         private Integer sourceId;
-<<<<<<< HEAD
-        private Duration scalePeriod = Duration.of( 1, TimeHelper.LEAD_RESOLUTION);
-        private TimeScale.TimeScaleFunction scaleFunction = TimeScale.TimeScaleFunction.UNKNOWN;
-=======
         private Duration scalePeriod;
         private TimeScale.TimeScaleFunction scaleFunction;
-        private Duration timeStep = Duration.ZERO;
->>>>>>> fd0afbbc
     }
 }