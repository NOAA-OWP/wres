--- conflicted
+++ resolved
@@ -21,10 +21,7 @@
 import wres.io.config.specification.DirectorySpecification;
 import wres.io.config.specification.FileSpecification;
 import wres.io.config.specification.ProjectDataSpecification;
-<<<<<<< HEAD
 import wres.io.reading.fews.PIXMLReader;
-=======
->>>>>>> 05bc4c34
 import wres.io.utilities.Database;
 
 /**
@@ -44,7 +41,6 @@
         this.datasource = datasource;
         this.lazyLoad = datasource.loadLazily();
     }
-<<<<<<< HEAD
     
     public int load(){
         int savedFileCount = loadDataFromDirectories();
@@ -75,7 +71,50 @@
             {
                 loadedCount += this.saveFile((Path)foundPath);
             }
-=======
+        }
+        catch(IOException exception)
+        {
+            System.err.println("Data with the directory '" + path + "' could not be accessed for loading.");
+            exception.printStackTrace();
+        }
+        return loadedCount;
+    }
+    
+    private int saveFiles(DirectorySpecification directory) {
+        int saveCount = 0;
+        for (FileSpecification file : directory.getFiles()) {
+            saveCount += saveFile(Paths.get(directory.getPath(), file.getPath()));
+        }
+        return saveCount;
+    }
+    
+    private int saveFile(Path filePath)
+    {
+        String absolutePath = filePath.toAbsolutePath().toString();
+        int saveCount = 0;
+        try
+        {
+            if (!this.lazyLoad || !this.dataExists(absolutePath))
+            {
+                BasicSource source = ReaderFactory.getReader(absolutePath);
+                if (datasource.isForecast())
+                {
+                    source.saveForecast();
+                }
+                else
+                    {
+                    source.saveObservation();
+                }
+                saveCount++;
+            }
+        }
+        catch(Exception exception)
+        {
+            System.err.println("The file at: '" + absolutePath + "' could not be loaded.");
+            exception.printStackTrace();
+        }
+        return saveCount;
+    }
 
     /**
      * Ingest data
@@ -119,7 +158,6 @@
                  .forEach(results::add);
 
             files.close();
->>>>>>> 05bc4c34
         }
         catch(IOException exception)
         {
@@ -128,20 +166,6 @@
             LOGGER.error("Exception was: ", exception);
             throw exception;
         }
-<<<<<<< HEAD
-        return loadedCount;
-    }
-    
-    private int saveFiles(DirectorySpecification directory) {
-        int saveCount = 0;
-        for (FileSpecification file : directory.getFiles()) {
-            saveCount += saveFile(Paths.get(directory.getPath(), file.getPath()));
-        }
-        return saveCount;
-    }
-    
-    private int saveFile(Path filePath)
-=======
         return Collections.unmodifiableList(results);
     }
 
@@ -169,32 +193,18 @@
      * @return Future if task was created, null otherwise.
      */
     private Future saveFile(Path filePath)
->>>>>>> 05bc4c34
     {
         String absolutePath = filePath.toAbsolutePath().toString();
-        int saveCount = 0;
         try
         {
             if (!this.lazyLoad || !this.dataExists(absolutePath))
             {
-<<<<<<< HEAD
-                BasicSource source = ReaderFactory.getReader(absolutePath);
-                if (datasource.isForecast())
-                {
-                    source.saveForecast();
-                }
-                else
-                    {
-                    source.saveObservation();
-=======
                 if (datasource.isForecast()) {
                     return Executor.execute(new ForecastSaver(absolutePath));
                 }
                 else {
                     return Executor.execute(new ObservationSaver(absolutePath));
->>>>>>> 05bc4c34
-                }
-                saveCount++;
+                }
             }
         }
         catch(SQLException exception)
@@ -202,12 +212,9 @@
             LOGGER.error("The file at: '{}' could not be loaded.", absolutePath);
             LOGGER.error("Exception was: ", exception);
         }
-<<<<<<< HEAD
-        return saveCount;
-=======
         return null;
->>>>>>> 05bc4c34
-    }
+    }
+
 
     private boolean dataExists(String sourceName) throws SQLException {
         String script = "";
