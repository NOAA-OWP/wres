--- conflicted
+++ resolved
@@ -12,7 +12,6 @@
 import java.util.Arrays;
 import java.util.Collection;
 import java.util.Collections;
-import java.util.Comparator;
 import java.util.HashMap;
 import java.util.HashSet;
 import java.util.List;
@@ -48,19 +47,10 @@
 import ucar.nc2.Variable;
 import ucar.nc2.dt.GridDatatype;
 import ucar.nc2.dt.grid.GridDataset;
-<<<<<<< HEAD
-import wres.config.FeaturePlus;
 import wres.config.generated.*;
-=======
-import wres.config.generated.DestinationConfig;
-import wres.config.generated.DestinationType;
-import wres.config.generated.LeftOrRightOrBaseline;
-import wres.config.generated.NetcdfType;
-import wres.config.generated.PairConfig;
-import wres.config.generated.ProjectConfig;
->>>>>>> a6aea286
 import wres.config.generated.ProjectConfig.Inputs;
 import wres.datamodel.DatasetIdentifier;
+import wres.datamodel.FeatureTuple;
 import wres.datamodel.MetricConstants;
 import wres.datamodel.FeatureKey;
 import wres.datamodel.sampledata.SampleMetadata;
@@ -75,7 +65,6 @@
 import wres.datamodel.time.generators.TimeWindowGenerator;
 import wres.io.concurrency.Executor;
 import wres.io.config.ConfigHelper;
-import wres.io.retrieval.UnitMapper;
 import wres.io.writing.WriteException;
 import wres.system.SystemSettings;
 import wres.util.FutureQueue;
@@ -92,7 +81,6 @@
     private static final int VALUE_SAVE_LIMIT = 500;
     private static final ZonedDateTime ANALYSIS_TIME = ZonedDateTime.now( ZoneId.of( "UTC" ) );
 
-    private final SystemSettings systemSettings;
     private final Executor executor;
     private final Object windowLock = new Object();
 
@@ -147,7 +135,7 @@
                                          ProjectConfig projectConfig,
                                          ChronoUnit durationUnits,
                                          Path outputDirectory,
-                                         Map<Feature, ThresholdsByMetric> thresholds
+                                         Map<FeatureTuple, ThresholdsByMetric> thresholds
     ) throws IOException
     {
         return new NetcdfOutputWriter(
@@ -176,7 +164,7 @@
                                 ProjectConfig projectConfig,
                                 ChronoUnit durationUnits,
                                 Path outputDirectory,
-                                Map<Feature, ThresholdsByMetric> thresholds ) throws IOException
+                                Map<FeatureTuple, ThresholdsByMetric> thresholds ) throws IOException
     {
         Objects.requireNonNull( systemSettings );
         Objects.requireNonNull( executor );
@@ -185,7 +173,6 @@
         Objects.requireNonNull( outputDirectory, "Specify non-null output directory." );
 
         LOGGER.debug( "Created NetcdfOutputWriter {}", this );
-        this.systemSettings = systemSettings;
         this.executor = executor;
         this.destinationConfig = ConfigHelper.getDestinationsOfType( projectConfig, DestinationType.NETCDF ).get( 0 );
         this.netcdfConfiguration = this.destinationConfig.getNetcdf();
@@ -223,12 +210,11 @@
 
     private Set<Path> createBlobsAndBlobWriters(
             ProjectConfig projectConfig,
-            Map<Feature, ThresholdsByMetric> thresholds
+            Map<FeatureTuple, ThresholdsByMetric> thresholds
     ) throws IOException
     {
         // Time windows
         PairConfig pairConfig = projectConfig.getPair();
-<<<<<<< HEAD
         Set<TimeWindowOuter> timeWindows = TimeWindowGenerator.getTimeWindowsFromPairConfig( pairConfig );
 
         Optional<ThresholdsByMetric> possibleThresholds = thresholds.values().stream().findFirst();
@@ -236,47 +222,6 @@
         ThresholdsByMetric thresholdsToLoad = possibleThresholds.orElseGet(
                 () -> ThresholdsGenerator.getThresholdsFromConfig(projectConfig)
         );
-=======
-        Set<TimeWindow> timeWindows = TimeWindowGenerator.getTimeWindowsFromPairConfig( pairConfig );
-
-        SystemSettings localSettings = this.getSystemSettings();
-        // External thresholds, if any
-        Map<String,ThresholdsByMetric> externalThresholds =
-                ConfigHelper.readExternalThresholdsFromProjectConfig( localSettings,
-                                                                      projectConfig,
-                                                                      unitMapper );
-
-        // Find the feature with the maximum number of thresholds        
-        Comparator<ThresholdsByMetric> byCount = ( ThresholdsByMetric o1, ThresholdsByMetric o2 ) -> {
-            int first = o1.getOneOrTwoThresholds()
-                          .values()
-                          .stream()
-                          .mapToInt( Set::size )
-                          .max()
-                          .orElse( 0 );
-
-            int second = o2.getOneOrTwoThresholds()
-                           .values()
-                           .stream()
-                           .mapToInt( Set::size )
-                           .max()
-                           .orElse( 0 );
-
-            return Integer.compare( first, second );
-        };
-
-        // Internal thresholds, always at least one (all data)
-        ThresholdsByMetric thresholds = ThresholdsGenerator.getThresholdsFromConfig( projectConfig );
-        
-        Optional<ThresholdsByMetric> maximumExternal = externalThresholds.values()
-                                                                         .stream()
-                                                                         .max( byCount );
-        
-        if( maximumExternal.isPresent() )
-        {
-            thresholds = thresholds.unionWithThisStore( maximumExternal.get() );
-        }
->>>>>>> a6aea286
 
         // Units, if declared
         String units = "UNKNOWN";
@@ -471,10 +416,7 @@
      * @param thresholds the thresholds
      * @param units the measurement units, if available
      * @param desiredTimeScale the desired time scale, if available
-<<<<<<< HEAD
      * @param context optional context for the variable
-=======
->>>>>>> a6aea286
      * @return the metric variables
      */
 
@@ -819,18 +761,11 @@
                     String name = this.getVariableName( componentScore, scores );
                     
                     // Figure out the location of all values and build the origin in each variable grid
-<<<<<<< HEAD
-                    Location location = score.getMetadata()
-                                             .getSampleMetadata()
-                                             .getIdentifier()
-                                             .getLocation();
-=======
                     FeatureKey location = score.getMetadata()
                                                .getSampleMetadata()
                                                .getIdentifier()
-                                               .getGeospatialID()
+                                               .getLocation()
                                                .getRight();
->>>>>>> a6aea286
 
                     int[] origin;
 
