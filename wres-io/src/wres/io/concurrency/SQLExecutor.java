package wres.io.concurrency;

import java.sql.SQLException;

import wres.io.utilities.Database;

/**
 * A thread that will execute a passed in SQL script
 * 
 * @author Christopher Tubbs
 */
<<<<<<< HEAD
public class SQLExecutor extends WRESThread implements Runnable
{
=======
public class SQLExecutor extends WRESTask implements Runnable {
    private static final Logger LOGGER = LoggerFactory.getLogger(SQLExecutor.class);
>>>>>>> d398deed

	/**
	 * Creates the thread with the passed in SQL script
	 * @param script The script to execute
	 */
	public SQLExecutor(String script) {
		this.script = script;
	}

	@Override
    public void run() {
	    this.executeOnRun();
		try {
			Database.execute(this.script);
		} catch (SQLException e) {
		    // Error Information is handled by the database module
		}		
		this.executeOnComplete();
	}

	private String script = null;
}<|MERGE_RESOLUTION|>--- conflicted
+++ resolved
@@ -1,6 +1,9 @@
 package wres.io.concurrency;
 
 import java.sql.SQLException;
+
+import org.slf4j.Logger;
+import org.slf4j.LoggerFactory;
 
 import wres.io.utilities.Database;
 
@@ -9,13 +12,8 @@
  * 
  * @author Christopher Tubbs
  */
-<<<<<<< HEAD
-public class SQLExecutor extends WRESThread implements Runnable
-{
-=======
 public class SQLExecutor extends WRESTask implements Runnable {
     private static final Logger LOGGER = LoggerFactory.getLogger(SQLExecutor.class);
->>>>>>> d398deed
 
 	/**
 	 * Creates the thread with the passed in SQL script
