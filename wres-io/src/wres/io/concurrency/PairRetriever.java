--- conflicted
+++ resolved
@@ -1,4 +1,18 @@
 package wres.io.concurrency;
+
+import org.slf4j.Logger;
+import org.slf4j.LoggerFactory;
+import wres.config.generated.Conditions;
+import wres.config.generated.DataSourceConfig;
+import wres.config.generated.DatasourceType;
+import wres.config.generated.ProjectConfig;
+import wres.datamodel.PairOfDoubleAndVectorOfDoubles;
+import wres.datamodel.metric.*;
+import wres.io.data.caching.UnitConversions;
+import wres.io.utilities.Database;
+import wres.io.utilities.ScriptGenerator;
+import wres.util.Internal;
+import wres.util.NotImplementedException;
 
 import java.sql.Connection;
 import java.sql.ResultSet;
@@ -7,35 +21,6 @@
 import java.util.List;
 import java.util.Objects;
 
-import org.slf4j.Logger;
-import org.slf4j.LoggerFactory;
-
-import wres.config.generated.Conditions;
-import wres.config.generated.DataSourceConfig;
-import wres.config.generated.DatasourceType;
-import wres.config.generated.ProjectConfig;
-import wres.datamodel.PairOfDoubleAndVectorOfDoubles;
-import wres.datamodel.metric.DataFactory;
-import wres.datamodel.metric.DefaultDataFactory;
-import wres.datamodel.metric.Metadata;
-import wres.datamodel.metric.MetadataFactory;
-import wres.datamodel.metric.MetricInput;
-import wres.io.data.caching.UnitConversions;
-import wres.io.utilities.Database;
-import wres.io.utilities.ScriptGenerator;
-import wres.util.Internal;
-import wres.util.NotImplementedException;
-
-<<<<<<< HEAD
-import java.sql.Connection;
-import java.sql.ResultSet;
-import java.sql.SQLException;
-import java.util.ArrayList;
-import java.util.List;
-import java.util.Objects;
-
-=======
->>>>>>> c0ca26ad
 /**
  * Created by ctubbs on 7/17/17.
  */
@@ -60,7 +45,7 @@
 
         Connection connection = null;
         ResultSet resultingPairs = null;
-        final String script = ScriptGenerator.generateGetPairData(projectConfig, feature, progress);
+        final String script = ScriptGenerator.generateGetPairData(this.projectConfig, this.feature, this.progress);
         try
         {
             connection = Database.getConnection();
@@ -91,47 +76,21 @@
     {
         MetricInput<?> input = null;
 
-        DatasourceType dataType = projectConfig.getInputs().getRight().getType();
+        DatasourceType dataType = this.projectConfig.getInputs().getRight().getType();
 
         DataFactory factory = DefaultDataFactory.getInstance();
 
-<<<<<<< HEAD
         Metadata metadata = this.buildMetadata(factory);
 
         // TODO: Handle baseline pairs
         // TODO: Handle addition of climatology for probability thresholds on pair construction
         if (dataType == DatasourceType.ENSEMBLE_FORECASTS)
-=======
-        // TODO: need to add scenario IDs for the main data and any baseline. Also need to use a general identifier for
-        // the left/right variable rather than projectConfig.getInputs().getRight().getVariable().getValue()
-        String scenarioID = "model"; //To be replaced by non-generic ID from ProjectConfig
-        String baselineScenarioID = null; //To be replaced by non-generic ID from ProjectConfig
-        DataSourceConfig baseline = projectConfig.getInputs().getBaseline();
-        if(Objects.nonNull(baseline) && !baseline.getSource().isEmpty())
-        {
-            baselineScenarioID = "baseline model";
-        }
-        Metadata metadata = metadataFactory.getMetadata(metadataFactory.getDimension(projectConfig.getPair().getUnit()),
-                                                        metadataFactory.getDatasetIdentifier(feature.getLocation()
-                                                                                                    .getLid(),
-                                                                                             projectConfig.getInputs()
-                                                                                                          .getRight()
-                                                                                                          .getVariable()
-                                                                                                          .getValue(),
-                                                                                             scenarioID,
-                                                                                             baselineScenarioID),
-                                                        progress);
-        //TODO: handle baseline pairs
-        //TODO: handle addition of climatology for probability thresholds on pair construction
-        if(dataType == DatasourceType.ENSEMBLE_FORECASTS)
->>>>>>> c0ca26ad
         {
             input = factory.ofEnsemblePairs(pairs, metadata);
         }
         else
         {
-            input = factory.ofSingleValuedPairs(
-                                                factory.getSlicer().transformPairs(pairs,
+            input = factory.ofSingleValuedPairs(factory.getSlicer().transformPairs(pairs,
                                                                                    factory.getSlicer()::transformPair),
                                                 metadata);
         }
@@ -179,7 +138,8 @@
 
         int sourceOneUnitID = row.getInt("sourceOneMeasurementUnitID");
         int sourceTwoUnitID = row.getInt("sourceTwoMeasurementUnitID");
-        String desiredMeasurementUnit = projectConfig.getPair().getUnit();
+        String desiredMeasurementUnit = this.projectConfig.getPair().getUnit();
+
 
         for(int measurementIndex = 0; measurementIndex < measurements.length; ++measurementIndex)
         {
