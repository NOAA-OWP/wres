package wres.io.config;

import java.io.File;
import java.io.IOException;
import java.nio.file.Path;
import java.nio.file.Paths;
import java.sql.SQLException;
import java.time.DateTimeException;
import java.time.LocalDateTime;
import java.time.ZoneId;
import java.time.ZoneOffset;
import java.time.format.DateTimeParseException;
import java.util.ArrayList;
import java.util.InvalidPropertiesFormatException;
import java.util.List;
import java.util.Objects;
import java.util.StringJoiner;
import java.util.concurrent.ConcurrentHashMap;
import java.util.concurrent.ConcurrentMap;
import java.util.concurrent.ConcurrentSkipListSet;

import org.slf4j.Logger;
import org.slf4j.LoggerFactory;

import wres.config.ProjectConfigException;
import wres.config.generated.DataSourceConfig;
import wres.config.generated.DatasourceType;
import wres.config.generated.DestinationConfig;
import wres.config.generated.DestinationType;
import wres.config.generated.DurationUnit;
import wres.config.generated.Feature;
import wres.config.generated.MetricConfig;
import wres.config.generated.PairConfig;
import wres.config.generated.ProjectConfig;
import wres.config.generated.TimeAggregationConfig;
import wres.config.generated.TimeAggregationFunction;
import wres.config.generated.TimeAggregationMode;
import wres.io.data.caching.Features;
import wres.io.data.caching.Projects;
import wres.io.data.caching.Variables;
import wres.io.data.details.ProjectDetails;
import wres.io.utilities.Database;
import wres.util.Collections;
import wres.util.Strings;
import wres.util.Time;

public class ConfigHelper
{
    private static final Logger LOGGER = LoggerFactory.getLogger(ConfigHelper.class);

    private static final ConcurrentMap<ProjectConfig, ConcurrentSkipListSet<String>> messages
            = new ConcurrentHashMap<>();

    private ConfigHelper()
    {
        // prevent construction
    }

    /**
     * Given a config, generate feature IDs and return a sql string of them.
     *
     * @param config the project config
     * @return sql string useful in a where clause
     * @throws IOException if the feature ID could not be retrieved or added
     */
    public static String getFeatureIdsAndPutIfAbsent(ProjectConfig config)
    throws IOException
    {
        if ( config.getPair() == null
             || config.getPair().getFeature() == null )
        {
            return "";
        }

        StringJoiner result = new StringJoiner(",", "feature_id in (", ")");

        try
        {
            // build a sql string of feature_ids, using cache to populate as needed
            for ( Feature feature : Collections.where(config.getPair().getFeature(), feature -> {
                return feature.getLid() != null && !feature.getLid().isEmpty();
            } ) )
            {
                Integer i = Features.getFeatureID( feature.getLid(),
                                                   feature.getName() );
                result.add(Integer.toString(i));
            }
        }
        catch ( SQLException e )
        {
            throw new IOException("Failed to get or put a feature id.", e);
        }

        return result.toString();
    }

    public static boolean usesProbabilityThresholds(final ProjectConfig projectConfig)
    {
        boolean hasProbabilityThreshold = projectConfig.getOutputs().getProbabilityThresholds() != null;

        if (!hasProbabilityThreshold)
        {
            hasProbabilityThreshold = Collections.exists(projectConfig.getOutputs().getMetric(), (MetricConfig config) -> {
                return config.getProbabilityThresholds() != null;
            });
        }

        return hasProbabilityThreshold;
    }

    /**
     *
     * @param projectConfig
     * @param currentLead
     * @return
     * @throws InvalidPropertiesFormatException Thrown if the time aggregation unit is not supported
     */
    public static int getLead(ProjectConfig projectConfig, int currentLead) throws InvalidPropertiesFormatException {
        TimeAggregationConfig timeAggregationConfig = ConfigHelper.getTimeAggregation( projectConfig );
        return Time.unitsToHours(timeAggregationConfig.getUnit().name(),
                                 currentLead * timeAggregationConfig.getPeriod()).intValue();
    }

    public static Integer getVariableID(DataSourceConfig dataSourceConfig) throws SQLException
    {
        return Variables.getVariableID(dataSourceConfig.getVariable().getValue(),
                                       dataSourceConfig.getVariable().getUnit());
    }

    public static Boolean hasBaseline(ProjectConfig projectConfig)
    {
        return projectConfig.getInputs().getBaseline() != null &&
                !projectConfig.getInputs().getBaseline().getSource().isEmpty();
    }

    public static TimeAggregationConfig getTimeAggregation(ProjectConfig projectConfig)
    {
        TimeAggregationConfig timeAggregationConfig = projectConfig.getPair().getDesiredTimeAggregation();

        if (timeAggregationConfig == null)
        {
            timeAggregationConfig = new TimeAggregationConfig( TimeAggregationFunction.AVG,
                                                               1,
                                                               null,
                                                               DurationUnit.HOUR,
                                                               "",
                                                               TimeAggregationMode.BACK_TO_BACK);
        }

        return timeAggregationConfig;
    }

    /**
     *
     * @param projectConfig The configuration that controls how windows are calculated
     * @param windowNumber The indicator of the window whose lead description needs.  In the simplest case, the first
     *                     window could represent 'lead = 1' while the third 'lead = 3'. In more complicated cases,
     *                     the first window could be '40 &gt; lead AND lead &ge; 1' and the second '80 &gt; lead AND lead &ge; 40'
     * @return A description of what a window number means in terms of lead times
     * @throws InvalidPropertiesFormatException Thrown if the time aggregation unit is not supported
     */
    public static String getLeadQualifier(ProjectConfig projectConfig,
                                          int windowNumber,
                                          int offset)
            throws InvalidPropertiesFormatException
    {
        String qualifier;

        TimeAggregationConfig timeAggregationConfig = ConfigHelper.getTimeAggregation( projectConfig );

        if (!(timeAggregationConfig.getPeriod() == 1 && timeAggregationConfig.getUnit() == DurationUnit.HOUR)) {

            // We perform -1 on beginning and not +1 on end because this is 1s indexed, which throws us off
            int beginning = getLead( projectConfig, windowNumber );
            int end = getLead( projectConfig, windowNumber + 1 );

            qualifier = String.valueOf(end + offset);
            qualifier += " >= lead AND lead > ";
            qualifier += String.valueOf(beginning + offset);
        }
        else
        {
            // We add the plus one because the value yielded by
            // getLead(projectConfig, windowNumber) grants us the first exclusive
            // value, not the first inclusive value
            qualifier = "lead = " + (getLead(projectConfig, windowNumber) + 1);
        }

        return qualifier;
    }

    public static String getVariablePositionClause( Feature feature, int variableId, String alias)
    {
        StringBuilder clause = new StringBuilder();

        if ( feature.getLid() != null )
        {
            try
            {
                // TODO: This only works when a) a location is specified and b) an lid is specified
                // TODO: This needs to work with all other identifiers
                Integer variablePositionId
                        = Features.getVariablePositionID( feature.getLid(),
                                                          feature.getName(),
                                                          variableId );

                if (variablePositionId != null)
                {
                    if (Strings.hasValue( alias ))
                    {
                        clause.append(alias).append(".");
                    }

                    clause.append("variableposition_id = ").append(variablePositionId);
                }
            }
            catch (Exception e) {
                LOGGER.error(Strings.getStackTrace(e));
            }
        }

        return clause.toString();
    }

    public static Double getWindowWidth( ProjectConfig projectConfig )
            throws InvalidPropertiesFormatException
    {
        TimeAggregationConfig timeAggregationConfig = projectConfig.getPair().getDesiredTimeAggregation();
        return Time.unitsToHours( timeAggregationConfig.getUnit().value(),
                                  timeAggregationConfig.getPeriod() );
    }

    public static Integer getLeadOffset( ProjectConfig projectConfig, Feature feature )
            throws InvalidPropertiesFormatException, SQLException
    {
        Integer offset;
        String newline = System.lineSeparator();
        int width = getWindowWidth( projectConfig ).intValue();

        Integer leftTimeShift = null;
        Integer rightTimeShift = null;

        if (projectConfig.getInputs()
                         .getLeft()
                         .getTimeShift() != null
            && projectConfig.getInputs()
                            .getLeft()
                            .getTimeShift()
                            .getWidth() != 0)
        {
            leftTimeShift = projectConfig.getInputs()
                                         .getLeft()
                                         .getTimeShift()
                                         .getWidth();
        }

        if ( projectConfig.getInputs()
                          .getRight()
                          .getTimeShift() != null
             && projectConfig.getInputs()
                             .getRight()
                             .getTimeShift()
                             .getWidth() != 0 )
        {
            rightTimeShift = projectConfig.getInputs()
                                          .getRight()
                                          .getTimeShift()
                                          .getWidth();
        }

        ProjectDetails projectDetails = Projects.getProject( projectConfig );

        String leftVariablepositionClause =
                ConfigHelper.getVariablePositionClause( feature,
                                                        projectDetails.getLeftVariableID(),
                                                        "O" );
        String rightVariablepositionClause =
                ConfigHelper.getVariablePositionClause( feature,
                                                        projectDetails.getRightVariableID(),
                                                        "TS" );

        StringBuilder script = new StringBuilder(  );

        script.append("SELECT FV.lead - ").append(width).append(" AS offset").append(newline);
        script.append("FROM wres.TimeSeries TS").append(newline);
        script.append("INNER JOIN wres.ForecastValue FV").append(newline);
        script.append("     ON FV.timeseries_id = TS.timeseries_id").append(newline);
        script.append("INNER JOIN wres.Observation O").append(newline);
        script.append("     ON O.observation_time");

<<<<<<< HEAD
        if (projectDetails.getLeftTimeShift() != 0)
        {
            script.append(" + INTERVAL '1 HOUR' *").append(projectDetails.getLeft().getTimeShift().getWidth());
        }

        script.append(" = TS.initialization_date + INTERVAL '1 HOUR' * (FV.lead + ").append(width).append(")");

        if (projectDetails.getRightTimeShift() != 0)
        {
            script.append(" + INTERVAL '1 HOUR' *").append(projectDetails.getRight().getTimeShift().getWidth());
        }

        script.append(newline);
=======
        if ( leftTimeShift != null )
        {
            script.append(" + INTERVAL '1 hour' * ").append( leftTimeShift );
        }

        script.append(" = TS.initialization_date ");

        if ( rightTimeShift != null )
        {
            script.append(" + INTERVAL '1 hour' * ").append( rightTimeShift );
        }

        script.append("+ INTERVAL '1 HOUR' * (FV.lead + ").append(width).append(")").append(newline);
>>>>>>> f561b609
        script.append("WHERE ").append(leftVariablepositionClause).append(newline);
        script.append("     AND ").append(rightVariablepositionClause).append(newline);

        if (width > 1)
        {
            script.append( "     AND FV.lead - " )
                  .append( width )
                  .append( " >= 0" )
                  .append( newline );
        }

        if ( ConfigHelper.isMinimumLeadHourSpecified( projectConfig ) )
        {
            script.append( "     AND FV.lead >= " )
                  .append( ConfigHelper.getMinimumLeadHour( projectConfig ) )
                  .append( newline );
        }

        if ( ConfigHelper.isMaximumLeadHourSpecified( projectConfig ))
        {
            script.append( "     AND FV.lead <= " )
                  .append( ConfigHelper.getMaximumLeadHour( projectConfig ) )
                  .append( newline );
        }

        if ( projectConfig.getPair()
                          .getDates() != null )
        {
            if ( projectConfig.getPair()
                              .getDates()
                              .getEarliest() != null
                 && !projectConfig.getPair()
                                  .getDates()
                                  .getEarliest()
                                  .trim()
                                  .isEmpty() )
            {
                script.append("     AND TS.initialization_date >= '")
                      .append( projectConfig.getPair()
                                            .getDates()
                                            .getEarliest() )
                      .append("'")
                      .append(newline);
                script.append("     AND O.observation_time >= '")
                      .append( projectConfig.getPair()
                                            .getDates()
                                            .getEarliest() )
                      .append("'")
                      .append(newline);
            }

            if ( projectConfig.getPair()
                              .getDates()
                              .getLatest() != null
                 && !projectConfig.getPair()
                                  .getDates()
                                  .getLatest()
                                  .trim()
                                  .isEmpty() )
            {
                script.append("     AND TS.initialization_date <= '")
                      .append( projectConfig.getPair()
                                            .getDates()
                                            .getLatest() )
                      .append("'")
                      .append(newline);
                script.append("     AND O.observation_time <= '")
                      .append( projectConfig.getPair().getDates().getLatest())
                      .append("'")
                      .append(newline);
            }
        }

        // Filtering on existence guarentees early exit
        script.append("     AND EXISTS (").append(newline);
        script.append("         SELECT 1").append(newline);
        script.append("         FROM wres.ProjectSource OPS").append(newline);
        script.append("         INNER JOIN wres.ForecastSource OFS").append(newline);
        script.append("             ON OFS.source_id = OPS.source_id").append(newline);
        script.append("         WHERE OPS.project_id = ").append(projectDetails.getId()).append(newline);
        script.append("             AND OPS.member = 'right'").append(newline);
        script.append("             AND OFS.forecast_id = TS.timeseries_id").append(newline);
        script.append("     )").append(newline);
        script.append("     AND EXISTS (").append(newline);
        script.append("         SELECT 1").append(newline);
        script.append("         FROM wres.ProjectSource OPS").append(newline);
        script.append("         WHERE OPS.project_id = ").append(projectDetails.getId()).append(newline);
        script.append("             AND OPS.member =  'left'").append(newline);
        script.append("             AND OPS.source_id = O.source_id").append(newline);
        script.append("     )").append(newline);

        script.append("ORDER BY FV.lead").append(newline);
        script.append("LIMIT 1;");

        offset = Database.getResult(script.toString(), "offset");

        return offset;
    }

    public static boolean isForecast(DataSourceConfig dataSource)
    {
        return dataSource != null &&
                Strings.isOneOf(dataSource.getType().value(),
                                DatasourceType.SINGLE_VALUED_FORECASTS.value(),
                                DatasourceType.ENSEMBLE_FORECASTS.value());
    }

    public static boolean isSimulation(DataSourceConfig dataSourceConfig)
    {
        return dataSourceConfig != null
                && dataSourceConfig.getType() == DatasourceType.SIMULATIONS;
    }

    public static ProjectConfig read(final String path) throws IOException
    {
        Path actualPath = Paths.get( path );
        ProjectConfigPlus configPlus = ProjectConfigPlus.from( actualPath );
        return configPlus.getProjectConfig();
    }

    public static DataSourceConfig.Source findDataSourceByFilename(DataSourceConfig dataSourceConfig, String filename)
    {
        DataSourceConfig.Source source = null;
        filename = Paths.get(filename).toAbsolutePath().toString();
        String sourcePath = "";

        for (DataSourceConfig.Source dataSource : dataSourceConfig.getSource())
        {
            String fullDataSourcePath = Paths.get(dataSource.getValue()).toAbsolutePath().toString();

            if (filename.startsWith(fullDataSourcePath) && fullDataSourcePath.length() > sourcePath.length())
            {
                sourcePath = fullDataSourcePath;
                source = dataSource;
            }
        }

        return source;
    }

    public static boolean isLeft(DataSourceConfig dataSourceConfig, ProjectConfig projectConfig)
    {
        return projectConfig.getInputs().getLeft().equals( dataSourceConfig );
    }

    public static boolean isRight(DataSourceConfig dataSourceConfig, ProjectConfig projectConfig)
    {
        return projectConfig.getInputs().getRight().equals( dataSourceConfig );
    }

    public static boolean isBaseline(DataSourceConfig dataSourceConfig, ProjectConfig projectConfig)
    {
        return projectConfig.getInputs().getBaseline() != null &&
               projectConfig.getInputs().getBaseline().equals( dataSourceConfig );
    }

    /**
     * Returns the "earliest" datetime from given ProjectConfig Conditions
     * @param config the project configuration
     * @return the most narrow "earliest" date, null otherwise
     */
    public static LocalDateTime getEarliestDateTimeFromDataSources(ProjectConfig config)
    {
        if ( config.getPair() == null )
        {
            return null;
        }

        String earliest = "";

        if ( config.getPair()
                   .getDates() != null
             && config.getPair()
                      .getDates()
                      .getEarliest() != null )
        {
            try
            {
                earliest = config.getPair()
                                 .getDates()
                                 .getEarliest();
                return LocalDateTime.parse( earliest );
            }
            catch ( DateTimeParseException dtpe )
            {
                String messageId = "date_parse_exception_earliest_date";
                if ( LOGGER.isWarnEnabled()
                     && ConfigHelper.messageSendPutIfAbsent( config,
                                                             messageId ) )
                {
                    LOGGER.warn( "Correct the date \"{}\" near line {} column "
                                 + "{} to ISO8601 format such as "
                                 + "\"2017-06-27T16:16\"",
                                 earliest,
                                 config.getPair()
                                       .getDates()
                                       .sourceLocation()
                                       .getLineNumber(),
                                 config.getPair()
                                       .getDates()
                                       .sourceLocation()
                                       .getColumnNumber() );
                }
                return null;
            }
        }
        else
        {
            String messageId = "no_earliest_date";
            if (LOGGER.isInfoEnabled() && ConfigHelper.messageSendPutIfAbsent(config, messageId))
            {
                LOGGER.info( "No \"earliest\" date found in project. Use <dates earliest=\"2017-06-27T16:14\" latest=\"2017-07-06T11:35\" /> under <pair> (near line {} column {} of project file) to specify an earliest date.",
                             config.getPair()
                                   .sourceLocation()
                                   .getLineNumber(),
                             config.getPair()
                                   .sourceLocation()
                                   .getColumnNumber() );
            }
            return null;
        }
    }

    /**
     * Returns the earlier of any "latest" date specified in left or right datasource.
     * If only one date is specified, that one is returned.
     * If no dates for "latest" are specified, null is returned.
     * @param config the project configuration
     * @return the most narrow "latest" date, null otherwise.
     */
    public static LocalDateTime getLatestDateTimeFromDataSources(ProjectConfig config)
    {
        if ( config.getPair() == null )
        {
            return null;
        }

        String latest = "";

        if ( config.getPair()
                   .getDates() != null
             && config.getPair()
                      .getDates()
                      .getLatest() != null )
        {
            try
            {
                latest = config.getPair()
                               .getDates()
                               .getLatest();
                return LocalDateTime.parse( latest );
            }
            catch ( DateTimeParseException dtpe )
            {
                String messageId = "date_parse_exception_latest_date";
                if ( LOGGER.isWarnEnabled()
                     && ConfigHelper.messageSendPutIfAbsent( config,
                                                             messageId ) )
                {
                    LOGGER.warn( "Correct the date \"{}\" after line {} col {} "
                                 + "to ISO8601 format such as "
                                 + "\"2017-06-27T16:16\"",
                                 latest,
                                 config.getPair()
                                       .getDates()
                                       .sourceLocation()
                                       .getLineNumber(),
                                 config.getPair()
                                       .getDates()
                                       .sourceLocation()
                                       .getColumnNumber() );
                }
                return null;
            }
        }
        else
        {
            String messageId = "no_latest_date";
            if (LOGGER.isInfoEnabled() && ConfigHelper.messageSendPutIfAbsent(config, messageId))
            {
                LOGGER.info( "No \"latest\" date found in project. Use <dates earliest=\"2017-06-27T16:14\" latest=\"2017-07-06T11:35\" />  under <pair> (near line {} col {} of project file) to specify a latest date.",
                             config.getPair()
                                   .sourceLocation()
                                   .getLineNumber(),
                             config.getPair()
                                   .sourceLocation()
                                   .getColumnNumber() );

            }
            return null;
        }
    }

    /**
     * Returns true if the caller is the one who should log a particular message.
     *
     * The exact message is not contained here, just an ad-hoc ID for it,
     * created by the caller.
     *
     * May be too clever, may have a race condition. Rather have race condition
     * than too much locking, this is just for messaging.
     *
     * The idea is that when only one message should appear for the user about
     * a particular validation issue in the configuration (but multiple tasks
     * are able to log this message), the caller first asks this method if it
     * should be the one to log the validation message.
     *
     * @param projectConfig the configuration object to send a message about
     * @param message the identifier for the message to send
     */
    private static boolean messageSendPutIfAbsent(ProjectConfig projectConfig,
                                                      String message)
    {
        // In case we are the first to call regarding a given config:
        ConcurrentSkipListSet<String> possiblyNewSet = new ConcurrentSkipListSet<>();
        possiblyNewSet.add(message);

        ConcurrentSkipListSet<String> theSet = messages.putIfAbsent(projectConfig,
                                                                    possiblyNewSet);
        if (theSet == null)
        {
            // this call was first to put a set for this config, return true.
            return true;
        }
        // this call was not the first to put a set for this config.
        return theSet.add(message);
    }

    public static String getFeatureDescription(Feature feature)
    {
        String description = null;

        if ( feature != null )
        {
            if ( feature.getLid() != null
                 && !feature.getLid()
                            .trim()
                            .isEmpty() )
            {
                description = feature.getLid();
            }
            else if ( feature.getHuc() != null
                      && !feature.getHuc()
                                 .trim()
                                 .isEmpty() )
            {
                description = feature.getHuc();
            }
            else if ( feature.getComid() != null )
            {
                description = String.valueOf( feature.getComid() );
            }
            else if ( feature.getGageId() != null
                      && !feature.getGageId()
                                 .trim()
                                 .isEmpty() )
            {
                description = feature.getGageId();
            }
        }

        return description;
    }

    /**
     * Convert a DestinationConfig into a directory to write to.
     *
     * @param d the destination configuration element to read
     * @return a File referring to a directory to write to
     * @throws ProjectConfigException when the path inside d is null
     * @throws NullPointerException when d is null
     */
    public static File getDirectoryFromDestinationConfig( DestinationConfig d )
            throws ProjectConfigException
    {
        Path outputDirectory = Paths.get( d.getPath() );

        if ( outputDirectory == null )
        {
            String message = "Destination path " + d.getPath() +
                             " could not be found.";
            throw new ProjectConfigException( d, message );
        }
        else
        {
            File outputLocation = outputDirectory.toFile();
            if ( outputLocation.isDirectory() )
            {
                return outputLocation;
            }
            else if ( outputLocation.isFile() )
            {
                // Use parent directory, warn user
                LOGGER.warn( "Using parent directory {} for output instead of "
                             + "{} because there may be more than one file to "
                             + "write.",
                             outputDirectory.getParent(),
                             outputDirectory);

                return outputDirectory.getParent().toFile();
            }
            else
            {
                // If we have neither a file nor a directory, is issue.
                String message = "Destination path " + d.getPath()
                                 + " needs to be changed to a directory"
                                 + " that can be written to.";
                throw new ProjectConfigException( d, message );
            }
        }
    }

    /**
     * Get all the destinations from a configuration for a particular type.
     * @param config the config to search through
     * @param type the type to look for
     * @return a list of destinations with the type specified
     * @throws NullPointerException when config or type is null
     */

    public static List<DestinationConfig> getDestinationsOfType( ProjectConfig config,
                                                                 DestinationType type )
    {
        Objects.requireNonNull( config, "Config must not be null." );
        Objects.requireNonNull( type, "Type must not be null." );

        List<DestinationConfig> result = new ArrayList<>();

        if ( config.getOutputs() == null
             || config.getOutputs().getDestination() == null )
        {
            LOGGER.debug( "No destinations specified for config {}", config );
            return java.util.Collections.unmodifiableList( result );
        }

        for ( DestinationConfig d : config.getOutputs().getDestination() )
        {
            if ( d.getType() == type )
            {
                result.add( d );
            }
        }

        return java.util.Collections.unmodifiableList( result );
    }

    /**
     * Get all the graphical destinations from a configuration.
     *
     * @param config the config to search through
     * @return a list of graphical destinations
     * @throws NullPointerException when config is null
     */

    public static List<DestinationConfig> getGraphicalDestinations( ProjectConfig config )
    {
        return getDestinationsOfType( config, DestinationType.GRAPHIC );
    }

    /**
     * Get all the pair destinations from a configuration.
     *
     * @param config the config to search through
     * @return a list of pair destinations
     * @throws NullPointerException when config is null
     */

    public static List<DestinationConfig> getPairDestinations( ProjectConfig config )
    {
        return getDestinationsOfType( config, DestinationType.PAIRS );
    }


    /**
     * Get whether the minimum lead hour from a project config was specified.
     * @param config the config to use
     * @return true if the config specified a lead hour, false otherwise
     */

    public static boolean isMaximumLeadHourSpecified( ProjectConfig config )
    {
        return config.getPair() != null
               && config.getPair()
                        .getLeadHours() != null
               && config.getPair()
                        .getLeadHours()
                        .getMaximum() != null;
    }


    /**
     * Get the maximum lead hours from a project config or a default.
     * @param config the config to use
     * @return the maximum value specified or a default of Integer.MAX_VALUE
     */

    public static int getMaximumLeadHour( ProjectConfig config )
    {
        int result = Integer.MAX_VALUE;

        if ( config.getPair() != null
             && config.getPair()
                      .getLeadHours() != null
             && config.getPair()
                      .getLeadHours()
                      .getMaximum() != null )
        {
            result = config.getPair()
                           .getLeadHours()
                           .getMaximum();
        }

        return result;
    }


    /**
     * Get whether the minimum lead hour from a project config was specified.
     * @param config the config to use
     * @return true if the config specified a lead hour, false otherwise
     */

    public static boolean isMinimumLeadHourSpecified( ProjectConfig config )
    {
        return config.getPair() != null
               && config.getPair()
                        .getLeadHours() != null
               && config.getPair()
                        .getLeadHours()
                        .getMinimum() != null;
    }


    /**
     * Get the minimum lead hours from a project config or a default.
     * @param config the config to use
     * @return the minimum value specified or a default of Integer.MIN_VALUE
     */

    public static int getMinimumLeadHour( ProjectConfig config )
    {
        int result = Integer.MIN_VALUE;

        if ( config.getPair() != null
             && config.getPair()
                      .getLeadHours() != null
             && config.getPair()
                      .getLeadHours()
                      .getMinimum() != null )
        {
            result = config.getPair()
                           .getLeadHours()
                           .getMinimum();
        }

        return result;
    }


    /**
     * Get the time zone offset from a datasource config or null if not found.
     * @param sourceConfig the configuration element to retrieve for
     * @return the time zone offset or null if not specified in dataSourceConfig
     * @throws ProjectConfigException when the date time could not be parsed
     */

    public static ZoneOffset getZoneOffset( DataSourceConfig.Source sourceConfig )
            throws ProjectConfigException
    {
        ZoneOffset result = null;

        if ( sourceConfig != null
             && sourceConfig.getZoneOffset() != null )
        {
            String configuredOffset = sourceConfig.getZoneOffset();

            // Look for CONUS-ish names like "EDT" and convert to offset.
            for ( ConusZoneId id : ConusZoneId.values() )
            {
                if ( configuredOffset.equalsIgnoreCase( id.name() ) )
                {
                    result = id.getZoneOffset();
                }
            }

            if ( result == null )
            {
                // Otherwise, try to parse directly into an offset
                try
                {
                    result = ZoneOffset.of( configuredOffset );
                }
                catch ( DateTimeException dte )
                {
                    String message = "Could not figure out the zoneOffset. "
                                     + "Try formatting it like this: -05:00.";
                    throw new ProjectConfigException( sourceConfig,
                                                      message,
                                                      dte );
                }
            }
        }

        return result;
    }

    private enum ConusZoneId
    {
        UTC ( "+0000" ),
        GMT ( "+0000" ),
        EDT ( "-0400" ),
        EST ( "-0500" ),
        CDT ( "-0500" ),
        CST ( "-0600" ),
        MDT ( "-0600" ),
        MST ( "-0700" ),
        PDT ( "-0700" ),
        PST ( "-0800" ),
        AKDT ( "-0800" ),
        AKST ( "-0900" ),
        HADT ( "-0900" ),
        HAST ( "-1000" );

        private final ZoneOffset zoneOffset;

        ConusZoneId( String zoneOffset )
        {
            this.zoneOffset = ZoneOffset.of( zoneOffset );
        }

        public ZoneOffset getZoneOffset()
        {
            return this.zoneOffset;
        }
    }


    /**
     * Creates a SQL snippet expected by the ScriptGenerator as part of a where
     * clause, filtering by season specified in the configuration passed in.
     * <br>
     * Tailored to the forecast-ish type queries, not observation-ish type.
     * @param projectConfig the configuration, non-null
     * @param timeShift the amount of time to shift, null otherwise
     * @return a where clause sql snippet or empty string if no season
     * @throws NullPointerException when projectConfig is null
     */

    public static String getForecastishSeasonQualifier( ProjectConfig projectConfig,
                                                        Integer timeShift )
    {
        Objects.requireNonNull( projectConfig, "projectConfig needs to exist" );
        StringBuilder s = new StringBuilder();
        PairConfig.Season season = projectConfig.getPair()
                                                .getSeason();
        if ( season != null )
        {
            s.append( "     AND EXTRACT( day from ts.initialization_date + " );
            s.append( "INTERVAL '1 HOUR' * lead " );

            if ( timeShift != null )
            {
                s.append(" + INTERVAL '1 HOUR' * ").append( timeShift );
            }

            s.append( ") BETWEEN '");
            s.append( season.getEarliestDay() );
            s.append( "' AND '" );
            s.append( season.getLatestDay() );
            s.append( "'" );
            s.append( System.lineSeparator() );
            s.append( "     AND EXTRACT( month from ts.initialization_date +" );
            s.append( " INTERVAL '1 HOUR' * lead ");

            if ( timeShift != null )
            {
                s.append(" + INTERVAL '1 HOUR' * ").append( timeShift );
            }

            s.append( ") BETWEEN '" );
            s.append( season.getEarliestMonth() );
            s.append( "' AND '" );
            s.append( season.getLatestMonth() );
            s.append( "' " );
        }

        return s.toString();
    }


    /**
     * Creates a SQL snippet expected by the ScriptGenerator as part of a where
     * clause, filtering by season specified in the configuration passed in.
     * <br>
     * Tailored to the observation-ish type queries, not forecast-ish type.
     * @param projectConfig the configuration, non-null
     * @param timeShift the amount of time to shift, null otherwise
     * @return a where clause sql snippet or empty string if no season
     * @throws NullPointerException when projectConfig is null
     */

    public static String getObservationishSeasonQualifier( ProjectConfig projectConfig,
                                                           Integer timeShift )
    {
        Objects.requireNonNull( projectConfig, "projectConfig needs to exist" );
        StringBuilder s = new StringBuilder();
        PairConfig.Season season = projectConfig.getPair()
                                                .getSeason();
        if ( season != null )
        {
            s.append( "     AND EXTRACT( day from O.observation_time" );

            if ( timeShift != null )
            {
                s.append(" + INTERVAL '1 HOUR' * ");
                s.append( timeShift );
            }

            s.append( " ) BETWEEN '");
            s.append( season.getEarliestDay() );
            s.append( "' AND '" );
            s.append( season.getLatestDay() );
            s.append( "'" );
            s.append( System.lineSeparator() );
            s.append( "     AND EXTRACT( month from O.observation_time" );

            if ( timeShift != null )
            {
                s.append(" + INTERVAL '1 HOUR' * ");
                s.append( timeShift );
            }

            s.append( " ) BETWEEN '" );
            s.append( season.getEarliestMonth() );
            s.append( "' AND '" );
            s.append( season.getLatestMonth() );
            s.append( "' " );
        }

        return s.toString();
    }
}<|MERGE_RESOLUTION|>--- conflicted
+++ resolved
@@ -237,37 +237,6 @@
         String newline = System.lineSeparator();
         int width = getWindowWidth( projectConfig ).intValue();
 
-        Integer leftTimeShift = null;
-        Integer rightTimeShift = null;
-
-        if (projectConfig.getInputs()
-                         .getLeft()
-                         .getTimeShift() != null
-            && projectConfig.getInputs()
-                            .getLeft()
-                            .getTimeShift()
-                            .getWidth() != 0)
-        {
-            leftTimeShift = projectConfig.getInputs()
-                                         .getLeft()
-                                         .getTimeShift()
-                                         .getWidth();
-        }
-
-        if ( projectConfig.getInputs()
-                          .getRight()
-                          .getTimeShift() != null
-             && projectConfig.getInputs()
-                             .getRight()
-                             .getTimeShift()
-                             .getWidth() != 0 )
-        {
-            rightTimeShift = projectConfig.getInputs()
-                                          .getRight()
-                                          .getTimeShift()
-                                          .getWidth();
-        }
-
         ProjectDetails projectDetails = Projects.getProject( projectConfig );
 
         String leftVariablepositionClause =
@@ -288,7 +257,6 @@
         script.append("INNER JOIN wres.Observation O").append(newline);
         script.append("     ON O.observation_time");
 
-<<<<<<< HEAD
         if (projectDetails.getLeftTimeShift() != 0)
         {
             script.append(" + INTERVAL '1 HOUR' *").append(projectDetails.getLeft().getTimeShift().getWidth());
@@ -302,21 +270,6 @@
         }
 
         script.append(newline);
-=======
-        if ( leftTimeShift != null )
-        {
-            script.append(" + INTERVAL '1 hour' * ").append( leftTimeShift );
-        }
-
-        script.append(" = TS.initialization_date ");
-
-        if ( rightTimeShift != null )
-        {
-            script.append(" + INTERVAL '1 hour' * ").append( rightTimeShift );
-        }
-
-        script.append("+ INTERVAL '1 HOUR' * (FV.lead + ").append(width).append(")").append(newline);
->>>>>>> f561b609
         script.append("WHERE ").append(leftVariablepositionClause).append(newline);
         script.append("     AND ").append(rightVariablepositionClause).append(newline);
 
