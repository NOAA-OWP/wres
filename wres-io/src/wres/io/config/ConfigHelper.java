package wres.io.config;

import static wres.config.generated.SourceTransformationType.PERSISTENCE;

import java.io.IOException;
import java.net.URLEncoder;
import java.nio.file.Path;
import java.nio.file.Paths;
import java.text.DecimalFormat;
import java.time.DateTimeException;
import java.time.Duration;
import java.time.Instant;
import java.time.ZoneOffset;
import java.time.temporal.ChronoUnit;
import java.util.ArrayList;
import java.util.Collection;
import java.util.Collections;
import java.util.List;
import java.util.Objects;
import java.util.Optional;
import java.util.Set;
import java.util.StringJoiner;
import java.util.concurrent.ConcurrentHashMap;
import java.util.concurrent.ConcurrentMap;
import java.util.concurrent.ConcurrentSkipListSet;

import org.slf4j.Logger;
import org.slf4j.LoggerFactory;

import wres.config.ProjectConfigException;
import wres.config.ProjectConfigPlus;
import wres.config.generated.*;
import wres.config.generated.ProjectConfig.Inputs;
import wres.config.generated.ProjectConfig.Outputs;
import wres.datamodel.DatasetIdentifier;
import wres.datamodel.MetricConstants;
import wres.datamodel.sampledata.SampleMetadata;
import wres.datamodel.scale.TimeScaleOuter;
<<<<<<< HEAD
import wres.datamodel.FeatureKey;
import wres.datamodel.statistics.StatisticMetadata;
=======
>>>>>>> f51007d8
import wres.datamodel.thresholds.OneOrTwoThresholds;
import wres.datamodel.time.TimeWindowOuter;
import wres.io.utilities.NoDataException;
import wres.statistics.generated.Evaluation;
import wres.statistics.generated.Pool;
import wres.util.TimeHelper;

/**
 * The purpose of io's ConfigHelper is to help the io module translate raw
 * user-specified configuration elements into a reduced form, a more
 * actionable or meaningful form such as a SQL script, or to extract specific
 * elements from a particular config element, or other purposes that are common
 * to the io module.
 *
 * The general form of a helper method appropriate for ConfigHelper has a
 * ProjectConfig as the first argument and some other element(s) or hint(s) as
 * additional args. These are not hard-and-fast-rules. But the original purpose
 * was to help the io module avoid tedious repetition of common interpretations
 * of the raw user-specified configuration.
 *
 * Candidates for removal to a wres-config helper are those that purely operate
 * on, use, and return objects of classes that are specified in the wres-config
 * or JDK.
 *
 * Candidates that should stay are those returning SQL statements or are
 * currently useful only to the wres-io module.
 */

public class ConfigHelper
{
    private static final String ONE_OR_BOTH_OF_THEM_DON_T_HAVE_ONE = "one or both of them don't have one.";

    private static final String ENTER_NON_NULL_METADATA_TO_ESTABLISH_A_PATH_FOR_WRITING =
            "Enter non-null metadata to establish a path for writing.";

    public static final Logger LOGGER = LoggerFactory.getLogger( ConfigHelper.class );

    private static final ConcurrentMap<ProjectConfig, ConcurrentSkipListSet<String>> messages =
            new ConcurrentHashMap<>();

    /**
     * Default exception message when a destination cannot be established.
     */

    public static final String OUTPUT_CLAUSE_BOILERPLATE = "Please include valid numeric output clause(s) in"
                                                           + " the project configuration. Example: <destination>"
                                                           + "<path>c:/Users/myname/wres_output/</path>"
                                                           + "</destination>";

    /**
     * String for null configuration error.
     */

    private static final String NULL_CONFIGURATION_ERROR = "The project configuration cannot be null.";

    private ConfigHelper()
    {
        // prevent construction
    }

<<<<<<< HEAD
=======
    public static boolean usesS3Data( ProjectConfig projectConfig )
    {
        boolean usesS3 = wres.util.Collections.exists(
                                                       projectConfig.getInputs().getLeft().getSource(),
                                                       source -> source.getFormat() != null &&
                                                                 source.getFormat().equals( Format.S_3 ) );

        usesS3 = usesS3 || wres.util.Collections.exists(
                                                         projectConfig.getInputs().getRight().getSource(),
                                                         source -> source.getFormat() != null &&
                                                                   source.getFormat().equals( Format.S_3 ) );

        if ( !usesS3 && projectConfig.getInputs().getBaseline() != null )
        {
            usesS3 = wres.util.Collections.exists(
                                                   projectConfig.getInputs().getBaseline().getSource(),
                                                   source -> source.getFormat() != null &&
                                                             source.getFormat().equals( Format.S_3 ) );
        }

        return usesS3;
    }

>>>>>>> f51007d8
    // TODO: Move to wres-config
    public static boolean usesNetCDFData( ProjectConfig projectConfig )
    {
        boolean usesNetcdf = wres.util.Collections.exists(
                                                           projectConfig.getInputs().getLeft().getSource(),
                                                           source -> source.getFormat() != null &&
                                                                     source.getFormat().equals( Format.NET_CDF ) );

        usesNetcdf = usesNetcdf || wres.util.Collections.exists(
                                                                 projectConfig.getInputs().getRight().getSource(),
                                                                 source -> source.getFormat() != null &&
                                                                           source.getFormat()
                                                                                 .equals( Format.NET_CDF ) );

        if ( !usesNetcdf && projectConfig.getInputs().getBaseline() != null )
        {
            usesNetcdf = wres.util.Collections.exists(
                                                       projectConfig.getInputs().getBaseline().getSource(),
                                                       source -> source.getFormat() != null &&
                                                                 source.getFormat().equals( Format.NET_CDF ) );
        }

        return usesNetcdf;
    }
<<<<<<< HEAD
=======

    /**
     * Returns true if the input declaration contains one or more source formats that distribute time-series across
     * multiple sources. Currently returns true if any of {@link Format#NET_CDF} or {@link Format#S_3} is found.
     * 
     * TODO: Consider removing this helper when ingest becomes time-series-shaped and the way in which series are 
     * attached to sources no longer matters. Currently, that is the context in which this helper is being used. See
     * #65216. More generally, this helper is unlikely to have value, as source formats and their contents are 
     * orthogonal things, in general, and especially for highly generic formats, like netCDF.
     * 
     * @param dataSourceConfig the data source declaration
     * @return true if the declaration contains source formats that distribute time-series across sources
     * @throws NullPointerException if the input is null
     */

    public static boolean hasSourceFormatWithMultipleSourcesPerSeries( DataSourceConfig dataSourceConfig )
    {
        Objects.requireNonNull( dataSourceConfig );

        return dataSourceConfig.getSource()
                               .stream()
                               .anyMatch( next -> next.getFormat() == Format.NET_CDF
                                                  || next.getFormat() == Format.S_3 );

    }

    public static Comparator<Feature> getFeatureComparator()
    {
        return ( feature, t1 ) -> {

            String featureDescription = getFeatureDescription( feature );
            String t1Description = getFeatureDescription( t1 );

            if ( Strings.hasValue( feature.getLocationId() ) &&
                 Strings.hasValue( t1.getLocationId() ) )
            {
                return feature.getLocationId().compareTo( t1.getLocationId() );
            }
            else
            {
                LOGGER.trace( "Either {} and {} have the same location ids or "
                              + ONE_OR_BOTH_OF_THEM_DON_T_HAVE_ONE,
                              featureDescription,
                              t1Description );
            }

            if ( Strings.hasValue( feature.getGageId() ) &&
                 Strings.hasValue( t1.getGageId() ) )
            {
                return feature.getGageId().compareTo( t1.getGageId() );
            }
            else
            {
                LOGGER.trace( "Either {} and {} have the same gage ids or "
                              + ONE_OR_BOTH_OF_THEM_DON_T_HAVE_ONE,
                              featureDescription,
                              t1Description );
            }

            if ( feature.getComid() != null &&
                 t1.getComid() != null )
            {
                return feature.getComid().compareTo( t1.getComid() );
            }
            else
            {
                LOGGER.trace( "Either {} and {} have the same com ids or "
                              + ONE_OR_BOTH_OF_THEM_DON_T_HAVE_ONE,
                              featureDescription,
                              t1Description );
            }

            LOGGER.warn( "A proper comparison couldn't be made between {} and {}."
                         + " Now saying that {} is greater than {}.",
                         featureDescription,
                         t1Description,
                         featureDescription,
                         t1Description );
            return 1;
        };
    }
>>>>>>> f51007d8

    /**
     * Creates a hash for the indicated project configuration based on its
     * specifications and the data it has ingested
     *
     * TODO: introduce wres.Dataset table, hash sorted hashes of left, right,
     * baseline separately, treat each as a dataset. Link dataset to project.
     *
     * TODO: store less collision-prone value, e.g. 128bit hash instead of int.
     * @param projectConfig The configuration for the project
     * @param leftHashesIngested A collection of the hashes for the left sided
     *                           source data
     * @param rightHashesIngested A collection of the hashes for the right sided
     *                            source data
     * @param baselineHashesIngested A collection of hashes representing the baseline
     *                               source data
     * @return A unique hash code for the project's circumstances
     */
    public static Integer hashProject( final ProjectConfig projectConfig,
                                       final List<String> leftHashesIngested,
                                       final List<String> rightHashesIngested,
                                       final List<String> baselineHashesIngested )
    {
        StringBuilder hashBuilder = new StringBuilder();

        DataSourceConfig left = projectConfig.getInputs().getLeft();
        DataSourceConfig right = projectConfig.getInputs().getRight();
        DataSourceConfig baseline = projectConfig.getInputs().getBaseline();

        hashBuilder.append( left.getType().value() );

        for ( EnsembleCondition ensembleCondition : left.getEnsemble() )
        {
            hashBuilder.append( ensembleCondition.getName() );
            hashBuilder.append( ensembleCondition.getMemberId() );
            hashBuilder.append( ensembleCondition.getQualifier() );
        }

        // Sort for deterministic hash result for same list of ingested
        Collection<String> sortedLeftHashes =
                wres.util.Collections.copyAndSort( leftHashesIngested );

        for ( String leftHash : sortedLeftHashes )
        {
            hashBuilder.append( leftHash );
        }

<<<<<<< HEAD
        hashBuilder.append(left.getVariable().getValue());
=======
        hashBuilder.append( left.getVariable().getValue() );
        hashBuilder.append( left.getVariable().getUnit() );
>>>>>>> f51007d8

        hashBuilder.append( right.getType().value() );

        for ( EnsembleCondition ensembleCondition : right.getEnsemble() )
        {
            hashBuilder.append( ensembleCondition.getName() );
            hashBuilder.append( ensembleCondition.getMemberId() );
            hashBuilder.append( ensembleCondition.getQualifier() );
        }

        // Sort for deterministic hash result for same list of ingested
        Collection<String> sortedRightHashes =
                wres.util.Collections.copyAndSort( rightHashesIngested );

        for ( String rightHash : sortedRightHashes )
        {
            hashBuilder.append( rightHash );
        }

<<<<<<< HEAD
        hashBuilder.append(right.getVariable().getValue());
=======
        hashBuilder.append( right.getVariable().getValue() );
        hashBuilder.append( right.getVariable().getUnit() );
>>>>>>> f51007d8

        if ( baseline != null )
        {

            hashBuilder.append( baseline.getType().value() );

            for ( EnsembleCondition ensembleCondition : baseline.getEnsemble() )
            {
                hashBuilder.append( ensembleCondition.getName() );
                hashBuilder.append( ensembleCondition.getMemberId() );
                hashBuilder.append( ensembleCondition.getQualifier() );
            }


            // Sort for deterministic hash result for same list of ingested
            Collection<String> sortedBaselineHashes =
                    wres.util.Collections.copyAndSort( baselineHashesIngested );

            for ( String baselineHash : sortedBaselineHashes )
            {
                hashBuilder.append( baselineHash );
            }

<<<<<<< HEAD
            hashBuilder.append(baseline.getVariable().getValue());
=======
            hashBuilder.append( baseline.getVariable().getValue() );
            hashBuilder.append( baseline.getVariable().getUnit() );
>>>>>>> f51007d8
        }

        for ( Feature feature : projectConfig.getPair()
                                             .getFeature() )
        {
            hashBuilder.append( feature.getLeft() );
            hashBuilder.append( feature.getRight() );
            hashBuilder.append( feature.getBaseline() );
        }

        return hashBuilder.toString().hashCode();
    }

    /**
     * Returns whether the declared {@link DatasourceType} matches one of the forecast types, currently 
     * {@link DatasourceType#SINGLE_VALUED_FORECASTS} and {@link DatasourceType#ENSEMBLE_FORECASTS}.
     * @param dataSourceConfig the configuration
     * @return true when the type of data is a forecast type
     */
    public static boolean isForecast( DataSourceConfig dataSourceConfig )
    {
        Objects.requireNonNull( dataSourceConfig );

        return dataSourceConfig.getType() == DatasourceType.SINGLE_VALUED_FORECASTS
               || dataSourceConfig.getType() == DatasourceType.ENSEMBLE_FORECASTS;
    }

<<<<<<< HEAD
=======
    public static boolean isSimulation( DataSourceConfig dataSourceConfig )
    {
        Objects.requireNonNull( dataSourceConfig );

        return dataSourceConfig.getType() == DatasourceType.SIMULATIONS;
    }
>>>>>>> f51007d8

    public static ProjectConfig read( final String path ) throws IOException
    {
        Path actualPath = Paths.get( path );
        ProjectConfigPlus configPlus = ProjectConfigPlus.from( actualPath );
        return configPlus.getProjectConfig();
    }

<<<<<<< HEAD
=======
    /**
     * Returns the "earliest" datetime from given ProjectConfig Conditions
     *
     * TODO: Move to ProjectDetails since it is only used when project details are available
     *
     * @param config the project configuration
     * @return the most narrow "earliest" date, null otherwise
     */
    public static Instant getEarliestDateTimeFromDataSources( ProjectConfig config )
    {
        if ( config.getPair() == null )
        {
            return null;
        }

        String earliest = "";

        if ( config.getPair()
                   .getDates() != null
             && config.getPair()
                      .getDates()
                      .getEarliest() != null )
        {
            try
            {
                earliest = config.getPair()
                                 .getDates()
                                 .getEarliest();
                return Instant.parse( earliest );
            }
            catch ( DateTimeParseException dtpe )
            {
                String messageId = "date_parse_exception_earliest_date";
                if ( LOGGER.isWarnEnabled()
                     && ConfigHelper.messageSendPutIfAbsent( config,
                                                             messageId ) )
                {
                    LOGGER.warn( "Correct the date \"{}\" near line {} column "
                                 + "{} to ISO8601 format such as "
                                 + "\"2017-06-27T16:16:00Z\"",
                                 earliest,
                                 config.getPair()
                                       .getDates()
                                       .sourceLocation()
                                       .getLineNumber(),
                                 config.getPair()
                                       .getDates()
                                       .sourceLocation()
                                       .getColumnNumber() );
                }
                return null;
            }
        }
        else
        {
            String messageId = "no_earliest_date";
            if ( LOGGER.isInfoEnabled() && ConfigHelper.messageSendPutIfAbsent( config, messageId ) )
            {
                LOGGER.info( "No \"earliest\" date found in project. "
                             + "Use <dates earliest=\"yyyy-mm-ddThh:mm:ssZ\" "
                             + "latest=\"yyyy-mm-ddThh:mm:ssZ\" /> "
                             + "under <pair> (near line {} column {} of "
                             + "project file) to specify an earliest date.",
                             config.getPair()
                                   .sourceLocation()
                                   .getLineNumber(),
                             config.getPair()
                                   .sourceLocation()
                                   .getColumnNumber() );
            }
            return null;
        }
    }

    /**
     * Returns the earlier of any "latest" date specified in left or right datasource.
     * If only one date is specified, that one is returned.
     * If no dates for "latest" are specified, null is returned.
     *
     * TODO: Move to ProjectDetails since it is only used when that is available
     *
     * @param config the project configuration
     * @return the most narrow "latest" date, null otherwise.
     */
    public static Instant getLatestDateTimeFromDataSources( ProjectConfig config )
    {
        if ( config.getPair() == null )
        {
            return null;
        }

        String latest = "";

        if ( config.getPair()
                   .getDates() != null
             && config.getPair()
                      .getDates()
                      .getLatest() != null )
        {
            try
            {
                latest = config.getPair()
                               .getDates()
                               .getLatest();
                return Instant.parse( latest );
            }
            catch ( DateTimeParseException dtpe )
            {
                String messageId = "date_parse_exception_latest_date";
                if ( LOGGER.isWarnEnabled()
                     && ConfigHelper.messageSendPutIfAbsent( config,
                                                             messageId ) )
                {
                    LOGGER.warn( "Correct the date \"{}\" after line {} col {} "
                                 + "to ISO8601 format such as "
                                 + "\"2017-06-27T16:16:00Z\"",
                                 latest,
                                 config.getPair()
                                       .getDates()
                                       .sourceLocation()
                                       .getLineNumber(),
                                 config.getPair()
                                       .getDates()
                                       .sourceLocation()
                                       .getColumnNumber() );
                }
                return null;
            }
        }
        else
        {
            String messageId = "no_latest_date";
            if ( LOGGER.isTraceEnabled() && ConfigHelper.messageSendPutIfAbsent( config, messageId ) )
            {
                LOGGER.trace( "No \"latest\" date found in project. Use <dates earliest=\"2017-06-27T16:14:00Z\" latest=\"2017-07-06T11:35:00Z\" />  under <pair> (near line {} col {} of project file) to specify a latest date.",
                              config.getPair()
                                    .sourceLocation()
                                    .getLineNumber(),
                              config.getPair()
                                    .sourceLocation()
                                    .getColumnNumber() );

            }
            return null;
        }
    }

    /**
     * Returns true if the caller is the one who should log a particular message.
     *
     * The exact message is not contained here, just an ad-hoc ID for it,
     * created by the caller.
     *
     * May be too clever, may have a race condition. Rather have race condition
     * than too much locking, this is just for messaging.
     *
     * The idea is that when only one message should appear for the user about
     * a particular validation issue in the configuration (but multiple tasks
     * are able to log this message), the caller first asks this method if it
     * should be the one to log the validation message.
     *
     * @param projectConfig the configuration object to send a message about
     * @param message the identifier for the message to send
     * @return true if the caller should log
     */
    private static boolean messageSendPutIfAbsent( ProjectConfig projectConfig,
                                                   String message )
    {
        // In case we are the first to call regarding a given config:
        ConcurrentSkipListSet<String> possiblyNewSet = new ConcurrentSkipListSet<>();
        possiblyNewSet.add( message );

        ConcurrentSkipListSet<String> theSet = messages.putIfAbsent( projectConfig,
                                                                     possiblyNewSet );
        if ( theSet == null )
        {
            // this call was first to put a set for this config, return true.
            return true;
        }
        // this call was not the first to put a set for this config.
        return theSet.add( message );
    }

    // TODO: Should this move to wres.io.data.caching.Features?
    public static String getFeatureDescription( Feature feature )
    {
        String description = null;

        if ( feature != null )
        {
            if ( feature.getLocationId() != null
                 && !feature.getLocationId()
                            .trim()
                            .isEmpty() )
            {
                description = feature.getLocationId();
            }
            else if ( feature.getGageId() != null
                      && !feature.getGageId()
                                 .trim()
                                 .isEmpty() )
            {
                description = feature.getGageId();
            }
            else if ( feature.getComid() != null )
            {
                description = String.valueOf( feature.getComid() );
            }
            else if ( Strings.hasValue( feature.getName() ) )
            {
                description = feature.getName();
            }
            else if ( feature.getCoordinate() != null )
            {
                description = feature.getCoordinate().getLongitude() + " "
                              +
                              feature.getCoordinate().getLatitude();
            }
        }

        return description;
    }

    public static String getFeatureDescription( FeaturePlus featurePlus )
    {
        return ConfigHelper.getFeatureDescription( featurePlus.getFeature() );
    }


    /**
     * Get a comma separated description of a list of features.
     *
     * TODO: Should this move to wres.io.data.caching.Features?
     *
     * @param features the list of features to describe, nonnull
     * @return a description of all features
     * @throws NullPointerException when list of features is null
     */
    public static String getFeaturesDescription( List<Feature> features )
    {
        Objects.requireNonNull( features );
        StringJoiner result = new StringJoiner( ", ", "( ", " )" );

        for ( Feature feature : features )
        {
            String description = ConfigHelper.getFeatureDescription( feature );
            result.add( description );
        }

        return result.toString();
    }
>>>>>>> f51007d8

    /**
     * Get all the destinations from a configuration for a particular type.
     * @param config the config to search through
     * @param type the type to look for
     * @return a list of destinations with the type specified
     * @throws NullPointerException when config or type is null
     */

    public static List<DestinationConfig> getDestinationsOfType( ProjectConfig config,
                                                                 DestinationType type )
    {
        Objects.requireNonNull( config, "Config must not be null." );
        Objects.requireNonNull( type, "Type must not be null." );

        List<DestinationConfig> result = new ArrayList<>();

        if ( config.getOutputs() == null
             || config.getOutputs().getDestination() == null )
        {
            LOGGER.debug( "No destinations specified for config {}", config );
            return java.util.Collections.unmodifiableList( result );
        }

        for ( DestinationConfig d : config.getOutputs().getDestination() )
        {
            if ( d.getType() == type )
            {
                result.add( d );
            }
        }

        return java.util.Collections.unmodifiableList( result );
    }

    /**
     * Get all the graphical destinations from a configuration.
     *
     * @param config the config to search through
     * @return a list of graphical destinations
     * @throws NullPointerException when config is null
     */

    public static List<DestinationConfig> getGraphicalDestinations( ProjectConfig config )
    {
        return getDestinationsOfType( config, DestinationType.GRAPHIC );
    }

    /**
     * Get all the numerical destinations from a configuration.
     *
     * @param config the config to search through
     * @return a list of numerical destinations
     * @throws NullPointerException when config is null
     */

    public static List<DestinationConfig> getNumericalDestinations( ProjectConfig config )
    {
        return getDestinationsOfType( config, DestinationType.NUMERIC );
    }

    /**
     * Get the time zone offset from a datasource config or null if not found.
     * @param sourceConfig the configuration element to retrieve for
     * @return the time zone offset or null if not specified in dataSourceConfig
     * @throws ProjectConfigException when the date time could not be parsed
     */

    public static ZoneOffset getZoneOffset( DataSourceConfig.Source sourceConfig )
    {
        ZoneOffset result = null;

        if ( sourceConfig != null
             && sourceConfig.getZoneOffset() != null )
        {
            String configuredOffset = sourceConfig.getZoneOffset();

            // Look for CONUS-ish names like "EDT" and convert to offset.
            for ( ConusZoneId id : ConusZoneId.values() )
            {
                if ( configuredOffset.equalsIgnoreCase( id.name() ) )
                {
                    result = id.getZoneOffset();
                }
            }

            if ( result == null )
            {
                // Otherwise, try to parse directly into an offset
                try
                {
                    result = ZoneOffset.of( configuredOffset );
                }
                catch ( DateTimeException dte )
                {
                    String message = "Could not figure out the zoneOffset. "
                                     + "Try formatting it like this: -05:00.";
                    throw new ProjectConfigException( sourceConfig,
                                                      message,
                                                      dte );
                }
            }
        }

        return result;
    }


    /**
     * Returns true if the sourceConfig from projectConfig is a persistence
     * baseline element.
     * @param projectConfig the project config, not null
     * @param sourceConfig the source config, not null
     * @return true when sourceConfig indicates persistence baseline.
     * @throws NullPointerException when projectConfig or sourceConfig are null
     */

    public static boolean isPersistence( ProjectConfig projectConfig,
                                         DataSourceConfig sourceConfig )
    {
        Objects.requireNonNull( projectConfig );
        Objects.requireNonNull( sourceConfig );

        return projectConfig.getInputs()
                            .getBaseline() != null
               && ConfigHelper.getLeftOrRightOrBaseline( projectConfig,
                                                         sourceConfig )
                              .equals( LeftOrRightOrBaseline.BASELINE )
               && projectConfig.getInputs()
                               .getBaseline()
                               .getTransformation() != null
               && projectConfig.getInputs()
                               .getBaseline()
                               .getTransformation()
                               .equals( PERSISTENCE );
    }


    /**
     * Report if the projectConfig has a persistence baseline
     * @param projectConfig the project config to look at
     * @return true if the projectConfig has persistence baseline, false otherwise
     * @throws NullPointerException when projectConfig or its inputs are null
     */

    public static boolean hasPersistenceBaseline( ProjectConfig projectConfig )
    {
        Objects.requireNonNull( projectConfig );
        Objects.requireNonNull( projectConfig.getInputs() );

        return projectConfig.getInputs().getBaseline() != null
               && ConfigHelper.isPersistence( projectConfig,
                                              projectConfig.getInputs().getBaseline() );
    }


    private enum ConusZoneId
    {
        UTC( "+0000" ),
        GMT( "+0000" ),
        EDT( "-0400" ),
        EST( "-0500" ),
        CDT( "-0500" ),
        CST( "-0600" ),
        MDT( "-0600" ),
        MST( "-0700" ),
        PDT( "-0700" ),
        PST( "-0800" ),
        AKDT( "-0800" ),
        AKST( "-0900" ),
        HADT( "-0900" ),
        HAST( "-1000" );

        private final transient ZoneOffset zoneOffset;

        ConusZoneId( String zoneOffset )
        {
            this.zoneOffset = ZoneOffset.of( zoneOffset );
        }

        public ZoneOffset getZoneOffset()
        {
            return this.zoneOffset;
        }
    }

    public static Duration getTimeShift( final DataSourceConfig dataSourceConfig )
    {
        Duration timeShift = null;

        if ( Objects.nonNull( dataSourceConfig )
             && Objects.nonNull( dataSourceConfig.getTimeShift() ) )
        {
            timeShift = Duration.of(
                                     dataSourceConfig.getTimeShift().getWidth(),
                                     ChronoUnit.valueOf(
                                                         dataSourceConfig.getTimeShift()
                                                                         .getUnit()
                                                                         .toString()
                                                                         .toUpperCase() ) );
        }

        return timeShift;
    }

    /**
     * Given a config and a data source, return which kind the datasource is
     *
     * TODO: this method cannot work. Two or more source declarations can be equal and the LRB context
     * is not part of the declaration. See #67774.
     * The above comment is one opinion about whether to use a method like this.
     * 
     * @param projectConfig the project config the source belongs to
     * @param config the config we wonder about
     * @return left or right or baseline
     * @throws IllegalArgumentException when the config doesn't belong to project
     */

    public static LeftOrRightOrBaseline getLeftOrRightOrBaseline( ProjectConfig projectConfig,
                                                                  DataSourceConfig config )
    {
        DataSourceConfig left = projectConfig.getInputs().getLeft();
        DataSourceConfig right = projectConfig.getInputs().getRight();
        DataSourceConfig baseline = projectConfig.getInputs().getBaseline();

        if ( config == left )
        {
            LOGGER.debug( "Config {} is a left config.", config );
            return LeftOrRightOrBaseline.LEFT;
        }
        else if ( config == right )
        {
            LOGGER.debug( "Config {} is a right config.", config );
            return LeftOrRightOrBaseline.RIGHT;
        }
        else if ( config == baseline )
        {
            LOGGER.debug( "Config {} is a baseline config.", config );
            return LeftOrRightOrBaseline.BASELINE;
        }
        else
        {
            // This means either .equals doesn't work or the caller has a bug.
            throw new IllegalArgumentException( "The project configuration "
                                                + projectConfig
                                                + " doesn't seem to contain the"
                                                + " source config "
                                                + config );
        }
    }

    /**
     * Returns the first instance of the named metric configuration or null if no such configuration exists.
     * 
     * @param projectConfig the project configuration
     * @param metricName the metric name
     * @return the named metric configuration or null
     * @throws NullPointerException if one or both of the inputs are null
     */

    public static MetricConfig getMetricConfigByName( ProjectConfig projectConfig, MetricConfigName metricName )
    {
        Objects.requireNonNull( projectConfig, "Specify a non-null metric configuration as input." );
        Objects.requireNonNull( metricName, "Specify a non-null metric name as input." );

        for ( MetricsConfig next : projectConfig.getMetrics() )
        {
            Optional<MetricConfig> nextConfig =
                    next.getMetric().stream().filter( metric -> metric.getName().equals( metricName ) ).findFirst();
            if ( nextConfig.isPresent() )
            {
                return nextConfig.get();
            }
        }

        return null;
    }

    /**
     * Returns a {@link DecimalFormat} from the input configuration or null if no formatter is required.
     * 
     * @param destinationConfig the destination configuration
     * @return a decimal formatter or null.
     */

    public static DecimalFormat getDecimalFormatter( DestinationConfig destinationConfig )
    {
        DecimalFormat decimalFormatter = null;
        if ( destinationConfig.getDecimalFormat() != null
             && !destinationConfig.getDecimalFormat().isEmpty() )
        {
            decimalFormatter = new DecimalFormat();
            decimalFormatter.applyPattern( destinationConfig.getDecimalFormat() );
        }
        return decimalFormatter;
    }

    /**
     * <p>Returns an {@link OutputTypeSelection} from the input configuration or {@link OutputTypeSelection#DEFAULT} if 
     * no selection is provided.</p> 
     * 
     * <p>If an override exists for a metric with the identifier {@link MetricConfigName#ALL_VALID} and this has a 
     * designated {@link OutputTypeSelection}, the override is returned. If an override does not exist, the 
     * {@link OutputTypeSelection} associated with the destination configuration is returned instead.</p>
     * 
     * @param projectConfig the project configuration to search for overrides
     * @param destinationConfig the destination configuration
     * @return the required output type
     * @throws NullPointerException if any input is null
     */

    public static OutputTypeSelection getOutputTypeSelection( ProjectConfig projectConfig,
                                                              DestinationConfig destinationConfig )
    {
        Objects.requireNonNull( projectConfig, NULL_CONFIGURATION_ERROR );

        Objects.requireNonNull( destinationConfig, "Specify non-null destination configuration." );

        OutputTypeSelection returnMe = OutputTypeSelection.DEFAULT;
        if ( Objects.nonNull( destinationConfig.getOutputType() ) )
        {
            returnMe = destinationConfig.getOutputType();
        }

        return returnMe;
    }

    /**
     * <p>Returns the variable identifier from the inputs configuration. The identifier is one of the following in
     * order of precedent:</p>
     *
     * <p>If the variable identifier is required for the left and right:</p>
     * <ol>
     * <li>The label associated with the variable in the left source.</li>
     * <li>The label associated with the variable in the right source.</li>
     * <li>The value associated with the left variable.</li>
     * </ol>
     *
     * <p>If the variable identifier is required for the baseline:</p>
     * <ol>
     * <li>The label associated with the variable in the baseline source.</li>
     * <li>The value associated with the baseline variable.</li>
     * </ol>
     *
     * <p>In both cases, the last declaration is always present.</p>
     *
     * @param inputs the inputs configuration
     * @param isBaseline is true if the variable name is required for the baseline
     * @return the variable identifier
     * @throws IllegalArgumentException if the baseline variable is requested and the input does not contain
     *            a baseline source
     * @throws NullPointerException if the input is null
     */

    public static String getVariableIdFromProjectConfig( Inputs inputs, boolean isBaseline )
    {
        Objects.requireNonNull( inputs );

        // Baseline required?
        if ( isBaseline )
        {
            // Has a baseline source
            if ( Objects.nonNull( inputs.getBaseline() ) )
            {
                // Has a baseline source with a label
                if ( Objects.nonNull( inputs.getBaseline().getVariable().getLabel() ) )
                {
                    return inputs.getBaseline().getVariable().getLabel();
                }
                // Only has a baseline source with a variable value
                return inputs.getBaseline().getVariable().getValue();
            }
            throw new IllegalArgumentException( "Cannot identify the variable for the baseline as the input project "
                                                + "does not contain a baseline source." );
        }
        // Has a left source with a label
        if ( Objects.nonNull( inputs.getLeft().getVariable().getLabel() ) )
        {
            return inputs.getLeft().getVariable().getLabel();
        }
        // Has a right source with a label
        else if ( Objects.nonNull( inputs.getRight().getVariable().getLabel() ) )
        {
            return inputs.getRight().getVariable().getLabel();
        }
        // Has a left source with a variable value
        return inputs.getLeft().getVariable().getValue();
    }

    /**
     * Returns a path to write from a combination of the {@link DestinationConfig} and the {@link SampleMetadata}.
     *
     * @param outputDirectory the directory into which to write
     * @param destinationConfig the destination configuration
     * @param meta the metadata
     * @param metricName the metric name
     * @param metricComponentName name the optional component name
     * @return a path to write
     * @throws NullPointerException if any required input is null, including the identifier associated with the metadata
     * @throws IOException if the path cannot be produced
     */

    public static Path getOutputPathToWrite( Path outputDirectory,
                                             DestinationConfig destinationConfig,
                                             SampleMetadata meta,
                                             MetricConstants metricName,
                                             MetricConstants metricComponentName )
            throws IOException
    {
        return ConfigHelper.getOutputPathToWrite( outputDirectory,
                                                  destinationConfig,
                                                  meta,
                                                  (String) null,
                                                  metricName,
                                                  metricComponentName );
    }

    /**
     * Returns a path to write from a combination of the {@link DestinationConfig}, the {@link SampleMetadata} 
     * associated with the results and a {@link TimeWindowOuter}.
     *
     * @param outputDirectory the directory into which to write
     * @param destinationConfig the destination configuration
     * @param meta the metadata
     * @param timeWindow the time window
     * @param leadUnits the time units to use for the lead durations
     * @param metricName the metric name
     * @param metricComponentName name the optional component name
     * @return a path to write
     * @throws NullPointerException if any required input is null, including the identifier associated with the metadata
     * @throws IOException if the path cannot be produced
     */

    public static Path getOutputPathToWrite( Path outputDirectory,
                                             DestinationConfig destinationConfig,
                                             SampleMetadata meta,
                                             TimeWindowOuter timeWindow,
                                             ChronoUnit leadUnits,
                                             MetricConstants metricName,
                                             MetricConstants metricComponentName )
            throws IOException
    {
        Objects.requireNonNull( destinationConfig, "Enter non-null time window to establish a path for writing." );

        Objects.requireNonNull( meta, ENTER_NON_NULL_METADATA_TO_ESTABLISH_A_PATH_FOR_WRITING );

        Objects.requireNonNull( timeWindow, "Enter a non-null time window  to establish a path for writing." );

        Objects.requireNonNull( leadUnits,
                                "Enter a non-null time unit for the lead durations to establish a path for writing." );

        return ConfigHelper.getOutputPathToWrite( outputDirectory,
                                                  destinationConfig,
                                                  meta,
                                                  TimeHelper.durationToLongUnits( timeWindow.getLatestLeadDuration(),
                                                                                  leadUnits )
                                                        + "_"
                                                        + leadUnits.name().toUpperCase(),
                                                  metricName,
                                                  metricComponentName );
    }

    /**
     * Returns a path to write from a combination of the {@link DestinationConfig}, the {@link SampleMetadata} 
     * associated with the results and a {@link OneOrTwoThresholds}.
     *
     * @param outputDirectory the directory into which to write
     * @param destinationConfig the destination configuration
     * @param meta the metadata
     * @param threshold the threshold
     * @param metricName the metric name
     * @param metricComponentName name the optional component name
     * @return a path to write
     * @throws NullPointerException if any required input is null, including the identifier associated with the metadata
     * @throws IOException if the path cannot be produced
     */

    public static Path getOutputPathToWrite( Path outputDirectory,
                                             DestinationConfig destinationConfig,
                                             SampleMetadata meta,
                                             OneOrTwoThresholds threshold,
                                             MetricConstants metricName,
                                             MetricConstants metricComponentName )
            throws IOException
    {
        Objects.requireNonNull( meta, ENTER_NON_NULL_METADATA_TO_ESTABLISH_A_PATH_FOR_WRITING );

        Objects.requireNonNull( threshold, "Enter non-null threshold to establish a path for writing." );

        return getOutputPathToWrite( outputDirectory,
                                     destinationConfig,
                                     meta,
                                     threshold.toStringSafe(),
                                     metricName,
                                     metricComponentName );
    }

    /**
     * Returns a path to write from a combination of the destination configuration, the input metadata and any 
     * additional string that should be appended to the path (e.g. lead time or threshold). 
     *
     * @param outputDirectory the directory into which to write
     * @param destinationConfig the destination configuration
     * @param meta the metadata
     * @param append an optional string to append to the end of the path, may be null
     * @param metricName the metric name
     * @param metricComponentName name the optional component name
     * @return a path to write
     * @throws NullPointerException if any required input is null, including the identifier associated 
     *            with the sample metadata
     * @throws IOException if the path cannot be produced
     * @throws ProjectConfigException when the destination configuration is invalid
     */

    public static Path getOutputPathToWrite( Path outputDirectory,
                                             DestinationConfig destinationConfig,
                                             SampleMetadata meta,
                                             String append,
                                             MetricConstants metricName,
                                             MetricConstants metricComponentName )
            throws IOException
    {
        Objects.requireNonNull( destinationConfig,
                                "Enter non-null destination configuration to establish "
                                                   + "a path for writing." );

        Objects.requireNonNull( meta, ENTER_NON_NULL_METADATA_TO_ESTABLISH_A_PATH_FOR_WRITING );

        Objects.requireNonNull( meta.getIdentifier(),
                                "Enter a non-null identifier for the metadata to establish "
                                                      + "a path for writing." );

        Objects.requireNonNull( metricName, "Specify a non-null metric name." );

        // Build the path 
        StringJoiner joinElements = new StringJoiner( "_" );
<<<<<<< HEAD
        DatasetIdentifier identifier = meta.getSampleMetadata().getIdentifier();
        Evaluation evaluation = meta.getSampleMetadata().getEvaluation();
        Pool pool = meta.getSampleMetadata().getPool();

        // Work-around to figure out if this is gridded data and if so to use
        // something other than the feature name, use the description.
        // When you make gridded benchmarks congruent, remove this.
        if ( identifier.getLocation()
                       .getRight()
                       .getName()
                       .matches( "^-?[0-9]+\\.[0-9]+ -?[0-9]+\\.[0-9]+$" ) )
        {
            LOGGER.debug( "Using ugly workaround for ugly gridded benchmarks: {}",
                          identifier );
            joinElements.add( identifier.getLocation()
                                        .getRight()
                                        .getDescription() );
        }
        else
        {
            joinElements.add( identifier.getLocation()
                                        .getRight()
                                        .getName() );
        }

        joinElements.add( identifier.getVariableName() );

=======
        DatasetIdentifier identifier = meta.getIdentifier();
        Evaluation evaluation = meta.getEvaluation();
        Pool pool = meta.getPool();

        joinElements.add( identifier.getLocation().toString() )
                    .add( identifier.getVariableName() );
>>>>>>> f51007d8

        // Baseline scenarioId
        String configuredScenarioId = null;
        String configuredBaselineScenarioId = null;
        if ( !evaluation.getRightSourceName().isBlank() )
        {
            configuredScenarioId = evaluation.getRightSourceName();
        }

        if ( !evaluation.getBaselineSourceName().isBlank() )
        {
            configuredBaselineScenarioId = evaluation.getBaselineSourceName();
        }

        // Add optional scenario identifier unless the configured identifiers cannot discriminate between 
        // RIGHT and BASELINE 
        if ( identifier.hasScenarioName() && !Objects.equals( configuredScenarioId, configuredBaselineScenarioId ) )
        {
            joinElements.add( identifier.getScenarioName() );
        }
        // If there are metrics for both the RIGHT and BASELINE, then additionally qualify the context
        else if ( identifier.hasLeftOrRightOrBaseline()
                  && pool.getIsBaselinePool() )
        {
            joinElements.add( identifier.getLeftOrRightOrBaseline().toString() );
        }

        // Add the metric name
        joinElements.add( metricName.name() );

        // Add a non-default component name
        if ( Objects.nonNull( metricComponentName ) && MetricConstants.MAIN != metricComponentName )
        {
            joinElements.add( metricComponentName.name() );
        }

        // Add optional append
        if ( Objects.nonNull( append ) )
        {
            joinElements.add( append );
        }

        // Add extension
        String extension;

        // Default graphic extension type
        if ( destinationConfig.getType() == DestinationType.GRAPHIC )
        {
            extension = ".png";
        }
        // Default numeric extension type
        else if ( destinationConfig.getType() == DestinationType.NUMERIC )
        {
            extension = ".csv";
        }
        // Specific type
        else
        {
            extension = destinationConfig.getType().name().toLowerCase();
        }

        // Derive a sanitized name
        String safeName = URLEncoder.encode( joinElements.toString().replace( " ", "_" ) + extension, "UTF-8" );

        return Paths.get( outputDirectory.toString(), safeName );
    }

    /**
     * Returns a formatted file name for writing outputs to a specific time window using the destination 
     * information and other hints provided.
     *
     * @param outputDirectory the directory into which to write
     * @param destinationConfig the destination information
     * @param identifier the dataset identifier
     * @param timeWindow the time window
     * @param leadUnits the time units to use for the lead durations
     * @return the file name
     * @throws NoDataException if the output is empty
     * @throws NullPointerException if any of the inputs is null
     * @throws IOException if the path cannot be produced
     */

    public static Path getOutputPathToWriteForOneTimeWindow( final Path outputDirectory,
                                                             final DestinationConfig destinationConfig,
                                                             final DatasetIdentifier identifier,
                                                             final TimeWindowOuter timeWindow,
                                                             final ChronoUnit leadUnits )
            throws IOException
    {
        Objects.requireNonNull( outputDirectory, "Enter non-null output directory to establish a path for writing." );
        Objects.requireNonNull( destinationConfig, "Enter non-null time window to establish a path for writing." );

        Objects.requireNonNull( timeWindow, "Enter a non-null time window  to establish a path for writing." );

        Objects.requireNonNull( leadUnits,
                                "Enter a non-null time unit for the lead durations to establish a path for writing." );

        StringJoiner filename = new StringJoiner( "_" );

        filename.add( identifier.getVariableName() );

        // Add optional scenario identifier
        if ( identifier.hasScenarioName() )
        {
            filename.add( identifier.getScenarioName() );
        }

        if ( !timeWindow.getLatestReferenceTime().equals( Instant.MAX ) )
        {
            String lastTime = timeWindow.getLatestReferenceTime().toString();

            // TODO: Format the last time in the style of "20180505T2046"
            // instead of "2018-05-05 20:46:00.000-0000"
            lastTime = lastTime.replaceAll( "-", "" )
                               .replaceAll( ":", "" )
                               .replace( "Z$", "" );

            filename.add( lastTime );
        }

        // Format the duration with the default format
        filename.add( Long.toString( TimeHelper.durationToLongUnits( timeWindow.getLatestLeadDuration(),
                                                                     leadUnits ) ) );
        filename.add( leadUnits.name().toUpperCase() );

        String extension = "";
        if ( destinationConfig.getType() == DestinationType.NETCDF )
        {
            extension = ".nc";
        }

        // Sanitize file name
        String safeName = URLEncoder.encode( filename.toString().replace( " ", "_" ) + extension, "UTF-8" );

        return Paths.get( outputDirectory.toString(), safeName );
    }

    /**
     * Returns <code>true</code> if a generated baseline is required, otherwise <code>false</code>.
     * 
     * @param baselineConfig the declaration to inspect
     * @return true if a generated baseline is required
     */

    public static boolean hasGeneratedBaseline( DataSourceConfig baselineConfig )
    {
        // Currently only one generated type supported
        return Objects.nonNull( baselineConfig )
               && baselineConfig.getTransformation() == SourceTransformationType.PERSISTENCE;
    }


    /**
     * Gets the desired time scale associated with the pair declaration, if any.
     * 
     * @param pairConfig the pair declaration
     * @return the desired time scale or null
     */

    public static TimeScaleOuter getDesiredTimeScale( PairConfig pairConfig )
    {
        TimeScaleOuter returnMe = null;

        if ( Objects.nonNull( pairConfig )
             && Objects.nonNull( pairConfig.getDesiredTimeScale() ) )
        {
            returnMe = TimeScaleOuter.of( pairConfig.getDesiredTimeScale() );
        }

        return returnMe;
    }

    /**
     * Returns a list of output formats in the input configuration that can be mutated incrementally.
     * 
     * @param projectConfig the project configuration
     * @return the output formats in the configuration that can be mutated incrementally or the empty set
     * @throws NullPointerException if the input is null
     */

    public static Set<DestinationType> getIncrementalFormats( ProjectConfig projectConfig )
    {
        Objects.requireNonNull( projectConfig, NULL_CONFIGURATION_ERROR );

        Outputs output = projectConfig.getOutputs();

        // The only incremental type currently supported is DestinationType.NETCDF
        if ( Objects.nonNull( output )
             && output.getDestination().stream().anyMatch( type -> type.getType() == DestinationType.NETCDF ) )
        {
            return Set.of( DestinationType.NETCDF );
        }

        // Return empty set
        return Collections.emptySet();
    }

}<|MERGE_RESOLUTION|>--- conflicted
+++ resolved
@@ -36,11 +36,7 @@
 import wres.datamodel.MetricConstants;
 import wres.datamodel.sampledata.SampleMetadata;
 import wres.datamodel.scale.TimeScaleOuter;
-<<<<<<< HEAD
 import wres.datamodel.FeatureKey;
-import wres.datamodel.statistics.StatisticMetadata;
-=======
->>>>>>> f51007d8
 import wres.datamodel.thresholds.OneOrTwoThresholds;
 import wres.datamodel.time.TimeWindowOuter;
 import wres.io.utilities.NoDataException;
@@ -76,7 +72,7 @@
     private static final String ENTER_NON_NULL_METADATA_TO_ESTABLISH_A_PATH_FOR_WRITING =
             "Enter non-null metadata to establish a path for writing.";
 
-    public static final Logger LOGGER = LoggerFactory.getLogger( ConfigHelper.class );
+    private static final Logger LOGGER = LoggerFactory.getLogger( ConfigHelper.class );
 
     private static final ConcurrentMap<ProjectConfig, ConcurrentSkipListSet<String>> messages =
             new ConcurrentHashMap<>();
@@ -101,32 +97,6 @@
         // prevent construction
     }
 
-<<<<<<< HEAD
-=======
-    public static boolean usesS3Data( ProjectConfig projectConfig )
-    {
-        boolean usesS3 = wres.util.Collections.exists(
-                                                       projectConfig.getInputs().getLeft().getSource(),
-                                                       source -> source.getFormat() != null &&
-                                                                 source.getFormat().equals( Format.S_3 ) );
-
-        usesS3 = usesS3 || wres.util.Collections.exists(
-                                                         projectConfig.getInputs().getRight().getSource(),
-                                                         source -> source.getFormat() != null &&
-                                                                   source.getFormat().equals( Format.S_3 ) );
-
-        if ( !usesS3 && projectConfig.getInputs().getBaseline() != null )
-        {
-            usesS3 = wres.util.Collections.exists(
-                                                   projectConfig.getInputs().getBaseline().getSource(),
-                                                   source -> source.getFormat() != null &&
-                                                             source.getFormat().equals( Format.S_3 ) );
-        }
-
-        return usesS3;
-    }
-
->>>>>>> f51007d8
     // TODO: Move to wres-config
     public static boolean usesNetCDFData( ProjectConfig projectConfig )
     {
@@ -151,90 +121,6 @@
 
         return usesNetcdf;
     }
-<<<<<<< HEAD
-=======
-
-    /**
-     * Returns true if the input declaration contains one or more source formats that distribute time-series across
-     * multiple sources. Currently returns true if any of {@link Format#NET_CDF} or {@link Format#S_3} is found.
-     * 
-     * TODO: Consider removing this helper when ingest becomes time-series-shaped and the way in which series are 
-     * attached to sources no longer matters. Currently, that is the context in which this helper is being used. See
-     * #65216. More generally, this helper is unlikely to have value, as source formats and their contents are 
-     * orthogonal things, in general, and especially for highly generic formats, like netCDF.
-     * 
-     * @param dataSourceConfig the data source declaration
-     * @return true if the declaration contains source formats that distribute time-series across sources
-     * @throws NullPointerException if the input is null
-     */
-
-    public static boolean hasSourceFormatWithMultipleSourcesPerSeries( DataSourceConfig dataSourceConfig )
-    {
-        Objects.requireNonNull( dataSourceConfig );
-
-        return dataSourceConfig.getSource()
-                               .stream()
-                               .anyMatch( next -> next.getFormat() == Format.NET_CDF
-                                                  || next.getFormat() == Format.S_3 );
-
-    }
-
-    public static Comparator<Feature> getFeatureComparator()
-    {
-        return ( feature, t1 ) -> {
-
-            String featureDescription = getFeatureDescription( feature );
-            String t1Description = getFeatureDescription( t1 );
-
-            if ( Strings.hasValue( feature.getLocationId() ) &&
-                 Strings.hasValue( t1.getLocationId() ) )
-            {
-                return feature.getLocationId().compareTo( t1.getLocationId() );
-            }
-            else
-            {
-                LOGGER.trace( "Either {} and {} have the same location ids or "
-                              + ONE_OR_BOTH_OF_THEM_DON_T_HAVE_ONE,
-                              featureDescription,
-                              t1Description );
-            }
-
-            if ( Strings.hasValue( feature.getGageId() ) &&
-                 Strings.hasValue( t1.getGageId() ) )
-            {
-                return feature.getGageId().compareTo( t1.getGageId() );
-            }
-            else
-            {
-                LOGGER.trace( "Either {} and {} have the same gage ids or "
-                              + ONE_OR_BOTH_OF_THEM_DON_T_HAVE_ONE,
-                              featureDescription,
-                              t1Description );
-            }
-
-            if ( feature.getComid() != null &&
-                 t1.getComid() != null )
-            {
-                return feature.getComid().compareTo( t1.getComid() );
-            }
-            else
-            {
-                LOGGER.trace( "Either {} and {} have the same com ids or "
-                              + ONE_OR_BOTH_OF_THEM_DON_T_HAVE_ONE,
-                              featureDescription,
-                              t1Description );
-            }
-
-            LOGGER.warn( "A proper comparison couldn't be made between {} and {}."
-                         + " Now saying that {} is greater than {}.",
-                         featureDescription,
-                         t1Description,
-                         featureDescription,
-                         t1Description );
-            return 1;
-        };
-    }
->>>>>>> f51007d8
 
     /**
      * Creates a hash for the indicated project configuration based on its
@@ -282,12 +168,7 @@
             hashBuilder.append( leftHash );
         }
 
-<<<<<<< HEAD
         hashBuilder.append(left.getVariable().getValue());
-=======
-        hashBuilder.append( left.getVariable().getValue() );
-        hashBuilder.append( left.getVariable().getUnit() );
->>>>>>> f51007d8
 
         hashBuilder.append( right.getType().value() );
 
@@ -307,12 +188,7 @@
             hashBuilder.append( rightHash );
         }
 
-<<<<<<< HEAD
-        hashBuilder.append(right.getVariable().getValue());
-=======
         hashBuilder.append( right.getVariable().getValue() );
-        hashBuilder.append( right.getVariable().getUnit() );
->>>>>>> f51007d8
 
         if ( baseline != null )
         {
@@ -336,12 +212,7 @@
                 hashBuilder.append( baselineHash );
             }
 
-<<<<<<< HEAD
-            hashBuilder.append(baseline.getVariable().getValue());
-=======
             hashBuilder.append( baseline.getVariable().getValue() );
-            hashBuilder.append( baseline.getVariable().getUnit() );
->>>>>>> f51007d8
         }
 
         for ( Feature feature : projectConfig.getPair()
@@ -369,15 +240,6 @@
                || dataSourceConfig.getType() == DatasourceType.ENSEMBLE_FORECASTS;
     }
 
-<<<<<<< HEAD
-=======
-    public static boolean isSimulation( DataSourceConfig dataSourceConfig )
-    {
-        Objects.requireNonNull( dataSourceConfig );
-
-        return dataSourceConfig.getType() == DatasourceType.SIMULATIONS;
-    }
->>>>>>> f51007d8
 
     public static ProjectConfig read( final String path ) throws IOException
     {
@@ -386,260 +248,6 @@
         return configPlus.getProjectConfig();
     }
 
-<<<<<<< HEAD
-=======
-    /**
-     * Returns the "earliest" datetime from given ProjectConfig Conditions
-     *
-     * TODO: Move to ProjectDetails since it is only used when project details are available
-     *
-     * @param config the project configuration
-     * @return the most narrow "earliest" date, null otherwise
-     */
-    public static Instant getEarliestDateTimeFromDataSources( ProjectConfig config )
-    {
-        if ( config.getPair() == null )
-        {
-            return null;
-        }
-
-        String earliest = "";
-
-        if ( config.getPair()
-                   .getDates() != null
-             && config.getPair()
-                      .getDates()
-                      .getEarliest() != null )
-        {
-            try
-            {
-                earliest = config.getPair()
-                                 .getDates()
-                                 .getEarliest();
-                return Instant.parse( earliest );
-            }
-            catch ( DateTimeParseException dtpe )
-            {
-                String messageId = "date_parse_exception_earliest_date";
-                if ( LOGGER.isWarnEnabled()
-                     && ConfigHelper.messageSendPutIfAbsent( config,
-                                                             messageId ) )
-                {
-                    LOGGER.warn( "Correct the date \"{}\" near line {} column "
-                                 + "{} to ISO8601 format such as "
-                                 + "\"2017-06-27T16:16:00Z\"",
-                                 earliest,
-                                 config.getPair()
-                                       .getDates()
-                                       .sourceLocation()
-                                       .getLineNumber(),
-                                 config.getPair()
-                                       .getDates()
-                                       .sourceLocation()
-                                       .getColumnNumber() );
-                }
-                return null;
-            }
-        }
-        else
-        {
-            String messageId = "no_earliest_date";
-            if ( LOGGER.isInfoEnabled() && ConfigHelper.messageSendPutIfAbsent( config, messageId ) )
-            {
-                LOGGER.info( "No \"earliest\" date found in project. "
-                             + "Use <dates earliest=\"yyyy-mm-ddThh:mm:ssZ\" "
-                             + "latest=\"yyyy-mm-ddThh:mm:ssZ\" /> "
-                             + "under <pair> (near line {} column {} of "
-                             + "project file) to specify an earliest date.",
-                             config.getPair()
-                                   .sourceLocation()
-                                   .getLineNumber(),
-                             config.getPair()
-                                   .sourceLocation()
-                                   .getColumnNumber() );
-            }
-            return null;
-        }
-    }
-
-    /**
-     * Returns the earlier of any "latest" date specified in left or right datasource.
-     * If only one date is specified, that one is returned.
-     * If no dates for "latest" are specified, null is returned.
-     *
-     * TODO: Move to ProjectDetails since it is only used when that is available
-     *
-     * @param config the project configuration
-     * @return the most narrow "latest" date, null otherwise.
-     */
-    public static Instant getLatestDateTimeFromDataSources( ProjectConfig config )
-    {
-        if ( config.getPair() == null )
-        {
-            return null;
-        }
-
-        String latest = "";
-
-        if ( config.getPair()
-                   .getDates() != null
-             && config.getPair()
-                      .getDates()
-                      .getLatest() != null )
-        {
-            try
-            {
-                latest = config.getPair()
-                               .getDates()
-                               .getLatest();
-                return Instant.parse( latest );
-            }
-            catch ( DateTimeParseException dtpe )
-            {
-                String messageId = "date_parse_exception_latest_date";
-                if ( LOGGER.isWarnEnabled()
-                     && ConfigHelper.messageSendPutIfAbsent( config,
-                                                             messageId ) )
-                {
-                    LOGGER.warn( "Correct the date \"{}\" after line {} col {} "
-                                 + "to ISO8601 format such as "
-                                 + "\"2017-06-27T16:16:00Z\"",
-                                 latest,
-                                 config.getPair()
-                                       .getDates()
-                                       .sourceLocation()
-                                       .getLineNumber(),
-                                 config.getPair()
-                                       .getDates()
-                                       .sourceLocation()
-                                       .getColumnNumber() );
-                }
-                return null;
-            }
-        }
-        else
-        {
-            String messageId = "no_latest_date";
-            if ( LOGGER.isTraceEnabled() && ConfigHelper.messageSendPutIfAbsent( config, messageId ) )
-            {
-                LOGGER.trace( "No \"latest\" date found in project. Use <dates earliest=\"2017-06-27T16:14:00Z\" latest=\"2017-07-06T11:35:00Z\" />  under <pair> (near line {} col {} of project file) to specify a latest date.",
-                              config.getPair()
-                                    .sourceLocation()
-                                    .getLineNumber(),
-                              config.getPair()
-                                    .sourceLocation()
-                                    .getColumnNumber() );
-
-            }
-            return null;
-        }
-    }
-
-    /**
-     * Returns true if the caller is the one who should log a particular message.
-     *
-     * The exact message is not contained here, just an ad-hoc ID for it,
-     * created by the caller.
-     *
-     * May be too clever, may have a race condition. Rather have race condition
-     * than too much locking, this is just for messaging.
-     *
-     * The idea is that when only one message should appear for the user about
-     * a particular validation issue in the configuration (but multiple tasks
-     * are able to log this message), the caller first asks this method if it
-     * should be the one to log the validation message.
-     *
-     * @param projectConfig the configuration object to send a message about
-     * @param message the identifier for the message to send
-     * @return true if the caller should log
-     */
-    private static boolean messageSendPutIfAbsent( ProjectConfig projectConfig,
-                                                   String message )
-    {
-        // In case we are the first to call regarding a given config:
-        ConcurrentSkipListSet<String> possiblyNewSet = new ConcurrentSkipListSet<>();
-        possiblyNewSet.add( message );
-
-        ConcurrentSkipListSet<String> theSet = messages.putIfAbsent( projectConfig,
-                                                                     possiblyNewSet );
-        if ( theSet == null )
-        {
-            // this call was first to put a set for this config, return true.
-            return true;
-        }
-        // this call was not the first to put a set for this config.
-        return theSet.add( message );
-    }
-
-    // TODO: Should this move to wres.io.data.caching.Features?
-    public static String getFeatureDescription( Feature feature )
-    {
-        String description = null;
-
-        if ( feature != null )
-        {
-            if ( feature.getLocationId() != null
-                 && !feature.getLocationId()
-                            .trim()
-                            .isEmpty() )
-            {
-                description = feature.getLocationId();
-            }
-            else if ( feature.getGageId() != null
-                      && !feature.getGageId()
-                                 .trim()
-                                 .isEmpty() )
-            {
-                description = feature.getGageId();
-            }
-            else if ( feature.getComid() != null )
-            {
-                description = String.valueOf( feature.getComid() );
-            }
-            else if ( Strings.hasValue( feature.getName() ) )
-            {
-                description = feature.getName();
-            }
-            else if ( feature.getCoordinate() != null )
-            {
-                description = feature.getCoordinate().getLongitude() + " "
-                              +
-                              feature.getCoordinate().getLatitude();
-            }
-        }
-
-        return description;
-    }
-
-    public static String getFeatureDescription( FeaturePlus featurePlus )
-    {
-        return ConfigHelper.getFeatureDescription( featurePlus.getFeature() );
-    }
-
-
-    /**
-     * Get a comma separated description of a list of features.
-     *
-     * TODO: Should this move to wres.io.data.caching.Features?
-     *
-     * @param features the list of features to describe, nonnull
-     * @return a description of all features
-     * @throws NullPointerException when list of features is null
-     */
-    public static String getFeaturesDescription( List<Feature> features )
-    {
-        Objects.requireNonNull( features );
-        StringJoiner result = new StringJoiner( ", ", "( ", " )" );
-
-        for ( Feature feature : features )
-        {
-            String description = ConfigHelper.getFeatureDescription( feature );
-            result.add( description );
-        }
-
-        return result.toString();
-    }
->>>>>>> f51007d8
 
     /**
      * Get all the destinations from a configuration for a particular type.
@@ -1058,7 +666,7 @@
     }
 
     /**
-     * Returns a path to write from a combination of the {@link DestinationConfig}, the {@link SampleMetadata} 
+     * Returns a path to write from a combination of the {@link DestinationConfig}, the {@link SampleMetadata}
      * associated with the results and a {@link TimeWindowOuter}.
      *
      * @param outputDirectory the directory into which to write
@@ -1103,7 +711,7 @@
     }
 
     /**
-     * Returns a path to write from a combination of the {@link DestinationConfig}, the {@link SampleMetadata} 
+     * Returns a path to write from a combination of the {@link DestinationConfig}, the {@link SampleMetadata}
      * associated with the results and a {@link OneOrTwoThresholds}.
      *
      * @param outputDirectory the directory into which to write
@@ -1176,10 +784,9 @@
 
         // Build the path 
         StringJoiner joinElements = new StringJoiner( "_" );
-<<<<<<< HEAD
-        DatasetIdentifier identifier = meta.getSampleMetadata().getIdentifier();
-        Evaluation evaluation = meta.getSampleMetadata().getEvaluation();
-        Pool pool = meta.getSampleMetadata().getPool();
+        DatasetIdentifier identifier = meta.getIdentifier();
+        Evaluation evaluation = meta.getEvaluation();
+        Pool pool = meta.getPool();
 
         // Work-around to figure out if this is gridded data and if so to use
         // something other than the feature name, use the description.
@@ -1204,14 +811,6 @@
 
         joinElements.add( identifier.getVariableName() );
 
-=======
-        DatasetIdentifier identifier = meta.getIdentifier();
-        Evaluation evaluation = meta.getEvaluation();
-        Pool pool = meta.getPool();
-
-        joinElements.add( identifier.getLocation().toString() )
-                    .add( identifier.getVariableName() );
->>>>>>> f51007d8
 
         // Baseline scenarioId
         String configuredScenarioId = null;
