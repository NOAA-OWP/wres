package wres.io.config;

import static wres.config.generated.SourceTransformationType.PERSISTENCE;

import java.io.File;
import java.io.IOException;
import java.nio.file.Path;
import java.nio.file.Paths;
import java.sql.SQLException;
import java.time.DateTimeException;
import java.time.Duration;
import java.time.Instant;
import java.time.MonthDay;
import java.time.ZoneOffset;
import java.time.format.DateTimeParseException;
import java.time.temporal.ChronoUnit;
import java.util.ArrayList;
import java.util.Comparator;
import java.util.InvalidPropertiesFormatException;
import java.util.List;
import java.util.Objects;
import java.util.StringJoiner;
import java.util.concurrent.ConcurrentHashMap;
import java.util.concurrent.ConcurrentMap;
import java.util.concurrent.ConcurrentSkipListSet;

import org.slf4j.Logger;
import org.slf4j.LoggerFactory;

import wres.config.ProjectConfigException;
import wres.config.generated.DataSourceConfig;
import wres.config.generated.DatasourceType;
import wres.config.generated.DateCondition;
import wres.config.generated.DestinationConfig;
import wres.config.generated.DestinationType;
import wres.config.generated.DurationUnit;
import wres.config.generated.Feature;
import wres.config.generated.Format;
import wres.config.generated.LeftOrRightOrBaseline;
import wres.config.generated.MetricConfig;
import wres.config.generated.MetricConfigName;
import wres.config.generated.ProjectConfig;
import wres.config.generated.TimeScaleConfig;
import wres.config.generated.TimeWindowMode;
import wres.datamodel.metadata.ReferenceTime;
import wres.datamodel.metadata.TimeWindow;
import wres.io.data.caching.Features;
import wres.io.data.caching.Variables;
import wres.io.data.details.ProjectDetails;
import wres.io.utilities.Database;
import wres.io.utilities.NoDataException;
import wres.util.Collections;
import wres.util.Strings;
import wres.util.TimeHelper;

public class ConfigHelper
{
    private static final Logger LOGGER = LoggerFactory.getLogger(ConfigHelper.class);

    private static final ConcurrentMap<ProjectConfig, ConcurrentSkipListSet<String>> messages
            = new ConcurrentHashMap<>();

    private ConfigHelper()
    {
        // prevent construction
    }

    public static boolean usesUSGSData(ProjectConfig projectConfig)
    {
        for ( DataSourceConfig.Source source : projectConfig.getInputs().getLeft().getSource())
        {
            if ( source.getFormat() == Format.USGS )
            {
                return true;
            }
        }

        for ( DataSourceConfig.Source source : projectConfig.getInputs().getRight().getSource())
        {
            if ( source.getFormat() == Format.USGS )
            {
                return true;
            }
        }

        if (projectConfig.getInputs().getBaseline() != null)
        {
            for ( DataSourceConfig.Source source : projectConfig.getInputs()
                                                                .getBaseline()
                                                                .getSource() )
            {
                if ( source.getFormat() == Format.USGS )
                {
                    return true;
                }
            }
        }

        return false;
    }

    public static boolean usesNetCDFData(ProjectConfig projectConfig)
    {
        for ( DataSourceConfig.Source source : projectConfig.getInputs().getLeft().getSource())
        {
            if (source.getFormat() == Format.NET_CDF)
            {
                return true;
            }
        }

        for ( DataSourceConfig.Source source : projectConfig.getInputs().getRight().getSource())
        {
            if (source.getFormat() == Format.NET_CDF)
            {
                return true;
            }
        }

        if (projectConfig.getInputs().getBaseline() != null)
        {
            for ( DataSourceConfig.Source source : projectConfig.getInputs()
                                                                .getBaseline()
                                                                .getSource() )
            {
                if (source.getFormat() == Format.NET_CDF)
                {
                    return true;
                }
            }
        }

        return false;
    }

    public static boolean usesProbabilityThresholds(final ProjectConfig projectConfig)
    {
        boolean hasProbabilityThreshold = projectConfig.getMetrics()
                                                       .getProbabilityThresholds() != null;

        if (!hasProbabilityThreshold)
        {
            hasProbabilityThreshold = Collections.exists(projectConfig.getMetrics().getMetric(), (MetricConfig config) -> {
                return config.getProbabilityThresholds() != null;
            });
        }

        return hasProbabilityThreshold;
    }

    public static Integer getVariableID(DataSourceConfig dataSourceConfig) throws SQLException
    {
        return Variables.getVariableID(dataSourceConfig.getVariable().getValue(),
                                       dataSourceConfig.getVariable().getUnit());
    }

    /**
     *
     * TODO: Move to ProjectDetails
     *
     * @param projectDetails The configuration that controls how windows are calculated
     * @param windowNumber The indicator of the window whose lead description needs.  In the simplest case, the first
     *                     window could represent 'lead = 1' while the third 'lead = 3'. In more complicated cases,
     *                     the first window could be '40 &gt; lead AND lead &ge; 1' and the second '80 &gt; lead AND lead &ge; 40'
     * @param offset The offset                    
     * @return A description of what a window number means in terms of lead times
<<<<<<< HEAD
=======
     * @throws InvalidPropertiesFormatException Thrown if the time aggregation unit is not supported
     * @throws NoDataException if no data is found
>>>>>>> 9c61480e
     */
    public static String getLeadQualifier(ProjectDetails projectDetails,
                                          int windowNumber,
                                          int offset)
            throws NoDataException
    {
        String qualifier;
        int beginning = windowNumber * TimeHelper.unitsToLeadUnits(projectDetails.getLeadUnit(), projectDetails.getLeadFrequency()).intValue();
        beginning += offset;
        int end = beginning + TimeHelper.unitsToLeadUnits( projectDetails.getLeadUnit(), projectDetails.getLeadPeriod()).intValue();

        // TODO: Change HOURS to the correct unit once the lead standard unit changes
        if (projectDetails.useStrictLeads())
        {
            qualifier = "FV.lead = " + end;
        }
        else
        {

            qualifier = String.valueOf(end);
            qualifier += " >= FV.lead AND FV.lead > ";
            qualifier += String.valueOf(beginning);
        }

        return qualifier;
    }

    public static String getVariablePositionClause( Feature feature, int variableId, String alias)
    {
        StringBuilder clause = new StringBuilder();

        try
        {
            Integer variablePositionId = Features.getVariablePositionID( feature, variableId );

            if (variablePositionId != null)
            {
                if (Strings.hasValue( alias ))
                {
                    clause.append(alias).append(".");
                }

                clause.append("variableposition_id = ").append(variablePositionId);
            }
        }
        catch ( SQLException se )
        {
            // Should this really be log-and-continue? Or should it propagate?
            // If it's really an error, then it should propagate or be
            // translated. If it's not an error, why bother logging?
            LOGGER.warn( "{}", se);
        }

        return clause.toString();
    }

    public static Comparator<Feature> getFeatureComparator()
    {
        return ( feature, t1 ) -> {

            String featureDescription = getFeatureDescription(feature);
            String t1Description = getFeatureDescription( t1 );
            try
            {
                if (Strings.hasValue(feature.getLocationId()) &&
                    Strings.hasValue(t1.getLocationId()))
                {
                    return feature.getLocationId().compareTo( t1.getLocationId() );
                }
                else
                {
                    LOGGER.info("Either {} and {} have the same location ids or "
                                + "one or both of them don't have one.",
                                featureDescription,
                                t1Description);
                }
            }
            catch (Exception e)
            {
                LOGGER.error("Error occurred when comparing locations between '{}' "
                             + "and '{}'",
                             featureDescription,
                             t1Description);
                throw e;
            }

            try
            {
                if ( Strings.hasValue( feature.getHuc() ) &&
                     Strings.hasValue( t1.getHuc() ) )
                {
                    return feature.getHuc().compareTo( t1.getHuc() );
                }
                else
                {
                    LOGGER.info("Either {} and {} have the same huc or "
                                + "one or both of them don't have one.",
                                featureDescription,
                                t1Description);
                }
            }
            catch (Exception e)
            {
                LOGGER.error("Error occurred when comparing hucs between '{}' "
                             + "and '{}'",
                             featureDescription,
                             t1Description);
                throw e;
            }

            try
            {
                if (Strings.hasValue( feature.getGageId() ) &&
                    Strings.hasValue(t1.getGageId()))
                {
                    return feature.getGageId().compareTo( t1.getGageId() );
                }
                else
                {
                    LOGGER.info("Either {} and {} have the same gage ids or "
                                + "one or both of them don't have one.",
                                featureDescription,
                                t1Description);
                }
            }
            catch (Exception e)
            {
                LOGGER.error("Error occurred when comparing gages between '{}' "
                             + "and '{}'",
                             featureDescription,
                             t1Description);
                throw e;
            }

            try
            {
                if (feature.getComid() != null &&
                    t1.getComid() != null)
                {
                    return feature.getComid().compareTo( t1.getComid() );
                }
                else
                {
                    LOGGER.info("Either {} and {} have the same com ids or "
                                + "one or both of them don't have one.",
                                featureDescription,
                                t1Description);
                }
            }
            catch (Exception e)
            {
                LOGGER.error("Error occurred when comparing comids between '{}' "
                             + "and '{}'",
                             featureDescription,
                             t1Description);
                throw e;
            }

            LOGGER.info("A proper comparison couldn't be made between {} and {}."
                        + " Now saying that {} is greater than {}.",
                        featureDescription,
                        t1Description,
                        featureDescription,
                        t1Description);
            return 1;
        };
    }

    public static int getValueCount(ProjectDetails projectDetails,
                                    DataSourceConfig dataSourceConfig,
                                    Feature feature) throws SQLException
    {
        final String NEWLINE = System.lineSeparator();
        Integer variableId;
        String member;

        if (projectDetails.getRight().equals( dataSourceConfig ))
        {
            variableId = projectDetails.getRightVariableID();
            member = ProjectDetails.RIGHT_MEMBER;
        }
        else if (projectDetails.getLeft().equals( dataSourceConfig ))
        {
            variableId = projectDetails.getLeftVariableID();
            member = ProjectDetails.LEFT_MEMBER;
        }
        else
        {
            variableId = projectDetails.getBaselineVariableID();
            member = ProjectDetails.BASELINE_MEMBER;
        }

        String variablePositionClause = ConfigHelper.getVariablePositionClause( feature, variableId, "");

        StringBuilder script = new StringBuilder("SELECT COUNT(*)::int").append(NEWLINE);

        if (ConfigHelper.isForecast( dataSourceConfig ))
        {
            script.append("FROM wres.TimeSeries TS").append(NEWLINE);
            script.append("INNER JOIN wres.ForecastValue FV").append(NEWLINE);
            script.append("    ON TS.timeseries_id = FV.timeseries_id").append(NEWLINE);
            script.append("WHERE ").append(variablePositionClause).append(NEWLINE);
            script.append("    EXISTS (").append(NEWLINE);
            script.append("        SELECT 1").append(NEWLINE);
            script.append("        FROM wres.ForecastSource FS").append(NEWLINE);
            script.append("        INNER JOIN wres.ProjectSource PS").append(NEWLINE);
            script.append("            ON FS.source_id = PS.source_id").append(NEWLINE);
            script.append("        WHERE PS.project_id = ").append(projectDetails.getId()).append(NEWLINE);
            script.append("            AND PS.member = ").append(member).append(NEWLINE);
            script.append("            AND PS.inactive_time IS NULL").append(NEWLINE);
            script.append("            AND FS.forecast_id = TS.timeseries_id").append(NEWLINE);
            script.append("    );");
        }
        else
        {
            script.append("FROM wres.Observation O").append(NEWLINE);
            script.append("WHERE ").append(variablePositionClause).append(NEWLINE);
            script.append("    AND EXISTS (").append(NEWLINE);
            script.append("        SELECT 1").append(NEWLINE);
            script.append("        FROM wres.ProjectSource PS").append(NEWLINE);
            script.append("        WHERE PS.project_id = ").append(projectDetails.getId()).append(NEWLINE);
            script.append("            AND PS.member = ").append(member).append(NEWLINE);
            script.append("            AND PS.source_id = O.source_id").append(NEWLINE);
            script.append("            AND PS.inactive_time IS NULL").append(NEWLINE);
            script.append("    );");
        }

        return Database.getResult( script.toString(), "count" );
    }

    public static boolean isForecast(DataSourceConfig dataSource)
    {
        return dataSource != null &&
                Strings.isOneOf(dataSource.getType().value(),
                                DatasourceType.SINGLE_VALUED_FORECASTS.value(),
                                DatasourceType.ENSEMBLE_FORECASTS.value());
    }

    public static boolean isSimulation(DataSourceConfig dataSourceConfig)
    {
        return dataSourceConfig != null
                && dataSourceConfig.getType() == DatasourceType.SIMULATIONS;
    }

    public static ProjectConfig read(final String path) throws IOException
    {
        Path actualPath = Paths.get( path );
        ProjectConfigPlus configPlus = ProjectConfigPlus.from( actualPath );
        return configPlus.getProjectConfig();
    }

    public static DataSourceConfig.Source findDataSourceByFilename(DataSourceConfig dataSourceConfig, String filename)
    {
        DataSourceConfig.Source source = null;
        filename = Paths.get(filename).toAbsolutePath().toString();
        String sourcePath = "";

        for (DataSourceConfig.Source dataSource : dataSourceConfig.getSource())
        {
            String fullDataSourcePath = Paths.get(dataSource.getValue()).toAbsolutePath().toString();

            if (filename.startsWith(fullDataSourcePath) && fullDataSourcePath.length() > sourcePath.length())
            {
                sourcePath = fullDataSourcePath;
                source = dataSource;
            }
        }

        return source;
    }

    /**
     * Returns the "earliest" datetime from given ProjectConfig Conditions
     * @param config the project configuration
     * @return the most narrow "earliest" date, null otherwise
     */
    public static Instant getEarliestDateTimeFromDataSources(ProjectConfig config)
    {
        if ( config.getPair() == null )
        {
            return null;
        }

        String earliest = "";

        if ( config.getPair()
                   .getDates() != null
             && config.getPair()
                      .getDates()
                      .getEarliest() != null )
        {
            try
            {
                earliest = config.getPair()
                                 .getDates()
                                 .getEarliest();
                return Instant.parse( earliest );
            }
            catch ( DateTimeParseException dtpe )
            {
                String messageId = "date_parse_exception_earliest_date";
                if ( LOGGER.isWarnEnabled()
                     && ConfigHelper.messageSendPutIfAbsent( config,
                                                             messageId ) )
                {
                    LOGGER.warn( "Correct the date \"{}\" near line {} column "
                                 + "{} to ISO8601 format such as "
                                 + "\"2017-06-27T16:16:00Z\"",
                                 earliest,
                                 config.getPair()
                                       .getDates()
                                       .sourceLocation()
                                       .getLineNumber(),
                                 config.getPair()
                                       .getDates()
                                       .sourceLocation()
                                       .getColumnNumber() );
                }
                return null;
            }
        }
        else
        {
            String messageId = "no_earliest_date";
            if (LOGGER.isInfoEnabled() && ConfigHelper.messageSendPutIfAbsent(config, messageId))
            {
                LOGGER.info( "No \"earliest\" date found in project. Use <dates earliest=\"2017-06-27T16:14:00Z\" latest=\"2017-07-06T11:35:00Z\" /> under <pair> (near line {} column {} of project file) to specify an earliest date.",
                             config.getPair()
                                   .sourceLocation()
                                   .getLineNumber(),
                             config.getPair()
                                   .sourceLocation()
                                   .getColumnNumber() );
            }
            return null;
        }
    }

    /**
     * Returns the earlier of any "latest" date specified in left or right datasource.
     * If only one date is specified, that one is returned.
     * If no dates for "latest" are specified, null is returned.
     * @param config the project configuration
     * @return the most narrow "latest" date, null otherwise.
     */
    public static Instant getLatestDateTimeFromDataSources(ProjectConfig config)
    {
        if ( config.getPair() == null )
        {
            return null;
        }

        String latest = "";

        if ( config.getPair()
                   .getDates() != null
             && config.getPair()
                      .getDates()
                      .getLatest() != null )
        {
            try
            {
                latest = config.getPair()
                               .getDates()
                               .getLatest();
                return Instant.parse( latest );
            }
            catch ( DateTimeParseException dtpe )
            {
                String messageId = "date_parse_exception_latest_date";
                if ( LOGGER.isWarnEnabled()
                     && ConfigHelper.messageSendPutIfAbsent( config,
                                                             messageId ) )
                {
                    LOGGER.warn( "Correct the date \"{}\" after line {} col {} "
                                 + "to ISO8601 format such as "
                                 + "\"2017-06-27T16:16:00Z\"",
                                 latest,
                                 config.getPair()
                                       .getDates()
                                       .sourceLocation()
                                       .getLineNumber(),
                                 config.getPair()
                                       .getDates()
                                       .sourceLocation()
                                       .getColumnNumber() );
                }
                return null;
            }
        }
        else
        {
            String messageId = "no_latest_date";
            if (LOGGER.isInfoEnabled() && ConfigHelper.messageSendPutIfAbsent(config, messageId))
            {
                LOGGER.info( "No \"latest\" date found in project. Use <dates earliest=\"2017-06-27T16:14:00Z\" latest=\"2017-07-06T11:35:00Z\" />  under <pair> (near line {} col {} of project file) to specify a latest date.",
                             config.getPair()
                                   .sourceLocation()
                                   .getLineNumber(),
                             config.getPair()
                                   .sourceLocation()
                                   .getColumnNumber() );

            }
            return null;
        }
    }

    /**
     * Returns true if the caller is the one who should log a particular message.
     *
     * The exact message is not contained here, just an ad-hoc ID for it,
     * created by the caller.
     *
     * May be too clever, may have a race condition. Rather have race condition
     * than too much locking, this is just for messaging.
     *
     * The idea is that when only one message should appear for the user about
     * a particular validation issue in the configuration (but multiple tasks
     * are able to log this message), the caller first asks this method if it
     * should be the one to log the validation message.
     *
     * @param projectConfig the configuration object to send a message about
     * @param message the identifier for the message to send
     * @return true if the caller should log
     */
    private static boolean messageSendPutIfAbsent(ProjectConfig projectConfig,
                                                      String message)
    {
        // In case we are the first to call regarding a given config:
        ConcurrentSkipListSet<String> possiblyNewSet = new ConcurrentSkipListSet<>();
        possiblyNewSet.add(message);

        ConcurrentSkipListSet<String> theSet = messages.putIfAbsent(projectConfig,
                                                                    possiblyNewSet);
        if (theSet == null)
        {
            // this call was first to put a set for this config, return true.
            return true;
        }
        // this call was not the first to put a set for this config.
        return theSet.add(message);
    }

    public static String getFeatureDescription(Feature feature)
    {
        String description = null;

        if ( feature != null )
        {
            if (Strings.hasValue( feature.getName() ))
            {
                description = feature.getName();
            }
            if ( feature.getLocationId() != null
                 && !feature.getLocationId()
                            .trim()
                            .isEmpty() )
            {
                description = feature.getLocationId();
            }
            else if ( feature.getGageId() != null
                      && !feature.getGageId()
                                 .trim()
                                 .isEmpty() )
            {
                description = feature.getGageId();
            }
            else if ( feature.getComid() != null )
            {
                description = String.valueOf( feature.getComid() );
            }
        }

        return description;
    }


    /**
     * Get a comma separated description of a list of features.
     * @param features the list of features to describe, nonnull
     * @return a description of all features
     * @throws NullPointerException when list of features is null
     */
    public static String getFeaturesDescription( List<Feature> features )
    {
        Objects.requireNonNull( features );
        StringJoiner result = new StringJoiner( ", ", "( ", " )");

        for ( Feature feature : features )
        {
            String description = ConfigHelper.getFeatureDescription( feature );
            result.add( description );
        }

        return result.toString();
    }

    /**
     * Convert a DestinationConfig into a directory to write to.
     *
     * @param d the destination configuration element to read
     * @return a File referring to a directory to write to
     * @throws ProjectConfigException when the path inside d is null
     * @throws NullPointerException when d is null
     */
    public static File getDirectoryFromDestinationConfig( DestinationConfig d )
            throws ProjectConfigException
    {
        Path outputDirectory = Paths.get( d.getPath() );

        if ( outputDirectory == null )
        {
            String message = "Destination path " + d.getPath() +
                             " could not be found.";
            throw new ProjectConfigException( d, message );
        }
        else
        {
            File outputLocation = outputDirectory.toFile();
            if ( outputLocation.isDirectory() )
            {
                return outputLocation;
            }
            else if ( outputLocation.isFile() )
            {
                // Use parent directory, warn user
                LOGGER.warn( "Using parent directory {} for output instead of "
                             + "{} because there may be more than one file to "
                             + "write.",
                             outputDirectory.getParent(),
                             outputDirectory);

                return outputDirectory.getParent().toFile();
            }
            else
            {
                // If we have neither a file nor a directory, is issue.
                String message = "Destination path " + d.getPath()
                                 + " needs to be changed to a directory"
                                 + " that can be written to.";
                throw new ProjectConfigException( d, message );
            }
        }
    }

    /**
     * Get all the destinations from a configuration for a particular type.
     * @param config the config to search through
     * @param type the type to look for
     * @return a list of destinations with the type specified
     * @throws NullPointerException when config or type is null
     */

    public static List<DestinationConfig> getDestinationsOfType( ProjectConfig config,
                                                                 DestinationType type )
    {
        Objects.requireNonNull( config, "Config must not be null." );
        Objects.requireNonNull( type, "Type must not be null." );

        List<DestinationConfig> result = new ArrayList<>();

        if ( config.getOutputs() == null
             || config.getOutputs().getDestination() == null )
        {
            LOGGER.debug( "No destinations specified for config {}", config );
            return java.util.Collections.unmodifiableList( result );
        }

        for ( DestinationConfig d : config.getOutputs().getDestination() )
        {
            if ( d.getType() == type )
            {
                result.add( d );
            }
        }

        return java.util.Collections.unmodifiableList( result );
    }

    /**
     * Get all the graphical destinations from a configuration.
     *
     * @param config the config to search through
     * @return a list of graphical destinations
     * @throws NullPointerException when config is null
     */

    public static List<DestinationConfig> getGraphicalDestinations( ProjectConfig config )
    {
        return getDestinationsOfType( config, DestinationType.GRAPHIC );
    }

    /**
     * Get all the pair destinations from a configuration.
     *
     * @param config the config to search through
     * @return a list of pair destinations
     * @throws NullPointerException when config is null
     */

    public static List<DestinationConfig> getPairDestinations( ProjectConfig config )
    {
        return getDestinationsOfType( config, DestinationType.PAIRS );
    }

    /**
     * <p>Returns a {@link TimeWindow} from the input configuration using the specified lead time to form the interval
     * on the forecast horizon. The earliest and latest times on the UTC timeline are determined by whichever of the
     * following is available (in this order):</p> 
     * 
     * <ol>
     * <li>The valid times in {@link DateCondition#getEarliest()} and {@link DateCondition#getLatest()}; or</li>
     * <li>The issue times in {@link DateCondition#getEarliest()} and the {@link DateCondition#getLatest()}; or</li>
     * <li>The earliest and latest possible dates on the UTC timeline in valid time, namely {@link Instant#MIN} and 
     * {@link Instant#MAX}, respectively.</li>
     * </ol>
     * 
     * <p>Dates are parsed using {@link Instant#parse(CharSequence)} and an exception is thrown if the dates do not meet 
     * the associated formatting requirement. Validation of dates should be conducted at the earliest 
     * opportunity, which may be well before this point.</p>
     * 
     * TODO: update this method to handle an earliest lead time and a latest lead time. Currently assumes both are 
     * the same.
     * 
     * @param projectDetails the project configuration
     * @param lead the earliest and latest lead time
     * @param sequenceStep the position of the window within a sequence
     * @return a time window 
     * @throws NullPointerException if the config is null
     * @throws DateTimeParseException if the configuration contains dates that cannot be parsed
     * @throws InvalidPropertiesFormatException if dates could not be established
     */

    public static TimeWindow getTimeWindow( ProjectDetails projectDetails, long lead, int sequenceStep)
    {
        Objects.requireNonNull( projectDetails );
        TimeWindow windowMetadata;

        if ( projectDetails.getPoolingMode() == TimeWindowMode.ROLLING )
        {
            Double frequencyOffset = TimeHelper.unitsToLeadUnits( projectDetails.getIssuePoolingWindowUnit(),
                                                                  projectDetails.getIssuePoolingWindowFrequency() )
                                     * sequenceStep;

            Instant first = Instant.parse( projectDetails.getEarliestIssueDate() );
            first = first.plus( frequencyOffset.longValue(), ChronoUnit.HOURS );
            Instant second;

            if (projectDetails.getIssuePoolingWindowPeriod() > 0)
            {
                second = first.plus( projectDetails.getIssuePoolingWindowPeriod(),
                                     ChronoUnit.valueOf( projectDetails.getIssuePoolingWindowUnit().toUpperCase() ));
            }
            else
            {
                second = first;
            }

            windowMetadata = TimeWindow.of( first,
                                            second,
                                            ReferenceTime.ISSUE_TIME,
                                            Duration.ofHours( lead ),
                                            Duration.ofHours( lead ) );
        }
        //Valid dates available
        else if ( projectDetails.getEarliestDate() != null && projectDetails.getLatestDate() != null)
        {
            windowMetadata = TimeWindow.of( Instant.parse( projectDetails.getEarliestDate() ),
                                  Instant.parse( projectDetails.getLatestDate() ),
                                  ReferenceTime.VALID_TIME,
                                  Duration.ofHours( lead ),
                                  Duration.ofHours( lead ) );
        }
        //Issue dates available
        else if ( projectDetails.getEarliestIssueDate() != null && projectDetails.getLatestIssueDate() != null )
        {
            return TimeWindow.of( Instant.parse( projectDetails.getEarliestIssueDate() ),
                                  Instant.parse( projectDetails.getLatestIssueDate() ),
                                  ReferenceTime.ISSUE_TIME,
                                  Duration.ofHours( lead ),
                                  Duration.ofHours( lead ) );
        }
        //No dates available
        else
        {
            Duration leadTime = Duration.ofHours( lead );
            return TimeWindow.of( Instant.MIN, Instant.MAX, ReferenceTime.VALID_TIME, leadTime, leadTime );
        }

        return windowMetadata;
    }

    /**
     * Get the time zone offset from a datasource config or null if not found.
     * @param sourceConfig the configuration element to retrieve for
     * @return the time zone offset or null if not specified in dataSourceConfig
     * @throws ProjectConfigException when the date time could not be parsed
     */

    public static ZoneOffset getZoneOffset( DataSourceConfig.Source sourceConfig )
            throws ProjectConfigException
    {
        ZoneOffset result = null;

        if ( sourceConfig != null
             && sourceConfig.getZoneOffset() != null )
        {
            String configuredOffset = sourceConfig.getZoneOffset();

            // Look for CONUS-ish names like "EDT" and convert to offset.
            for ( ConusZoneId id : ConusZoneId.values() )
            {
                if ( configuredOffset.equalsIgnoreCase( id.name() ) )
                {
                    result = id.getZoneOffset();
                }
            }

            if ( result == null )
            {
                // Otherwise, try to parse directly into an offset
                try
                {
                    result = ZoneOffset.of( configuredOffset );
                }
                catch ( DateTimeException dte )
                {
                    String message = "Could not figure out the zoneOffset. "
                                     + "Try formatting it like this: -05:00.";
                    throw new ProjectConfigException( sourceConfig,
                                                      message,
                                                      dte );
                }
            }
        }

        return result;
    }


    /**
     * Returns true if the sourceConfig from projectConfig is a persistence
     * baseline element.
     * @param projectConfig the project config, not null
     * @param sourceConfig the source config, not null
     * @return true when sourceConfig indicates persistence baseline.
     * @throws NullPointerException when projectConfig or sourceConfig are null
     */

    public static boolean isPersistence( ProjectConfig projectConfig,
                                         DataSourceConfig sourceConfig )
    {
        Objects.requireNonNull( projectConfig );
        Objects.requireNonNull( sourceConfig );

        return projectConfig.getInputs()
                            .getBaseline() != null
               && ConfigHelper.getLeftOrRightOrBaseline( projectConfig,
                                                         sourceConfig )
                              .equals( LeftOrRightOrBaseline.BASELINE )
               && projectConfig.getInputs()
                               .getBaseline()
                               .getTransformation() != null
               && projectConfig.getInputs()
                               .getBaseline()
                               .getTransformation()
                               .equals( PERSISTENCE );
    }


    /**
     * Report if the projectConfig has a persistence baseline
     * @param projectConfig the project config to look at
     * @return true if the projectConfig has persistence baseline, false otherwise
     * @throws NullPointerException when projectConfig or its inputs are null
     */

    public static boolean hasPersistenceBaseline( ProjectConfig projectConfig )
    {
        Objects.requireNonNull( projectConfig );
        Objects.requireNonNull( projectConfig.getInputs() );

        if ( projectConfig.getInputs().getBaseline() != null
             && ConfigHelper.isPersistence( projectConfig,
                                            projectConfig.getInputs().getBaseline() ) )
        {
            return true;
        }

        return false;
    }


    private enum ConusZoneId
    {
        UTC ( "+0000" ),
        GMT ( "+0000" ),
        EDT ( "-0400" ),
        EST ( "-0500" ),
        CDT ( "-0500" ),
        CST ( "-0600" ),
        MDT ( "-0600" ),
        MST ( "-0700" ),
        PDT ( "-0700" ),
        PST ( "-0800" ),
        AKDT ( "-0800" ),
        AKST ( "-0900" ),
        HADT ( "-0900" ),
        HAST ( "-1000" );

        private final transient ZoneOffset zoneOffset;

        ConusZoneId( String zoneOffset )
        {
            this.zoneOffset = ZoneOffset.of( zoneOffset );
        }

        public ZoneOffset getZoneOffset()
        {
            return this.zoneOffset;
        }
    }


    /**
     * Creates a SQL snippet expected by the ScriptGenerator as part of a where
     * clause, filtering by season specified in the configuration passed in.
     * <br>
     * Caller is responsible for saying which column to compare to.
     * @param projectDetails the configuration, non-null
     * @param databaseColumnName the column name with a date or time to use
     * @param timeShift the amount of time to shift, null otherwise
     * @return a where clause sql snippet or empty string if no season
     * @throws NullPointerException when projectDetails or databaseColumnName is null
     * @throws DateTimeException when the values in the season are invalid
     */

    public static String getSeasonQualifier( ProjectDetails projectDetails,
                                             String databaseColumnName,
                                             Integer timeShift)
    {
        Objects.requireNonNull( projectDetails, "projectDetails needs to exist" );
        Objects.requireNonNull( databaseColumnName, "databaseColumnName needs to exist" );
        StringBuilder s = new StringBuilder();

        // This admittedly makeshift MONTH_MULTIPLIIER is to put the month in
        // the most significant place in a unified "month and day" integer.
        // This was simpler than trying to concatenate strings. Why? Because
        // SQL EXTRACT will only pull out one digit for single digit months.
        // Maybe could have used postgres-specific SQL, but this technique seems
        // to work OK so far. If a more elegant or more straightforward way is
        // found, by all means, eliminate the MONTH_MULTIPLIER.
        final int MONTH_MULTIPLIER = 100;

        if ( projectDetails.specifiesSeason() )
        {
            MonthDay earliest = projectDetails.getEarliestDayInSeason();
            MonthDay latest = projectDetails.getLatestDayInSeason();

            s.append( "     AND ( " );
            s.append( MONTH_MULTIPLIER );
            s.append( " * " );

            s.append( ConfigHelper.getExtractSqlSnippet( "month",
                                                         databaseColumnName,
                                                         timeShift ) );

            s.append( " + ");

            s.append( ConfigHelper.getExtractSqlSnippet( "day",
                                                         databaseColumnName,
                                                         timeShift ) );

            s.append( " >= " );

            s.append( earliest.getMonthValue() * MONTH_MULTIPLIER
                      + earliest.getDayOfMonth() );

            if ( earliest.isAfter( latest ) )
            {
                s.append( " OR ");
            }
            else
            {
                s.append( " AND ");
            }

            s.append( MONTH_MULTIPLIER );
            s.append( " * " );

            s.append( ConfigHelper.getExtractSqlSnippet( "month",
                                                         databaseColumnName,
                                                         timeShift ) );

            s.append( " + ");

            s.append( ConfigHelper.getExtractSqlSnippet( "day",
                                                         databaseColumnName,
                                                         timeShift ) );

            s.append( " <= ");

            s.append( latest.getMonthValue() * MONTH_MULTIPLIER
                      + latest.getDayOfMonth() );

            s.append( " )" );
            s.append(System.lineSeparator());
        }

        LOGGER.trace( "{}", s );

        return s.toString();
    }

    private static String getExtractSqlSnippet( String toExtract,
                                                String databaseColumnName,
                                                Integer timeShift )
    {
        StringBuilder s = new StringBuilder();

        s.append( "EXTRACT( ");
        s.append( toExtract );
        s.append( " from " );
        s.append( databaseColumnName );

        if ( timeShift != null )
        {
            s.append(" + INTERVAL '1 HOUR' * ");
            s.append( timeShift );
        }

        s.append( " )");

        return s.toString();
    }


    /**
     * Given a config and a data source, return which kind the datasource is
     * @param projectConfig the project config the source belongs to
     * @param config the config we wonder about
     * @return left or right or baseline
     * @throws IllegalArgumentException when the config doesn't belong to project
     */

    public static LeftOrRightOrBaseline getLeftOrRightOrBaseline( ProjectConfig projectConfig,
                                                                  DataSourceConfig config )
    {
        DataSourceConfig left = projectConfig.getInputs().getLeft();
        DataSourceConfig right = projectConfig.getInputs().getRight();
        DataSourceConfig baseline = projectConfig.getInputs().getBaseline();

        if ( config.equals( left ) )
        {
            return LeftOrRightOrBaseline.LEFT;
        }
        else if ( config.equals( right ) )
        {
            return LeftOrRightOrBaseline.RIGHT;
        }
        else if ( config.equals( baseline ) )
        {
            return LeftOrRightOrBaseline.BASELINE;
        }
        else
        {
            // This means either .equals doesn't work or the caller has a bug.
            throw new IllegalArgumentException( "The project configuration "
                                                + projectConfig
                                                + " doesn't seem to contain the"
                                                + " source config " + config );
        }
    }
       
    /**
     * Returns true if the input contains instantaneous data, false otherwise. A {@link TimeScaleConfig} is
     * considered instantaneous if the {@link TimeScaleConfig#getPeriod()} is 1 and the
     * {@link TimeScaleConfig#getUnit()} is {@link DurationUnit#NANOS}.
     * 
     * @param input the input to test
     * @return true if the input aggregation denotes instantaneous data, false otherwise
     * @throws NullPointerException if the input is null
     */

    public static boolean isInstantaneous( TimeScaleConfig input )
    {
        Objects.requireNonNull( input, "Specify non-null input to check for instantanous data." );
        return input.getUnit().equals( DurationUnit.NANOS ) && input.getPeriod() == 1;
    }    

    /**
     * Returns the first instance of the named metric configuration or null if no such configuration exists.
     * 
     * @param projectConfig the project configuration
     * @param metricName the metric name
     * @return the named metric configuration or null
     * @throws NullPointerException if one or both of the inputs are null
     */

    public static MetricConfig getMetricConfigByName( ProjectConfig projectConfig, MetricConfigName metricName )
    {
        Objects.requireNonNull( projectConfig, "Specify a non-null metric configuration as input." );
        Objects.requireNonNull( metricName, "Specify a non-null metric name as input." );
        for ( MetricConfig next : projectConfig.getMetrics().getMetric() )
        {
            // Match
            if ( next.getName().equals( metricName ) )
            {
                return next;
            }
        }
        return null;
    }

    /**
     * Get a duration of a period from a timescale config
     * @param timeScaleConfig the config
     * @return the duration
     */
    public static Duration getDurationFromTimeScale( TimeScaleConfig timeScaleConfig )
    {
        ChronoUnit unit = ChronoUnit.valueOf( timeScaleConfig.getUnit()
                                                             .value()
                                                             .toUpperCase() );
        return Duration.of( timeScaleConfig.getPeriod(), unit );
    }
}<|MERGE_RESOLUTION|>--- conflicted
+++ resolved
@@ -39,6 +39,7 @@
 import wres.config.generated.LeftOrRightOrBaseline;
 import wres.config.generated.MetricConfig;
 import wres.config.generated.MetricConfigName;
+import wres.config.generated.PoolingWindowConfig;
 import wres.config.generated.ProjectConfig;
 import wres.config.generated.TimeScaleConfig;
 import wres.config.generated.TimeWindowMode;
@@ -154,72 +155,21 @@
                                        dataSourceConfig.getVariable().getUnit());
     }
 
-    /**
-     *
-     * TODO: Move to ProjectDetails
-     *
-     * @param projectDetails The configuration that controls how windows are calculated
-     * @param windowNumber The indicator of the window whose lead description needs.  In the simplest case, the first
-     *                     window could represent 'lead = 1' while the third 'lead = 3'. In more complicated cases,
-     *                     the first window could be '40 &gt; lead AND lead &ge; 1' and the second '80 &gt; lead AND lead &ge; 40'
-     * @param offset The offset                    
-     * @return A description of what a window number means in terms of lead times
-<<<<<<< HEAD
-=======
-     * @throws InvalidPropertiesFormatException Thrown if the time aggregation unit is not supported
-     * @throws NoDataException if no data is found
->>>>>>> 9c61480e
-     */
-    public static String getLeadQualifier(ProjectDetails projectDetails,
-                                          int windowNumber,
-                                          int offset)
-            throws NoDataException
-    {
-        String qualifier;
-        int beginning = windowNumber * TimeHelper.unitsToLeadUnits(projectDetails.getLeadUnit(), projectDetails.getLeadFrequency()).intValue();
-        beginning += offset;
-        int end = beginning + TimeHelper.unitsToLeadUnits( projectDetails.getLeadUnit(), projectDetails.getLeadPeriod()).intValue();
-
-        // TODO: Change HOURS to the correct unit once the lead standard unit changes
-        if (projectDetails.useStrictLeads())
-        {
-            qualifier = "FV.lead = " + end;
-        }
-        else
-        {
-
-            qualifier = String.valueOf(end);
-            qualifier += " >= FV.lead AND FV.lead > ";
-            qualifier += String.valueOf(beginning);
-        }
-
-        return qualifier;
-    }
-
     public static String getVariablePositionClause( Feature feature, int variableId, String alias)
+            throws SQLException
     {
         StringBuilder clause = new StringBuilder();
 
-        try
-        {
-            Integer variablePositionId = Features.getVariablePositionID( feature, variableId );
-
-            if (variablePositionId != null)
-            {
-                if (Strings.hasValue( alias ))
-                {
-                    clause.append(alias).append(".");
-                }
-
-                clause.append("variableposition_id = ").append(variablePositionId);
-            }
-        }
-        catch ( SQLException se )
-        {
-            // Should this really be log-and-continue? Or should it propagate?
-            // If it's really an error, then it should propagate or be
-            // translated. If it's not an error, why bother logging?
-            LOGGER.warn( "{}", se);
+        Integer variablePositionId = Features.getVariablePositionID( feature, variableId );
+
+        if (variablePositionId != null)
+        {
+            if (Strings.hasValue( alias ))
+            {
+                clause.append(alias).append(".");
+            }
+
+            clause.append("variableposition_id = ").append(variablePositionId);
         }
 
         return clause.toString();
@@ -240,7 +190,7 @@
                 }
                 else
                 {
-                    LOGGER.info("Either {} and {} have the same location ids or "
+                    LOGGER.trace("Either {} and {} have the same location ids or "
                                 + "one or both of them don't have one.",
                                 featureDescription,
                                 t1Description);
@@ -264,7 +214,7 @@
                 }
                 else
                 {
-                    LOGGER.info("Either {} and {} have the same huc or "
+                    LOGGER.trace("Either {} and {} have the same huc or "
                                 + "one or both of them don't have one.",
                                 featureDescription,
                                 t1Description);
@@ -288,7 +238,7 @@
                 }
                 else
                 {
-                    LOGGER.info("Either {} and {} have the same gage ids or "
+                    LOGGER.trace("Either {} and {} have the same gage ids or "
                                 + "one or both of them don't have one.",
                                 featureDescription,
                                 t1Description);
@@ -312,7 +262,7 @@
                 }
                 else
                 {
-                    LOGGER.info("Either {} and {} have the same com ids or "
+                    LOGGER.trace("Either {} and {} have the same com ids or "
                                 + "one or both of them don't have one.",
                                 featureDescription,
                                 t1Description);
@@ -442,6 +392,9 @@
 
     /**
      * Returns the "earliest" datetime from given ProjectConfig Conditions
+     *
+     * TODO: Move to ProjectDetails
+     *
      * @param config the project configuration
      * @return the most narrow "earliest" date, null otherwise
      */
@@ -511,6 +464,9 @@
      * Returns the earlier of any "latest" date specified in left or right datasource.
      * If only one date is specified, that one is returned.
      * If no dates for "latest" are specified, null is returned.
+     *
+     * TODO: Move to ProjectDetails
+     *
      * @param config the project configuration
      * @return the most narrow "latest" date, null otherwise.
      */
@@ -613,6 +569,7 @@
         return theSet.add(message);
     }
 
+    // TODO: Should this move to wres.io.data.caching.Features?
     public static String getFeatureDescription(Feature feature)
     {
         String description = null;
@@ -649,6 +606,9 @@
 
     /**
      * Get a comma separated description of a list of features.
+     *
+     * TODO: Should this move to wres.io.data.caching.Features?
+     *
      * @param features the list of features to describe, nonnull
      * @return a description of all features
      * @throws NullPointerException when list of features is null
@@ -764,6 +724,8 @@
 
     /**
      * Get all the pair destinations from a configuration.
+     *
+     * TODO: Move to ProjectDetails
      *
      * @param config the config to search through
      * @return a list of pair destinations
@@ -808,14 +770,33 @@
         Objects.requireNonNull( projectDetails );
         TimeWindow windowMetadata;
 
+        Duration beginningLead;
+        Duration endingLead = Duration.ofHours( lead );
+
+        if (projectDetails.getProjectConfig().getPair().getLeadTimesPoolingWindow() != null)
+        {
+            PoolingWindowConfig leadPoolingWindow = projectDetails.getProjectConfig().getPair().getLeadTimesPoolingWindow();
+            /*long leadPoolPeriod = TimeHelper.unitsToLeadUnits(
+                    leadPoolingWindow.getUnit().value(),
+                    leadPoolingWindow.getPeriod()
+            );*/
+
+            beginningLead = endingLead.minus( leadPoolingWindow.getPeriod(), ChronoUnit.valueOf( leadPoolingWindow.getUnit().toString().toUpperCase() ) );
+            //beginningLead = Duration.of( lead - leadPoolPeriod, ChronoUnit.HOURS );
+        }
+        else
+        {
+            beginningLead = endingLead;
+        }
+
         if ( projectDetails.getPoolingMode() == TimeWindowMode.ROLLING )
         {
-            Double frequencyOffset = TimeHelper.unitsToLeadUnits( projectDetails.getIssuePoolingWindowUnit(),
+            long frequencyOffset = TimeHelper.unitsToLeadUnits( projectDetails.getIssuePoolingWindowUnit(),
                                                                   projectDetails.getIssuePoolingWindowFrequency() )
                                      * sequenceStep;
 
             Instant first = Instant.parse( projectDetails.getEarliestIssueDate() );
-            first = first.plus( frequencyOffset.longValue(), ChronoUnit.HOURS );
+            first = first.plus( frequencyOffset, ChronoUnit.HOURS );
             Instant second;
 
             if (projectDetails.getIssuePoolingWindowPeriod() > 0)
@@ -831,8 +812,11 @@
             windowMetadata = TimeWindow.of( first,
                                             second,
                                             ReferenceTime.ISSUE_TIME,
-                                            Duration.ofHours( lead ),
-                                            Duration.ofHours( lead ) );
+                                            beginningLead,
+                                            endingLead
+                                            //Duration.ofHours( lead ),
+                                            //Duration.ofHours( lead )
+                                            );
         }
         //Valid dates available
         else if ( projectDetails.getEarliestDate() != null && projectDetails.getLatestDate() != null)
@@ -840,8 +824,11 @@
             windowMetadata = TimeWindow.of( Instant.parse( projectDetails.getEarliestDate() ),
                                   Instant.parse( projectDetails.getLatestDate() ),
                                   ReferenceTime.VALID_TIME,
-                                  Duration.ofHours( lead ),
-                                  Duration.ofHours( lead ) );
+                                            beginningLead,
+                                            endingLead
+                                            //Duration.ofHours( lead ),
+                                            //Duration.ofHours( lead )
+            );
         }
         //Issue dates available
         else if ( projectDetails.getEarliestIssueDate() != null && projectDetails.getLatestIssueDate() != null )
@@ -849,14 +836,24 @@
             return TimeWindow.of( Instant.parse( projectDetails.getEarliestIssueDate() ),
                                   Instant.parse( projectDetails.getLatestIssueDate() ),
                                   ReferenceTime.ISSUE_TIME,
-                                  Duration.ofHours( lead ),
-                                  Duration.ofHours( lead ) );
+                                  beginningLead,
+                                  endingLead
+                                  //Duration.ofHours( lead ),
+                                  //Duration.ofHours( lead )
+            );
         }
         //No dates available
         else
         {
-            Duration leadTime = Duration.ofHours( lead );
-            return TimeWindow.of( Instant.MIN, Instant.MAX, ReferenceTime.VALID_TIME, leadTime, leadTime );
+            //Duration leadTime = Duration.ofHours( lead );
+            return TimeWindow.of( Instant.MIN,
+                                  Instant.MAX,
+                                  ReferenceTime.VALID_TIME,
+                                  beginningLead,
+                                  endingLead
+                                  //Duration.ofHours( lead ),
+                                  //Duration.ofHours( lead )
+            );
         }
 
         return windowMetadata;
