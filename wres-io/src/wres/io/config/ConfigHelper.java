--- conflicted
+++ resolved
@@ -855,13 +855,12 @@
      * 
      * @param projectDetails the project configuration
      * @param lead the earliest and latest lead time
-     * @param leadUnits the lead time units
      * @return a time window 
      * @throws NullPointerException if the config is null
      * @throws DateTimeParseException if the configuration contains dates that cannot be parsed
      */
 
-    public static TimeWindow getTimeWindow( ProjectDetails projectDetails, long lead, int sequenceStep, Feature feature, ChronoUnit leadUnits )
+    public static TimeWindow getTimeWindow( ProjectDetails projectDetails, long lead, int sequenceStep, Feature feature)
             throws InvalidPropertiesFormatException, SQLException
     {
         Objects.requireNonNull( projectDetails );
@@ -869,6 +868,11 @@
 
         if (projectDetails.getAggregation().getMode() == TimeAggregationMode.ROLLING)
         {
+            // Defines logic for left focused, center focused, and right focused
+            // rolling windows. Initially, the differences between the three will
+            // be minute, but those differences will grow once different variables
+            // used by other projects are introduced.
+
             // Determine how many hours into the sequence this window is
             double frequencyOffset = TimeHelper.unitsToHours( projectDetails.getAggregationUnit(),
                                                               projectDetails.getAggregation().getFrequency()) *
@@ -928,9 +932,8 @@
             windowMetadata = TimeWindow.of( first.toInstant(),
                                             last.toInstant(),
                                             ReferenceTime.ISSUE_TIME,
-                                            lead - projectDetails.getAggregationPeriod(),
-                                            lead,
-                                            leadUnits);
+                                            Duration.ofHours( lead ),
+                                            Duration.ofHours( lead ) );
         }
         //Valid dates available
         else if ( projectDetails.getEarliestDate() != null && projectDetails.getLatestDate() != null)
@@ -944,35 +947,17 @@
         //Issue dates available
         else if ( projectDetails.getEarliestIssueDate() != null && projectDetails.getLatestIssueDate() != null )
         {
-<<<<<<< HEAD
-            windowMetadata = TimeWindow.of( Instant.parse( projectDetails.getEarliestIssueDate() ),
-                                            Instant.parse( projectDetails.getLatestIssueDate() ),
-                                            ReferenceTime.ISSUE_TIME,
-                                            lead,
-                                            lead,
-                                            leadUnits );
-=======
             return TimeWindow.of( Instant.parse( projectDetails.getEarliestIssueDate() ),
                                   Instant.parse( projectDetails.getLatestIssueDate() ),
                                   ReferenceTime.ISSUE_TIME,
                                   Duration.ofHours( lead ),
                                   Duration.ofHours( lead ) );
->>>>>>> 8f88460b
         }
         //No dates available
         else
         {
-<<<<<<< HEAD
-            windowMetadata = TimeWindow.of( Instant.MIN,
-                                            Instant.MAX,
-                                            ReferenceTime.VALID_TIME,
-                                            lead,
-                                            lead,
-                                            leadUnits );
-=======
             Duration leadTime = Duration.ofHours( lead );
             return TimeWindow.of( Instant.MIN, Instant.MAX, ReferenceTime.VALID_TIME, leadTime, leadTime );
->>>>>>> 8f88460b
         }
 
         return windowMetadata;
