--- conflicted
+++ resolved
@@ -71,13 +71,16 @@
 import wres.datamodel.metadata.MetricOutputMetadata;
 import wres.datamodel.metadata.ReferenceTime;
 import wres.datamodel.metadata.TimeWindow;
-<<<<<<< HEAD
 import wres.grid.client.Fetcher;
 import wres.grid.client.Request;
 import wres.grid.client.Response;
 import wres.io.data.caching.DataSources;
-=======
->>>>>>> f42592b8
+import wres.datamodel.thresholds.OneOrTwoThresholds;
+import wres.datamodel.thresholds.Threshold;
+import wres.datamodel.thresholds.ThresholdConstants;
+import wres.datamodel.thresholds.ThresholdsByMetric;
+import wres.datamodel.thresholds.ThresholdsByMetric.ThresholdsByMetricBuilder;
+import wres.io.Operations;
 import wres.datamodel.thresholds.OneOrTwoThresholds;
 import wres.datamodel.thresholds.Threshold;
 import wres.datamodel.thresholds.ThresholdConstants;
@@ -1764,7 +1767,7 @@
         // Return empty set
         return Collections.emptySet();
     }
-    
+
     /**
      * Returns a set of writers to be shared across instances of writing. Returns a {@link SharedWriters} that 
      * contains one writer for each supported incremental data format and type.
@@ -1840,7 +1843,6 @@
                                            thresholdCount,
                                            metrics );
     }
-    
 
 
     /**
