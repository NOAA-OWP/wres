package wres.io.data.details;

import java.util.Objects;

import wres.io.data.details.SourceDetails.SourceKey;

/**
 * Details about a source of observation or forecast data
 * @author Christopher Tubbs
 */
public class SourceDetails extends CachedDetail<SourceDetails, SourceKey> {

	private String sourcePath = null;
	private String outputTime = null;
	private Integer lead = null;
	private Integer sourceID = null;
	
	/**
	 * Constructor
	 */
	public SourceDetails() {
		this.setSourcePath(null);
		this.setOutputTime(null);
		this.setID(null);
	}
	
	/**
	 * Constructor
	 * @param key A TwoTuple containing, first, the path to the source file and, second, the time
	 * that the source file was generated
	 */
	public SourceDetails(SourceKey key) {
		this.setSourcePath(key.getSourcePath());
		this.setOutputTime(key.getSourceTime());
		this.setLead(key.getLead());
		this.setID(null);
	}
	
	/**
	 * Sets the path to the source file
	 * @param path The path to the source file on the file system
	 */
	public void setSourcePath(String path) {
		this.sourcePath = path;
	}
	
	/**
	 * Sets the time that the file was generated
	 * @param outputTime
	 */
	public void setOutputTime(String outputTime) {
		this.outputTime = outputTime;
	}


	public void setLead(Integer lead)
	{
		this.lead = lead;
	}
	
	@Override
	public int compareTo(SourceDetails other) {
		Integer id = this.sourceID;
		
		if (id == null) {
			id = -1;
		}
		
		return id.compareTo(other.getId());
	}

	@Override
	public SourceKey getKey() {
		return new SourceKey(this.sourcePath, this.outputTime, this.lead);
	}

	@Override
	public Integer getId() {
		return this.sourceID;
	}

	@Override
	protected String getIDName() {
		return "source_id";
	}

	@Override
	public void setID(Integer id) {
		this.sourceID = id;		
	}

	@Override
	protected String getInsertSelectStatement() {
		String script = "";
<<<<<<< HEAD
		script += "WITH new_source AS" + newline;
		script += "(" + newline;
		script += "		INSERT INTO wres.Source (path, output_time, lead)" + newline;
		script += "		SELECT '" + this.sourcePath + "'," + newline;
		script += "				'" + this.outputTime + "'," + newline;
		script += "             " + String.valueOf(this.lead) + newline;
		script += "		WHERE NOT EXISTS (" + newline;
		script += "			SELECT 1" + newline;
		script += "			FROM wres.Source" + newline;
		script += "			WHERE path = '" + this.sourcePath + "'" + newline;
		script += "				AND output_time = '" + this.outputTime + "'" + newline;
		script += "             AND lead = " + this.lead + newline;
		script += "		)" + newline;
		script += "		RETURNING source_id" + newline;
		script += ")" + newline;
		script += "SELECT source_id" + newline;
		script += "FROM new_source" + newline + newline;
=======
		script += "WITH new_source AS" + NEWLINE;
		script += "(" + NEWLINE;
		script += "		INSERT INTO wres.Source (path, output_time)" + NEWLINE;
		script += "		SELECT '" + this.sourcePath + "'," + NEWLINE;
		script += "				'" + this.outputTime + "'" + NEWLINE;
		script += "		WHERE NOT EXISTS (" + NEWLINE;
		script += "			SELECT 1" + NEWLINE;
		script += "			FROM wres.Source" + NEWLINE;
		script += "			WHERE path = '" + this.sourcePath + "'" + NEWLINE;
		script += "				AND output_time = '" + this.outputTime + "'" + NEWLINE;
		script += "		)" + NEWLINE;
		script += "		RETURNING source_id" + NEWLINE;
		script += ")" + NEWLINE;
		script += "SELECT source_id" + NEWLINE;
		script += "FROM new_source" + NEWLINE + NEWLINE;
>>>>>>> d398deed
		script += "";
		script += "UNION" + NEWLINE + NEWLINE;
		script += "";
<<<<<<< HEAD
		script += "SELECT source_id" + newline;
		script += "FROM wres.Source" + newline;
		script += "WHERE path = '" + this.sourcePath + "'" + newline;
		script += "		AND output_time = '" + this.outputTime + "'" + newline;
		script += "     AND lead = " + String.valueOf(this.lead) + ";";
=======
		script += "SELECT source_id" + NEWLINE;
		script += "FROM wres.Source" + NEWLINE;
		script += "WHERE path = '" + this.sourcePath + "'" + NEWLINE;
		script += "		AND output_time = '" + this.outputTime + "';";
>>>>>>> d398deed

		return script;
	}

	/*@Override
	public void save() throws SQLException {
		super.save();

		synchronized (partitionLock) {
			String partition = "";
			partition += "CREATE TABLE IF NOT EXISTS partitions.NETCDFVALUE_SOURCE_";
			partition += this.getId().toString();
			partition += " ( " + newline;
			partition += "	CHECK (source_id = ";
			partition += this.getId().toString();
			partition += ")" + newline;
			partition += ") INHERITS (wres.NetCDFValue);";

			Database.execute(partition);
		}
	}*/

	public static SourceKey createKey(String sourcePath, String sourceTime, Integer lead)
	{
	    return new SourceKey(sourcePath, sourceTime, lead);
	}

	public static class SourceKey implements Comparable<SourceKey>
	{
	    public SourceKey(String sourcePath, String sourceTime, Integer lead)
	    {
	        this.sourcePath = sourcePath;
	        this.sourceTime = sourceTime;
	        this.lead = lead;
	    }
	    
        @Override
        public int compareTo(SourceKey other)
        {

            int equality = 0;

            if (this.getSourcePath() == null && other.getSourcePath() == null)
            {
                equality = 0;
            }
            else if (this.getSourcePath() != null && other.getSourcePath() == null)
            {
                equality = 1;
            }
            else if (this.getSourcePath() == null && other.getSourcePath() != null)
            {
                equality = -1;
            }
            else
            {
                equality = this.getSourcePath().toLowerCase().compareTo(other.getSourcePath().toLowerCase());
            }

            if (equality == 0)
            {
                if (this.getSourceTime() == null && other.getSourceTime() == null)
                {
                    equality = 0;
                }
                else if (this.getSourceTime() != null && other.getSourceTime() == null)
                {
                    equality = 1;
                }
                else if (this.getSourceTime() == null && other.getSourceTime() != null)
                {
                    equality = -1;
                }
                else
                {
                    equality = this.getSourceTime().toLowerCase().compareTo(other.getSourceTime().toLowerCase());
                }
            }

            if (equality == 0)
            {
                if (this.getLead() == null && other.getLead() == null)
                {
                    equality = 0;
                }
                else if (this.getLead() != null && other.getLead() == null)
                {
                    equality = 1;
                }
                else if (this.getLead() == null && other.getLead() != null)
                {
                    equality = -1;
                }
                else
                {
                    equality = this.getLead().compareTo(other.getLead());
                }
            }

            return equality;
        }
        
        public String getSourcePath()
        {
            return this.sourcePath;
        }
        
        public String getSourceTime()
        {
            return this.sourceTime;
        }

        public Integer getLead()
        {
            return this.lead;
        }

		@Override
		public boolean equals(Object obj) {
	        boolean equivalent = false;

	        if (obj instanceof SourceKey)
            {
                equivalent = this.compareTo((SourceKey)obj) == 0;
            }

			return equivalent;
		}

		@Override
		public int hashCode() {
			return Objects.hash(this.sourcePath, this.sourceTime, this.getLead());
		}

		private final String sourcePath;
	    private final String sourceTime;
	    private final Integer lead;
	}
}<|MERGE_RESOLUTION|>--- conflicted
+++ resolved
@@ -23,7 +23,7 @@
 		this.setOutputTime(null);
 		this.setID(null);
 	}
-	
+
 	/**
 	 * Constructor
 	 * @param key A TwoTuple containing, first, the path to the source file and, second, the time
@@ -92,7 +92,6 @@
 	@Override
 	protected String getInsertSelectStatement() {
 		String script = "";
-<<<<<<< HEAD
 		script += "WITH new_source AS" + newline;
 		script += "(" + newline;
 		script += "		INSERT INTO wres.Source (path, output_time, lead)" + newline;
@@ -110,38 +109,14 @@
 		script += ")" + newline;
 		script += "SELECT source_id" + newline;
 		script += "FROM new_source" + newline + newline;
-=======
-		script += "WITH new_source AS" + NEWLINE;
-		script += "(" + NEWLINE;
-		script += "		INSERT INTO wres.Source (path, output_time)" + NEWLINE;
-		script += "		SELECT '" + this.sourcePath + "'," + NEWLINE;
-		script += "				'" + this.outputTime + "'" + NEWLINE;
-		script += "		WHERE NOT EXISTS (" + NEWLINE;
-		script += "			SELECT 1" + NEWLINE;
-		script += "			FROM wres.Source" + NEWLINE;
-		script += "			WHERE path = '" + this.sourcePath + "'" + NEWLINE;
-		script += "				AND output_time = '" + this.outputTime + "'" + NEWLINE;
-		script += "		)" + NEWLINE;
-		script += "		RETURNING source_id" + NEWLINE;
-		script += ")" + NEWLINE;
-		script += "SELECT source_id" + NEWLINE;
-		script += "FROM new_source" + NEWLINE + NEWLINE;
->>>>>>> d398deed
 		script += "";
 		script += "UNION" + NEWLINE + NEWLINE;
 		script += "";
-<<<<<<< HEAD
 		script += "SELECT source_id" + newline;
 		script += "FROM wres.Source" + newline;
 		script += "WHERE path = '" + this.sourcePath + "'" + newline;
 		script += "		AND output_time = '" + this.outputTime + "'" + newline;
 		script += "     AND lead = " + String.valueOf(this.lead) + ";";
-=======
-		script += "SELECT source_id" + NEWLINE;
-		script += "FROM wres.Source" + NEWLINE;
-		script += "WHERE path = '" + this.sourcePath + "'" + NEWLINE;
-		script += "		AND output_time = '" + this.outputTime + "';";
->>>>>>> d398deed
 
 		return script;
 	}
