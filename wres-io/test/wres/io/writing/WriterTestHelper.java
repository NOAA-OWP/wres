--- conflicted
+++ resolved
@@ -17,12 +17,8 @@
 import wres.config.generated.PairConfig;
 import wres.config.generated.ProjectConfig;
 import wres.datamodel.DatasetIdentifier;
-<<<<<<< HEAD
 import wres.datamodel.FeatureKey;
 import wres.datamodel.FeatureTuple;
-import wres.datamodel.MetricConstants;
-=======
->>>>>>> f51007d8
 import wres.datamodel.OneOrTwoDoubles;
 import wres.datamodel.sampledata.MeasurementUnit;
 import wres.datamodel.sampledata.SampleMetadata;
@@ -372,11 +368,7 @@
     }
 
     /**
-<<<<<<< HEAD
-     * Returns a {@link List} containing a {@link PairedStatisticOuter} that
-=======
-     * Returns a {@link List} containing a {@link DurationDiagramStatisticOuter} that 
->>>>>>> f51007d8
+     * Returns a {@link List} containing a {@link DurationDiagramStatisticOuter} that
      * represents the output of time-to-peak error for each pair in a pool.
      * 
      * @return time time-to-peak errors for one pool
