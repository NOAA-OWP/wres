package wres.io.writing.commaseparated.pairs;

import static org.junit.Assert.assertEquals;
import static org.junit.Assert.assertFalse;
import static org.junit.Assert.assertTrue;

import java.io.IOException;
import java.nio.file.Files;
import java.nio.file.Path;
import java.nio.file.Paths;
import java.text.DecimalFormat;
import java.time.Duration;
import java.time.Instant;
import java.time.temporal.ChronoUnit;
import java.util.Collections;
import java.util.Comparator;
import java.util.List;
import java.util.Map;
import java.util.Set;
import java.util.SortedSet;
import java.util.TreeSet;
import java.util.concurrent.CompletableFuture;
import java.util.concurrent.ExecutionException;

import org.apache.commons.lang3.tuple.Pair;
import org.junit.After;
import org.junit.Before;
import org.junit.BeforeClass;
import org.junit.Test;

import wres.datamodel.DatasetIdentifier;
import wres.datamodel.FeatureKey;
import wres.datamodel.FeatureTuple;
import wres.datamodel.sampledata.MeasurementUnit;
import wres.datamodel.sampledata.SampleMetadata;
import wres.datamodel.sampledata.SampleMetadata.Builder;
import wres.datamodel.sampledata.pairs.PoolOfPairs;
import wres.datamodel.sampledata.pairs.PoolOfPairs.PoolOfPairsBuilder;
import wres.datamodel.scale.TimeScaleOuter;
import wres.datamodel.scale.TimeScaleOuter.TimeScaleFunction;
import wres.datamodel.time.Event;
import wres.datamodel.time.ReferenceTimeType;
import wres.datamodel.time.TimeSeries;
import wres.datamodel.time.TimeSeriesMetadata;
import wres.datamodel.time.TimeWindowOuter;

/**
 * Tests the {@link SingleValuedPairsWriter}.
 * 
 * @author james.brown@hydrosolved.com
 */
public final class SingleValuedPairsWriterTest
{

    /**
     * First set of pairs to use for writing.
     */

    private static PoolOfPairs<Double, Double> pairs = null;

    /**
     * Second set of pairs to use for writing.
     */

    private static PoolOfPairs<Double, Double> pairsTwo = null;

    /**
     * Third set of pairs to use for writing.
     */

    private static PoolOfPairs<Double, Double> pairsThree = null;

    private static final String VARIABLE_NAME = "ARMS";
    private static final FeatureKey FEATURE = FeatureKey.of( "FRUIT" );
    private static final String UNIT = "SCOOBIES";

    private Path tempDir = null;

    private static TimeSeriesMetadata getBoilerplateMetadataWithT0( Instant t0 )
    {
        return TimeSeriesMetadata.of( Map.of( ReferenceTimeType.T0, t0 ),
                                      TimeScaleOuter.of( Duration.ofHours( 1 ) ),
                                      VARIABLE_NAME,
                                      FEATURE,
                                      UNIT );
    }

    private static TimeSeriesMetadata getBoilerplateMetadata()
    {
        return TimeSeriesMetadata.of( Collections.emptyMap(),
                                      TimeScaleOuter.of( Duration.ofHours( 1 ) ),
                                      VARIABLE_NAME,
                                      FEATURE,
                                      UNIT );
    }


    private static TimeSeriesMetadata getBoilerplateMetadataWithTimeScale( TimeScaleOuter timeScale )
    {
        return TimeSeriesMetadata.of( Collections.emptyMap(),
                                      timeScale,
                                      VARIABLE_NAME,
                                      FEATURE,
                                      UNIT );
    }

    private static TimeSeriesMetadata getBoilerplateMetadataWithT0AndTimeScale( Instant t0,
                                                                                TimeScaleOuter timeScale )
    {
        return TimeSeriesMetadata.of( Map.of( ReferenceTimeType.T0, t0 ),
                                      timeScale,
                                      VARIABLE_NAME,
                                      FEATURE,
                                      UNIT );
    }

    @BeforeClass
    public static void setUpBeforeAllTests()
    {

        // Create the pairs
        PoolOfPairsBuilder<Double, Double> tsBuilder = new PoolOfPairsBuilder<>();

        SortedSet<Event<Pair<Double, Double>>> setOfPairs = new TreeSet<>();
        Instant basisTime = Instant.parse( "1985-01-01T00:00:00Z" );
        setOfPairs.add( Event.of( Instant.parse( "1985-01-01T01:00:00Z" ),
                                  Pair.of( 1.001, 2.0 ) ) );
        setOfPairs.add( Event.of( Instant.parse( "1985-01-01T02:00:00Z" ), Pair.of( 3.0, 4.0 ) ) );
        setOfPairs.add( Event.of( Instant.parse( "1985-01-01T03:00:00Z" ), Pair.of( 5.0, 6.0 ) ) );

        SampleMetadata meta =
                SampleMetadata.of( MeasurementUnit.of( "SCOOBIES" ),
                                   DatasetIdentifier.of( new FeatureTuple( FeatureKey.of( "PLUM" ), FeatureKey.of( "PLUM" ), null ),
                                                         "RIFLE" ) );
        TimeSeriesMetadata metadata = getBoilerplateMetadataWithT0( basisTime );
        TimeSeries<Pair<Double, Double>> timeSeriesOne =
                TimeSeries.of( metadata, setOfPairs );

        pairs = tsBuilder.addTimeSeries( timeSeriesOne ).setMetadata( meta ).build();

        // Create the second time-series of pairs
        PoolOfPairsBuilder<Double, Double> tsBuilderTwo = new PoolOfPairsBuilder<>();
        SortedSet<Event<Pair<Double, Double>>> setOfPairsTwo = new TreeSet<>();
        Instant basisTimeTwo = Instant.parse( "1985-01-01T00:00:00Z" );
        setOfPairsTwo.add( Event.of( Instant.parse( "1985-01-01T04:00:00Z" ),
                                     Pair.of( 7.0, 8.0 ) ) );
        setOfPairsTwo.add( Event.of( Instant.parse( "1985-01-01T05:00:00Z" ),
                                     Pair.of( 9.0, 10.0 ) ) );
        setOfPairsTwo.add( Event.of( Instant.parse( "1985-01-01T06:00:00Z" ),
                                     Pair.of( 11.0, 12.0 ) ) );

        SampleMetadata metaTwo =
                SampleMetadata.of( MeasurementUnit.of( "SCOOBIES" ),
                                   DatasetIdentifier.of( new FeatureTuple( FeatureKey.of( "ORANGE" ), FeatureKey.of( "ORANGE" ), null ),
                                                         "PISTOL" ) );
        TimeSeriesMetadata metadataTwo = getBoilerplateMetadataWithT0( basisTimeTwo );
        TimeSeries<Pair<Double, Double>> timeSeriesTwo =
                TimeSeries.of( metadataTwo, setOfPairsTwo );

        pairsTwo = tsBuilderTwo.addTimeSeries( timeSeriesTwo ).setMetadata( metaTwo ).build();


        // Create the third time-series of pairs
        PoolOfPairsBuilder<Double, Double> tsBuilderThree = new PoolOfPairsBuilder<>();
        SortedSet<Event<Pair<Double, Double>>> setOfPairsThree = new TreeSet<>();
        Instant basisTimeThree = Instant.parse( "1985-01-01T00:00:00Z" );
        setOfPairsThree.add( Event.of( Instant.parse( "1985-01-01T07:00:00Z" ),
                                       Pair.of( 13.0, 14.0 ) ) );
        setOfPairsThree.add( Event.of( Instant.parse( "1985-01-01T08:00:00Z" ),
                                       Pair.of( 15.0, 16.0 ) ) );
        setOfPairsThree.add( Event.of( Instant.parse( "1985-01-01T09:00:00Z" ),
                                       Pair.of( 17.0, 18.0 ) ) );

        SampleMetadata metaThree =
                SampleMetadata.of( MeasurementUnit.of( "SCOOBIES" ),
                                   DatasetIdentifier.of( new FeatureTuple( FeatureKey.of( "BANANA" ), FeatureKey.of( "BANANA" ), null ),
                                                         "GRENADE" ) );
        TimeSeriesMetadata metadataThree = getBoilerplateMetadataWithT0( basisTimeThree );
        TimeSeries<Pair<Double, Double>> timeSeriesThree =
                TimeSeries.of( metadataThree, setOfPairsThree );

        pairsThree = tsBuilderThree.addTimeSeries( timeSeriesThree ).setMetadata( metaThree ).build();
    }

    @Before
    public void setup() throws IOException
    {
        this.tempDir = Files.createTempDirectory( "wres_temp" );
    }

    /**
     * Builds a {@link SingleValuedPairsWriter}, writes some empty pairs, and checks that the written output matches the
     * expected output.
     * @throws IOException if the writing or removal of the paired file fails
     */

    @Test
    public void testAcceptWithEmptyPairs() throws IOException
    {
        // Create the path
        Path pathToFile = Paths.get( this.tempDir.toString(), PairsWriter.DEFAULT_PAIRS_NAME );

        // Create the writer
        try ( SingleValuedPairsWriter writer = SingleValuedPairsWriter.of( pathToFile, ChronoUnit.SECONDS ) )
        {

            PoolOfPairsBuilder<Double, Double> tsBuilder = new PoolOfPairsBuilder<>();

            // Set the measurement units and time scale
            SampleMetadata meta =
<<<<<<< HEAD
                    new Builder().setMeasurementUnit( MeasurementUnit.of( "SCOOBIES" ) )
                                               .setIdentifier( DatasetIdentifier.of( Location.of( "PINEAPPLE" ),
=======
                    new SampleMetadataBuilder().setMeasurementUnit( MeasurementUnit.of( "SCOOBIES" ) )
                                               .setIdentifier( DatasetIdentifier.of( new FeatureTuple( FeatureKey.of( "PINEAPPLE" ),
                                                                                                       FeatureKey.of( "PINEAPPLE" ),
                                                                                                       null ),
>>>>>>> a6aea286
                                                                                     "MORTARS" ) )
                                               .setTimeScale( TimeScaleOuter.of( Duration.ofSeconds( 3600 ),
                                                                            TimeScaleFunction.MEAN ) )
                                               .build();

            PoolOfPairs<Double, Double> emptyPairs =
                    tsBuilder.addTimeSeries( TimeSeries.of( getBoilerplateMetadata(),
                                                            Collections.emptySortedSet() ) )
                             .setMetadata( meta )
                             .build();

            // Write the pairs
            writer.accept( emptyPairs );

            // Assert the expected results of nothing
            assertFalse( pathToFile.toFile().exists() );

            // Nothing expected
            Files.deleteIfExists( pathToFile );
        }
    }

    /**
     * Builds a {@link SingleValuedPairsWriter}, writes some pairs, and checks that the written output matches the
     * expected output.
     * @throws IOException if the writing or removal of the paired file fails
     */

    @Test
    public void testAcceptForOneSetOfPairs() throws IOException
    {
        // Create the path
        Path pathToFile = Paths.get( this.tempDir.toString(), PairsWriter.DEFAULT_PAIRS_NAME );

        // Create the writer
        try ( SingleValuedPairsWriter writer = SingleValuedPairsWriter.of( pathToFile, ChronoUnit.SECONDS ) )
        {

            // Write the pairs
            writer.accept( pairs );

            // Read the results
            List<String> results = Files.readAllLines( pathToFile );

            // Assert the expected results
            assertTrue( results.size() == 4 );
            assertTrue( results.get( 0 )
                               .equals( "FEATURE DESCRIPTION,"
                                        + "VALID TIME OF PAIR,"
                                        + "LEAD DURATION OF PAIR IN SECONDS,"
                                        + "LEFT IN SCOOBIES,RIGHT IN SCOOBIES" ) );
            assertTrue( results.get( 1 ).equals( "PLUM,1985-01-01T01:00:00Z,3600,1.001,2.0" ) );
            assertTrue( results.get( 2 ).equals( "PLUM,1985-01-01T02:00:00Z,7200,3.0,4.0" ) );
            assertTrue( results.get( 3 ).equals( "PLUM,1985-01-01T03:00:00Z,10800,5.0,6.0" ) );

            // If all succeeded, remove the file, otherwise leave to help debugging
            Files.deleteIfExists( pathToFile );
        }
    }

    /**
     * Builds a {@link SingleValuedPairsWriter} whose {@link SampleMetadata} includes a {@link TimeWindowOuter}, 
     * writes some pairs, and checks that the written output matches the expected output.
     * @throws IOException if the writing or removal of the paired file fails
     */

    @Test
    public void testAcceptForOneSetOfPairsWithTimeWindow() throws IOException
    {
        // Create the path
        Path pathToFile = Paths.get( this.tempDir.toString(), PairsWriter.DEFAULT_PAIRS_NAME );

        // Create the writer
        try ( SingleValuedPairsWriter writer = SingleValuedPairsWriter.of( pathToFile, ChronoUnit.SECONDS ) )
        {

            // Create the pairs with a time window
            PoolOfPairsBuilder<Double, Double> tsBuilder = new PoolOfPairsBuilder<>();
            tsBuilder.addTimeSeries( pairs );
            tsBuilder.setMetadata( SampleMetadata.of( pairs.getMetadata(),
                                                      TimeWindowOuter.of( Instant.parse( "1985-01-01T00:00:00Z" ),
                                                                     Instant.parse( "1990-01-01T00:00:00Z" ),
                                                                     Duration.ZERO ) ) );


            // Write the pairs
            writer.accept( tsBuilder.build() );

            // Read the results
            List<String> results = Files.readAllLines( pathToFile );

            // Assert the expected results
            assertTrue( results.size() == 4 );
            assertTrue( results.get( 0 )
                               .equals( "FEATURE DESCRIPTION,"
                                        + "EARLIEST ISSUE TIME,"
                                        + "LATEST ISSUE TIME,"
                                        + "EARLIEST VALID TIME,"
                                        + "LATEST VALID TIME,"
                                        + "EARLIEST LEAD TIME IN SECONDS,"
                                        + "LATEST LEAD TIME IN SECONDS,"
                                        + "VALID TIME OF PAIR,"
                                        + "LEAD DURATION OF PAIR IN SECONDS,"
                                        + "LEFT IN SCOOBIES,"
                                        + "RIGHT IN SCOOBIES" ) );

            assertTrue( results.get( 1 )
                               .equals( "PLUM,1985-01-01T00:00:00Z,"
                                        + "1990-01-01T00:00:00Z,"
                                        + Instant.MIN
                                        + ","
                                        + Instant.MAX
                                        + ",0,0,1985-01-01T01:00:00Z,3600,1.001,2.0" ) );
            assertTrue( results.get( 2 )
                               .equals( "PLUM,1985-01-01T00:00:00Z,"
                                        + "1990-01-01T00:00:00Z,"
                                        + Instant.MIN
                                        + ","
                                        + Instant.MAX
                                        + ",0,0,1985-01-01T02:00:00Z,7200,3.0,4.0" ) );
            assertTrue( results.get( 3 )
                               .equals( "PLUM,1985-01-01T00:00:00Z,"
                                        + "1990-01-01T00:00:00Z,"
                                        + Instant.MIN
                                        + ","
                                        + Instant.MAX
                                        + ",0,0,1985-01-01T03:00:00Z,10800,5.0,6.0" ) );

            // If all succeeded, remove the file, otherwise leave to help debugging
            Files.deleteIfExists( pathToFile );
        }
    }

    /**
     * Builds a {@link SingleValuedPairsWriter}, writes two sets of pairs synchronously, and checks that the written 
     * output matches the expected output.
     * @throws IOException if the writing or removal of the paired file fails
     */

    @Test
    public void testAcceptForTwoSetsOfPairsWrittenSync() throws IOException
    {
        // Create the path
        Path pathToFile = Paths.get( this.tempDir.toString(), PairsWriter.DEFAULT_PAIRS_NAME );

        // Create the writer
        try ( SingleValuedPairsWriter writer = SingleValuedPairsWriter.of( pathToFile, ChronoUnit.SECONDS ) )
        {

            // Write the pairs
            writer.accept( pairs );
            writer.accept( pairsTwo );

            // Read the results
            List<String> results = Files.readAllLines( pathToFile );

            // Assert the expected results
            assertTrue( results.size() == 7 );
            assertTrue( results.get( 0 )
                               .equals( "FEATURE DESCRIPTION,"
                                        + "VALID TIME OF PAIR,"
                                        + "LEAD DURATION OF PAIR IN SECONDS,"
                                        + "LEFT IN SCOOBIES,"
                                        + "RIGHT IN SCOOBIES" ) );
            assertTrue( results.get( 1 ).equals( "PLUM,1985-01-01T01:00:00Z,3600,1.001,2.0" ) );
            assertTrue( results.get( 2 ).equals( "PLUM,1985-01-01T02:00:00Z,7200,3.0,4.0" ) );
            assertTrue( results.get( 3 ).equals( "PLUM,1985-01-01T03:00:00Z,10800,5.0,6.0" ) );
            assertTrue( results.get( 4 ).equals( "ORANGE,1985-01-01T04:00:00Z,14400,7.0,8.0" ) );
            assertTrue( results.get( 5 ).equals( "ORANGE,1985-01-01T05:00:00Z,18000,9.0,10.0" ) );
            assertTrue( results.get( 6 ).equals( "ORANGE,1985-01-01T06:00:00Z,21600,11.0,12.0" ) );

            // If all succeeded, remove the file, otherwise leave to help debugging
            Files.deleteIfExists( pathToFile );
        }
    }

    /**
     * Builds a {@link SingleValuedPairsWriter}, writes three sets of pairs asynchronously, and checks that the written 
     * output matches the expected output.
     * @throws IOException if the writing or removal of the paired file fails
     * @throws ExecutionException if the asynchronous execution fails
     * @throws InterruptedException the the execution is interrupted 
     */

    @Test
    public void testAcceptForThreeSetsOfPairsWrittenAsync() throws IOException, InterruptedException, ExecutionException
    {
        // Create the path
        Path pathToFile = Paths.get( this.tempDir.toString(), PairsWriter.DEFAULT_PAIRS_NAME );

        // Create the writer with a decimal format
        DecimalFormat formatter = new DecimalFormat();
        formatter.applyPattern( "0.0" );
        try ( SingleValuedPairsWriter writer =
                SingleValuedPairsWriter.of( pathToFile, ChronoUnit.SECONDS, formatter ) )
        {

            // Write the pairs async on the common FJP
            CompletableFuture.allOf( CompletableFuture.runAsync( () -> writer.accept( pairs ) ),
                                     CompletableFuture.runAsync( () -> writer.accept( pairsTwo ) ),
                                     CompletableFuture.runAsync( () -> writer.accept( pairsThree ) ) )
                             .get();

            // Read the results
            List<String> results = Files.readAllLines( pathToFile );

            // Sort the results
            Collections.sort( results, Comparator.naturalOrder() );

            // Assert the expected results
            assertTrue( results.size() == 10 );
            assertTrue( results.get( 0 ).equals( "BANANA,1985-01-01T07:00:00Z,25200,13.0,14.0" ) );
            assertTrue( results.get( 1 ).equals( "BANANA,1985-01-01T08:00:00Z,28800,15.0,16.0" ) );
            assertTrue( results.get( 2 ).equals( "BANANA,1985-01-01T09:00:00Z,32400,17.0,18.0" ) );
            assertTrue( results.get( 3 )
                               .equals( "FEATURE DESCRIPTION,"
                                        + "VALID TIME OF PAIR,"
                                        + "LEAD DURATION OF PAIR IN SECONDS,"
                                        + "LEFT IN SCOOBIES,"
                                        + "RIGHT IN SCOOBIES" ) );
            assertTrue( results.get( 4 ).equals( "ORANGE,1985-01-01T04:00:00Z,14400,7.0,8.0" ) );
            assertTrue( results.get( 5 ).equals( "ORANGE,1985-01-01T05:00:00Z,18000,9.0,10.0" ) );
            assertTrue( results.get( 6 ).equals( "ORANGE,1985-01-01T06:00:00Z,21600,11.0,12.0" ) );
            assertTrue( results.get( 7 ).equals( "PLUM,1985-01-01T01:00:00Z,3600,1.0,2.0" ) );
            assertTrue( results.get( 8 ).equals( "PLUM,1985-01-01T02:00:00Z,7200,3.0,4.0" ) );
            assertTrue( results.get( 9 ).equals( "PLUM,1985-01-01T03:00:00Z,10800,5.0,6.0" ) );

            // If all succeeded, remove the file, otherwise leave to help debugging
            Files.deleteIfExists( pathToFile );
        }
    }

    /**
     * Builds a {@link SingleValuedPairsWriter}, writes some pairs, and checks that the 
     * {@link SingleValuedPairsWriter#get()} returns the correct path written.
     * @throws IOException if the writing or removal of the paired file fails
     */

    @Test
    public void testSuppliedPath() throws IOException
    {
        // Create the path
        Path pathToFile = Paths.get( this.tempDir.toString(), PairsWriter.DEFAULT_PAIRS_NAME );

        // Create the writer
        try ( SingleValuedPairsWriter writer = SingleValuedPairsWriter.of( pathToFile, ChronoUnit.SECONDS ) )
        {

            // Write the pairs
            writer.accept( SingleValuedPairsWriterTest.pairs );

            // Assert the expected results
            assertEquals( writer.get(), Set.of( pathToFile ) );

            // If all succeeded, remove the file, otherwise leave to help debugging
            Files.deleteIfExists( pathToFile );
        }
    }

    @After
    public void tearDown() throws IOException
    {
        Files.deleteIfExists( this.tempDir );
    }
}<|MERGE_RESOLUTION|>--- conflicted
+++ resolved
@@ -208,16 +208,11 @@
 
             // Set the measurement units and time scale
             SampleMetadata meta =
-<<<<<<< HEAD
                     new Builder().setMeasurementUnit( MeasurementUnit.of( "SCOOBIES" ) )
-                                               .setIdentifier( DatasetIdentifier.of( Location.of( "PINEAPPLE" ),
-=======
-                    new SampleMetadataBuilder().setMeasurementUnit( MeasurementUnit.of( "SCOOBIES" ) )
-                                               .setIdentifier( DatasetIdentifier.of( new FeatureTuple( FeatureKey.of( "PINEAPPLE" ),
-                                                                                                       FeatureKey.of( "PINEAPPLE" ),
-                                                                                                       null ),
->>>>>>> a6aea286
-                                                                                     "MORTARS" ) )
+                                 .setIdentifier( DatasetIdentifier.of( new FeatureTuple( FeatureKey.of( "PINEAPPLE" ),
+                                                                                         FeatureKey.of( "PINEAPPLE" ),
+                                                                                         null ),
+                                                                       "MORTARS" ) )
                                                .setTimeScale( TimeScaleOuter.of( Duration.ofSeconds( 3600 ),
                                                                             TimeScaleFunction.MEAN ) )
                                                .build();
@@ -278,7 +273,7 @@
     }
 
     /**
-     * Builds a {@link SingleValuedPairsWriter} whose {@link SampleMetadata} includes a {@link TimeWindowOuter}, 
+     * Builds a {@link SingleValuedPairsWriter} whose {@link SampleMetadata} includes a {@link TimeWindowOuter},
      * writes some pairs, and checks that the written output matches the expected output.
      * @throws IOException if the writing or removal of the paired file fails
      */
