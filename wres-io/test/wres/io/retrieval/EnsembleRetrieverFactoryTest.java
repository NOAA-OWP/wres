package wres.io.retrieval;

import static org.junit.Assert.assertEquals;
import static org.junit.Assert.assertNotNull;
import static org.junit.Assert.assertTrue;

import java.net.URI;
import java.sql.Connection;
import java.sql.DriverManager;
import java.sql.SQLException;
import java.text.MessageFormat;
import java.time.Duration;
import java.time.Instant;
import java.util.ArrayList;
import java.util.Collections;
import java.util.List;
import java.util.Map;
import java.util.Set;
import java.util.TimeZone;
import java.util.TreeMap;
import java.util.stream.Collectors;

import com.zaxxer.hikari.HikariDataSource;
import liquibase.database.Database;
import liquibase.exception.LiquibaseException;

import org.junit.After;
import org.junit.Before;
import org.junit.BeforeClass;
import org.junit.Test;
import org.mockito.Mock;
import org.mockito.Mockito;
import org.mockito.MockitoAnnotations;

import wres.datamodel.FeatureKey;
import wres.datamodel.FeatureTuple;
import wres.datamodel.time.TimeSeriesMetadata;
import wres.io.concurrency.Executor;
import wres.config.generated.DataSourceBaselineConfig;
import wres.config.generated.DataSourceConfig;
import wres.config.generated.DatasourceType;
import wres.config.generated.LeftOrRightOrBaseline;
import wres.config.generated.PairConfig;
import wres.config.generated.ProjectConfig;
import wres.config.generated.DataSourceConfig.Variable;
import wres.datamodel.Ensemble;
import wres.datamodel.scale.TimeScaleOuter;
import wres.datamodel.scale.TimeScaleOuter.TimeScaleFunction;
import wres.datamodel.time.Event;
import wres.datamodel.time.ReferenceTimeType;
import wres.datamodel.time.TimeSeries;
import wres.datamodel.time.TimeSeries.TimeSeriesBuilder;
import wres.datamodel.time.TimeWindowOuter;
import wres.io.data.caching.Features;
import wres.io.data.details.EnsembleDetails;
import wres.io.data.details.FeatureDetails;
import wres.io.data.details.MeasurementDetails;
import wres.io.data.details.SourceDetails;
import wres.io.project.Project;
import wres.io.utilities.DataScripter;
import wres.io.utilities.TestDatabase;
import wres.system.SystemSettings;

/**
 * Tests the {@link EnsembleRetrieverFactory}.
 * @author james.brown@hydrosolved.com
 */

public class EnsembleRetrieverFactoryTest
{
    @Mock private SystemSettings mockSystemSettings;
    private wres.io.utilities.Database wresDatabase;
    @Mock private Executor mockExecutor;
    private Features featuresCache;
    private TestDatabase testDatabase;
    private HikariDataSource dataSource;
    private Connection rawConnection;

    /**
     * A project_id for testing;
     */

    private static final Integer PROJECT_ID = 1;

    /**
     * The measurement units for testing.
     */

    private static final String CFS = "CFS";

    /**
     * The feature name.
     */

    private static final FeatureKey FAKE_FEATURE = FeatureKey.of( "FAKE" );

    /**
     * The variable name.
     */

    private static final String STREAMFLOW = "streamflow";

    // Times for re-use
    private static final String T2023_04_01T00_00_00Z = "2023-04-01T00:00:00Z";
    private static final String T2023_04_01T07_00_00Z = "2023-04-01T07:00:00Z";
    private static final String T2023_04_01T04_00_00Z = "2023-04-01T04:00:00Z";
    private static final String T2023_04_01T03_00_00Z = "2023-04-01T03:00:00Z";
    private static final String T2023_04_01T02_00_00Z = "2023-04-01T02:00:00Z";
    private static final String T2023_04_01T01_00_00Z = "2023-04-01T01:00:00Z";

    /**
     * Insert statement for re-use.
     */

    private static final String INSERT_INTO_WRES_PROJECT_SOURCE = "INSERT INTO wres.ProjectSource (project_id, "
                                                                  + "source_id, member) VALUES ({0},{1},''{2}'')";

    /**
     * The retriever factory to test.
     */

    private EnsembleRetrieverFactory factoryToTest;

    @BeforeClass
    public static void runOnceBeforeAllTests()
    {
        // Set the JVM timezone for use by H2. Needs to happen before anything else
        TimeZone.setDefault( TimeZone.getTimeZone( "UTC" ) );
    }

    @Before
    public void runBeforeEachTest() throws SQLException, LiquibaseException
    {
        MockitoAnnotations.initMocks( this );

        // Create the database and connection pool
        this.testDatabase = new TestDatabase( "EnsembleRetrieverFactoryTest" );
        this.dataSource = this.testDatabase.getNewHikariDataSource();

        // Substitute our H2 connection pool for both pools:
        Mockito.when( this.mockSystemSettings.getConnectionPool() )
               .thenReturn( this.dataSource );
        Mockito.when( this.mockSystemSettings.getHighPriorityConnectionPool() )
               .thenReturn( this.dataSource );

        this.wresDatabase = new wres.io.utilities.Database( this.mockSystemSettings );
        this.featuresCache = new Features( this.wresDatabase );

        // Create the connection and schema, set up mock settings
        this.createTheConnectionAndSchema();

        // Create the tables
        this.addTheDatabaseAndTables();

        // Add some data for testing
        this.addTwoForecastTimeSeriesEachWithFiveEventsToTheDatabase();
        this.addAnObservedTimeSeriesWithTenEventsToTheDatabase();

        // Create the retriever factory to test
        this.createEnsembleRetrieverFactory();
    }

    @Test
    public void testGetLeftRetrieverReturnsOneTimeSeriesWithTenEvents()
    {

        // Get the actual left series
        List<TimeSeries<Double>> actualCollection = this.factoryToTest.getLeftRetriever()
                                                                      .get()
                                                                      .collect( Collectors.toList() );

        // There is only one time-series, so assert that
        assertEquals( 1, actualCollection.size() );
        TimeSeries<Double> actualSeries = actualCollection.get( 0 );

        // Create the expected series
        TimeSeriesMetadata expectedMetadata =
                TimeSeriesMetadata.of( Collections.emptyMap(),
<<<<<<< HEAD
                                       TimeScaleOuter.of(),
                                       String.valueOf( this.variableFeatureId ),
                                       String.valueOf( this.variableFeatureId ),
=======
                                       TimeScale.of(),
                                       STREAMFLOW,
                                       FAKE_FEATURE,
>>>>>>> a6aea286
                                       "CFS" );
        TimeSeriesBuilder<Double> builder = new TimeSeriesBuilder<>();
        TimeSeries<Double> expectedSeries =
                builder.setMetadata( expectedMetadata )
                       .addEvent( Event.of( Instant.parse( T2023_04_01T01_00_00Z ), 30.0 ) )
                       .addEvent( Event.of( Instant.parse( T2023_04_01T02_00_00Z ), 37.0 ) )
                       .addEvent( Event.of( Instant.parse( T2023_04_01T03_00_00Z ), 44.0 ) )
                       .addEvent( Event.of( Instant.parse( T2023_04_01T04_00_00Z ), 51.0 ) )
                       .addEvent( Event.of( Instant.parse( "2023-04-01T05:00:00Z" ), 58.0 ) )
                       .addEvent( Event.of( Instant.parse( "2023-04-01T06:00:00Z" ), 65.0 ) )
                       .addEvent( Event.of( Instant.parse( T2023_04_01T07_00_00Z ), 72.0 ) )
                       .addEvent( Event.of( Instant.parse( "2023-04-01T08:00:00Z" ), 79.0 ) )
                       .addEvent( Event.of( Instant.parse( "2023-04-01T09:00:00Z" ), 86.0 ) )
                       .addEvent( Event.of( Instant.parse( "2023-04-01T10:00:00Z" ), 93.0 ) )
                       .build();

        // Actual series equals expected series
        assertEquals( expectedSeries, actualSeries );
    }

    @Test
    public void testGetLeftRetrieverWithTimeWindowReturnsOneTimeSeriesWithFiveEvents()
    {

        // The time window to select events
        TimeWindowOuter timeWindow = TimeWindowOuter.of( Instant.parse( T2023_04_01T02_00_00Z ),
                                               Instant.parse( T2023_04_01T07_00_00Z ) );

        // Get the actual left series
        List<TimeSeries<Double>> actualCollection = this.factoryToTest.getLeftRetriever( timeWindow )
                                                                      .get()
                                                                      .collect( Collectors.toList() );

        // There is only one time-series, so assert that
        assertEquals( 1, actualCollection.size() );
        TimeSeries<Double> actualSeries = actualCollection.get( 0 );

        // Create the expected series
        TimeSeriesMetadata expectedMetadata =
                TimeSeriesMetadata.of( Collections.emptyMap(),
<<<<<<< HEAD
                                       TimeScaleOuter.of(),
                                       String.valueOf( this.variableFeatureId ),
                                       String.valueOf( this.variableFeatureId ),
=======
                                       TimeScale.of(),
                                       STREAMFLOW,
                                       FAKE_FEATURE,
>>>>>>> a6aea286
                                       "CFS" );
        TimeSeriesBuilder<Double> builder = new TimeSeriesBuilder<>();
        TimeSeries<Double> expectedSeries =
                builder.setMetadata( expectedMetadata )
                       .addEvent( Event.of( Instant.parse( T2023_04_01T03_00_00Z ), 44.0 ) )
                       .addEvent( Event.of( Instant.parse( T2023_04_01T04_00_00Z ), 51.0 ) )
                       .addEvent( Event.of( Instant.parse( "2023-04-01T05:00:00Z" ), 58.0 ) )
                       .addEvent( Event.of( Instant.parse( "2023-04-01T06:00:00Z" ), 65.0 ) )
                       .addEvent( Event.of( Instant.parse( T2023_04_01T07_00_00Z ), 72.0 ) )
                       .build();

        // Actual series equals expected series
        assertEquals( expectedSeries, actualSeries );
    }

    @Test
    public void testGetRightRetrieverWithTimeWindowReturnsOneTimeSeriesWithThreeEvents()
    {

        // The time window to select events
        TimeWindowOuter timeWindow = TimeWindowOuter.of( Instant.parse( "2023-03-31T11:00:00Z" ),
                                               Instant.parse( T2023_04_01T00_00_00Z ),
                                               Instant.parse( T2023_04_01T01_00_00Z ),
                                               Instant.parse( T2023_04_01T04_00_00Z ) );

        // Get the actual left series
        List<TimeSeries<Ensemble>> actualCollection = this.factoryToTest.getRightRetriever( timeWindow )
                                                                        .get()
                                                                        .collect( Collectors.toList() );

        // There is only one time-series, so assert that
        assertEquals( 1, actualCollection.size() );
        TimeSeries<Ensemble> actualSeries = actualCollection.get( 0 );

        // Create the expected series
        TimeSeriesMetadata expectedMetadata =
                TimeSeriesMetadata.of( Map.of( ReferenceTimeType.T0,
                                               Instant.parse( T2023_04_01T00_00_00Z ) ),
<<<<<<< HEAD
                                       TimeScaleOuter.of(),
                                       String.valueOf( this.variableFeatureId ),
                                       String.valueOf( this.variableFeatureId ),
=======
                                       TimeScale.of(),
                                       STREAMFLOW,
                                       FAKE_FEATURE,
>>>>>>> a6aea286
                                       "CFS" );
        TimeSeriesBuilder<Ensemble> builder = new TimeSeriesBuilder<>();
        TimeSeries<Ensemble> expectedSeries =
                builder.setMetadata( expectedMetadata )
                       .addEvent( Event.of( Instant.parse( T2023_04_01T02_00_00Z ), Ensemble.of( 37.0, 107.0, 72.0) ) )
                       .addEvent( Event.of( Instant.parse( T2023_04_01T03_00_00Z ), Ensemble.of( 44.0, 114.0, 79.0) ) )
                       .addEvent( Event.of( Instant.parse( T2023_04_01T04_00_00Z ), Ensemble.of( 51.0, 121.0, 86.0 ) ) )
                       .build();

        // Actual series equals expected series
        assertEquals( expectedSeries, actualSeries );
    }

    @Test
    public void testGetBaselineRetrieverWithTimeWindowReturnsOneTimeSeriesWithThreeEvents()
    {

        // The time window to select events
        TimeWindowOuter timeWindow = TimeWindowOuter.of( Instant.parse( "2023-03-31T11:00:00Z" ),
                                               Instant.parse( T2023_04_01T00_00_00Z ),
                                               Instant.parse( T2023_04_01T01_00_00Z ),
                                               Instant.parse( T2023_04_01T04_00_00Z ) );

        // Get the actual left series
        List<TimeSeries<Ensemble>> actualCollection = this.factoryToTest.getBaselineRetriever( timeWindow )
                                                                        .get()
                                                                        .collect( Collectors.toList() );

        // There is only one time-series, so assert that
        assertEquals( 1, actualCollection.size() );
        TimeSeries<Ensemble> actualSeries = actualCollection.get( 0 );

        // Create the expected series
        TimeSeriesMetadata expectedMetadata =
                TimeSeriesMetadata.of( Map.of( ReferenceTimeType.T0,
                                               Instant.parse( T2023_04_01T00_00_00Z ) ),
<<<<<<< HEAD
                                       TimeScaleOuter.of(),
                                       String.valueOf( this.variableFeatureId ),
                                       String.valueOf( this.variableFeatureId ),
=======
                                       TimeScale.of(),
                                       STREAMFLOW,
                                       FAKE_FEATURE,
>>>>>>> a6aea286
                                       "CFS" );
        TimeSeriesBuilder<Ensemble> builder = new TimeSeriesBuilder<>();
        TimeSeries<Ensemble> expectedSeries =
                builder.setMetadata( expectedMetadata )
                       .addEvent( Event.of( Instant.parse( T2023_04_01T02_00_00Z ), Ensemble.of( 37.0, 107.0, 72.0  ) ) )
                       .addEvent( Event.of( Instant.parse( T2023_04_01T03_00_00Z ), Ensemble.of( 44.0, 114.0, 79.0 ) ) )
                       .addEvent( Event.of( Instant.parse( T2023_04_01T04_00_00Z ), Ensemble.of( 51.0, 121.0, 86.0 ) ) )
                       .build();

        // Actual series equals expected series
        assertEquals( expectedSeries, actualSeries );
    }

    @After
    public void runAfterEachTest() throws SQLException
    {
        this.dropTheTablesAndSchema();
        this.rawConnection.close();
        this.rawConnection = null;
        this.testDatabase = null;
        this.dataSource.close();
        this.dataSource = null;
    }

    /**
     * Does the basic set-up work to create a connection and schema.
     * @throws SQLException 
     * 
     * @throws SQLException if the set-up failed
     */

    private void createTheConnectionAndSchema() throws SQLException
    {
        // Also mock a plain datasource (which works per test unlike c3p0)
        this.rawConnection = DriverManager.getConnection( this.testDatabase.getJdbcString() );

        // Set up a bare bones database with only the schema
        this.testDatabase.createWresSchema( this.rawConnection );
    }

    /**
     * Adds the required tables for the tests presented here, which is a subset of all tables.
     * @throws LiquibaseException if the tables could not be created
     */

    private void addTheDatabaseAndTables() throws LiquibaseException
    {
        // Create the required tables
        Database liquibaseDatabase =
                this.testDatabase.createNewLiquibaseDatabase( this.rawConnection );

        this.testDatabase.createMeasurementUnitTable( liquibaseDatabase );
        this.testDatabase.createUnitConversionTable( liquibaseDatabase );
        this.testDatabase.createSourceTable( liquibaseDatabase );
        this.testDatabase.createProjectTable( liquibaseDatabase );
        this.testDatabase.createProjectSourceTable( liquibaseDatabase );
        this.testDatabase.createFeatureTable( liquibaseDatabase );
        this.testDatabase.createEnsembleTable( liquibaseDatabase );
        this.testDatabase.createTimeSeriesTable( liquibaseDatabase );
        this.testDatabase.createTimeSeriesValueTable( liquibaseDatabase );
    }

    /**
     * Drops the schema, cascading to all tables.
     * @throws SQLException if any tables or the schema failed to drop
     */
    private void dropTheTablesAndSchema() throws SQLException
    {
        this.testDatabase.dropWresSchema( this.rawConnection );
        this.testDatabase.dropLiquibaseChangeTables( this.rawConnection );
    }

    /**
     * Creates an instance of a {@link EnsembleRetrieverFactory} to test.
     * @throws SQLException if the factory could not be created
     */

    private void createEnsembleRetrieverFactory() throws SQLException
    {
        // Mock the sufficient elements of the ProjectConfig
        PairConfig pairsConfig = new PairConfig( CFS,
                                                 null,
                                                 null,
                                                 null,
                                                 null,
                                                 null,
                                                 null,
                                                 null,
                                                 null,
                                                 null,
                                                 null,
                                                 null,
                                                 null,
                                                 null,
                                                 null,
                                                 null );
        List<DataSourceConfig.Source> sourceList = new ArrayList<>();

        DataSourceConfig left = new DataSourceConfig( DatasourceType.fromValue( "observations" ),
                                                      sourceList,
                                                      new Variable( STREAMFLOW, null ),
                                                      null,
                                                      null,
                                                      null,
                                                      null,
                                                      null,
                                                      null );

        // Same right and baseline
        DataSourceBaselineConfig rightAndBaseline =
                new DataSourceBaselineConfig( DatasourceType.fromValue( "ensemble forecasts" ),
                                              sourceList,
                                              new Variable( STREAMFLOW, null ),
                                              null,
                                              null,
                                              null,
                                              null,
                                              null,
                                              null,
                                              false );

        ProjectConfig.Inputs inputsConfig = new ProjectConfig.Inputs( left,
                                                                      rightAndBaseline,
                                                                      rightAndBaseline );

        ProjectConfig projectConfig = new ProjectConfig( inputsConfig, pairsConfig, null, null, null, null );

        FeatureTuple featureTuple = new FeatureTuple( FAKE_FEATURE, FAKE_FEATURE, FAKE_FEATURE );
        Set<FeatureTuple> allFeatures = Set.of( featureTuple );
        // Mock the sufficient elements of Project
        Project project = Mockito.mock( Project.class );
        Mockito.when( project.getProjectConfig() ).thenReturn( projectConfig );
        Mockito.when( project.getId() ).thenReturn( PROJECT_ID );
        Mockito.when( project.getFeatures() ).thenReturn( allFeatures );
        Mockito.when( project.getLeftVariableName() ).thenReturn( STREAMFLOW );
        Mockito.when( project.getRightVariableName() ).thenReturn( STREAMFLOW );
        Mockito.when( project.getBaselineVariableName() ).thenReturn( STREAMFLOW );
        Mockito.when( project.hasBaseline() ).thenReturn( true );
        Mockito.when( project.usesProbabilityThresholds() ).thenReturn( false );

        // Create the factory instance
        UnitMapper unitMapper = UnitMapper.of( this.wresDatabase, CFS );
        this.factoryToTest = EnsembleRetrieverFactory.of( this.wresDatabase, featuresCache, project, featureTuple, unitMapper );
    }

    /**
     * Performs the detailed set-up work to add one time-series to the database. Some assertions are made here, which
     * could fail, in order to clarify the source of a failure.
     * 
     * @throws SQLException if the detailed set-up fails
     */

    private void addTwoForecastTimeSeriesEachWithFiveEventsToTheDatabase() throws SQLException
    {
        // Add a source
        SourceDetails.SourceKey sourceKey = SourceDetails.createKey( URI.create( "/this/is/just/a/test" ),
                                                                     "2017-06-16 11:13:00",
                                                                     null,
                                                                     "abc123" );

        SourceDetails sourceDetails = new SourceDetails( sourceKey );

        sourceDetails.save( this.wresDatabase );

        assertTrue( sourceDetails.performedInsert() );

        Integer sourceId = sourceDetails.getId();

        assertNotNull( sourceId );

        // Add a project 
        Project project =
                new Project( this.mockSystemSettings,
                             this.wresDatabase,
                             this.mockExecutor,
                             new ProjectConfig( null, null, null, null, null, "test_project" ), PROJECT_ID );
        project.save();

        assertTrue( project.performedInsert() );

        assertEquals( PROJECT_ID, project.getId() );

        // Add a project source
        // There is no wres abstraction to help with this
        String projectSourceInsert = INSERT_INTO_WRES_PROJECT_SOURCE;

        // Project source for RIGHT
        projectSourceInsert = MessageFormat.format( projectSourceInsert,
                                                    PROJECT_ID,
                                                    sourceId,
                                                    LeftOrRightOrBaseline.RIGHT.value() );

        DataScripter script = new DataScripter( this.wresDatabase,
                                                projectSourceInsert );
        int rows = script.execute();

        assertEquals( 1, rows );

        // Project source for BASELINE - same source for simplicity
        String projectSourceBaselineInsert = INSERT_INTO_WRES_PROJECT_SOURCE;

        projectSourceBaselineInsert = MessageFormat.format( projectSourceBaselineInsert,
                                                            PROJECT_ID,
                                                            sourceId,
                                                            LeftOrRightOrBaseline.BASELINE.value() );

        DataScripter scriptBaseline = new DataScripter( this.wresDatabase,
                                                        projectSourceBaselineInsert );
        int rowsBaseline = scriptBaseline.execute();

        assertEquals( 1, rowsBaseline );

        // Add a feature
        FeatureDetails feature = new FeatureDetails( FAKE_FEATURE );
        feature.save( this.wresDatabase );

        assertNotNull( feature.getId() );

        // Get the measurement units for CFS
        MeasurementDetails measurement = new MeasurementDetails();

        measurement.setUnit( CFS );
        measurement.save( this.wresDatabase );
        Integer measurementUnitId = measurement.getId();

        assertNotNull( measurementUnitId );

        // Add first member
        EnsembleDetails members = new EnsembleDetails();
        String ensembleName = "ENS";
        int firstMemberLabel = 123;
        members.setEnsembleName( ensembleName );
        members.setEnsembleMemberIndex( firstMemberLabel );
        members.save( this.wresDatabase );
        Integer firstMemberId = members.getId();

        assertNotNull( firstMemberId );

        // Add second member
        int secondMemberLabel = 567;
        members.setEnsembleName( ensembleName );
        members.setEnsembleMemberIndex( secondMemberLabel );
        members.save( this.wresDatabase );
        Integer secondMemberId = members.getId();

        assertNotNull( secondMemberId );

        // Add third member
        int thirdMemberLabel = 456;
        members.setEnsembleName( ensembleName );
        members.setEnsembleMemberIndex( thirdMemberLabel );
        members.save( this.wresDatabase );
        Integer thirdMemberId = members.getId();

        assertNotNull( thirdMemberId );

        // Add each member in turn
        // There is an abstraction to help with this, namely wres.io.data.details.TimeSeries, but the resulting 
        // prepared statement fails on wres.TimeSeriesSource, seemingly on the datatype of the timeseries_id column, 
        // although H2 reported the expected type. See #56214-102        

        // Two reference times, PT17H apart
        Instant referenceTime = Instant.parse( T2023_04_01T00_00_00Z );

        TimeScaleOuter timeScale = TimeScaleOuter.of( Duration.ofMinutes( 1 ), TimeScaleFunction.UNKNOWN );

        wres.io.data.details.TimeSeries firstTraceRow =
                new wres.io.data.details.TimeSeries( this.wresDatabase,
                                                     firstMemberId,
                                                     measurementUnitId,
                                                     referenceTime,
                                                     sourceId,
                                                     STREAMFLOW,
                                                     feature.getId() );
        firstTraceRow.setTimeScale( timeScale );
        int firstTraceRowId = firstTraceRow.getTimeSeriesID();

        // Successfully added row
        assertTrue( firstTraceRowId > 0 );

        wres.io.data.details.TimeSeries secondTraceRow =
                new wres.io.data.details.TimeSeries( this.wresDatabase,
                                                     secondMemberId,
                                                     measurementUnitId,
                                                     referenceTime,
                                                     sourceId,
                                                     STREAMFLOW,
                                                     feature.getId() );
        secondTraceRow.setTimeScale( timeScale );
        int secondTraceRowId = secondTraceRow.getTimeSeriesID();

        assertTrue( secondTraceRowId > 0 );

        // Third member
        wres.io.data.details.TimeSeries thirdTraceRow =
                new wres.io.data.details.TimeSeries( this.wresDatabase,
                                                     thirdMemberId,
                                                     measurementUnitId,
                                                     referenceTime,
                                                     sourceId,
                                                     STREAMFLOW,
                                                     feature.getId() );
        thirdTraceRow.setTimeScale( timeScale );
        int thirdTraceRowId = thirdTraceRow.getTimeSeriesID();


        // Add the time-series values to wres.TimeSeriesValue       
        Duration seriesIncrement = Duration.ofHours( 1 );
        double valueStart = 23.0;
        double valueIncrement = 7.0;

        // Insert template
        // As above, this does not work as a prepared statement via DataScripter
        String forecastInsert =
                "INSERT INTO wres.TimeSeriesValue (timeseries_id, lead, series_value) VALUES ({0},{1},{2})";

        // Insert the ensemble members into the db
        double forecastValue = valueStart;
        Map<Integer, Instant> series = new TreeMap<>();
        series.put( firstTraceRowId, referenceTime );
        series.put( secondTraceRowId, referenceTime );
        series.put( thirdTraceRowId, referenceTime );

        // Iterate and add the series values
        for ( Map.Entry<Integer, Instant> nextSeries : series.entrySet() )
        {
            Instant validTime = nextSeries.getValue();

            for ( long i = 0; i < 5; i++ )
            {
                // Increment the valid datetime and value
                validTime = validTime.plus( seriesIncrement );
                forecastValue = forecastValue + valueIncrement;
                int lead = (int) seriesIncrement.multipliedBy( i + 1 ).toMinutes();

                // Insert
                String insert = MessageFormat.format( forecastInsert,
                                                      nextSeries.getKey(),
                                                      lead,
                                                      forecastValue );

                DataScripter forecastScript = new DataScripter( this.wresDatabase,
                                                                insert );

                int row = forecastScript.execute();

                // One row added
                assertEquals( 1, row );
            }
        }
    }

    /**
     * Performs the detailed set-up work to add one time-series to the database. Some assertions are made here, which
     * could fail, in order to clarify the source of a failure.
     * 
     * @throws SQLException if the detailed set-up fails
     */

    private void addAnObservedTimeSeriesWithTenEventsToTheDatabase() throws SQLException
    {
        // Add a source
        SourceDetails.SourceKey sourceKey = SourceDetails.createKey( URI.create( "/this/is/just/a/test" ),
                                                                     "2017-06-16 11:13:00",
                                                                     null,
                                                                     "def456" );

        SourceDetails sourceDetails = new SourceDetails( sourceKey );

        sourceDetails.save( this.wresDatabase );

        assertTrue( sourceDetails.performedInsert() );

        Integer sourceId = sourceDetails.getId();

        assertNotNull( sourceId );

        // Add a project source
        // There is no wres abstraction to help with this
        String projectSourceInsert = INSERT_INTO_WRES_PROJECT_SOURCE;

        //Format 
        projectSourceInsert = MessageFormat.format( projectSourceInsert,
                                                    PROJECT_ID,
                                                    sourceId,
                                                    LeftOrRightOrBaseline.LEFT.value() );

        DataScripter script = new DataScripter( this.wresDatabase,
                                                projectSourceInsert );
        int rows = script.execute();

        assertEquals( 1, rows );

        // Get the measurement units for CFS
        MeasurementDetails measurement = new MeasurementDetails();

        measurement.setUnit( CFS );
        measurement.save( this.wresDatabase );
        Integer measurementUnitId = measurement.getId();

        assertNotNull( measurementUnitId );

        EnsembleDetails ensemble = new EnsembleDetails();
        ensemble.setEnsembleName( "ENS" );
        ensemble.setEnsembleMemberIndex( 123 );
        ensemble.save( this.wresDatabase );
        Integer ensembleId = ensemble.getId();

        assertNotNull( ensembleId );

        FeatureDetails details = new FeatureDetails( FAKE_FEATURE );
        details.save( this.wresDatabase );
        int featureId = details.getId();
        Instant latestObsDatetime = Instant.parse( "2023-04-01T10:00:00Z" );
        TimeScaleOuter timeScale = TimeScaleOuter.of( Duration.ofMinutes( 1 ), TimeScaleFunction.UNKNOWN );

        wres.io.data.details.TimeSeries firstTraceRow =
                new wres.io.data.details.TimeSeries( this.wresDatabase,
                                                     ensembleId,
                                                     measurementUnitId,
                                                     latestObsDatetime,
                                                     sourceId,
                                                     STREAMFLOW,
                                                     featureId );
        firstTraceRow.setTimeScale( timeScale );
        int firstTraceRowId = firstTraceRow.getTimeSeriesID();


        // Add some observations
        // There is no wres abstraction to help with this
        Instant seriesStart = Instant.parse( T2023_04_01T00_00_00Z );
        Duration seriesIncrement = Duration.ofHours( 1 );
        double valueStart = 23.0;
        double valueIncrement = 7.0;

        // Insert template
        String observationInsert =
                "INSERT INTO wres.TimeSeriesValue (timeseries_id, lead, series_value) VALUES ({0},{1},{2})";

        // Insert 10 observed events into the db
        Instant observationTime = seriesStart;
        double observedValue = valueStart;
        for ( int i = 0; i < 10; i++ )
        {
            // Increment the valid datetime and value
            observationTime = observationTime.plus( seriesIncrement );
            observedValue = observedValue + valueIncrement;

            // Insert
            String insert = MessageFormat.format( observationInsert,
                                                  firstTraceRowId,
                                                  Duration.between( latestObsDatetime,
                                                                    observationTime )
                                                          .toMinutes(),
                                                  observedValue );

            DataScripter observedScript = new DataScripter( this.wresDatabase,
                                                            insert );

            int row = observedScript.execute();

            // One row added
            assertEquals( 1, row );
        }

    }

}<|MERGE_RESOLUTION|>--- conflicted
+++ resolved
@@ -176,15 +176,9 @@
         // Create the expected series
         TimeSeriesMetadata expectedMetadata =
                 TimeSeriesMetadata.of( Collections.emptyMap(),
-<<<<<<< HEAD
                                        TimeScaleOuter.of(),
-                                       String.valueOf( this.variableFeatureId ),
-                                       String.valueOf( this.variableFeatureId ),
-=======
-                                       TimeScale.of(),
                                        STREAMFLOW,
                                        FAKE_FEATURE,
->>>>>>> a6aea286
                                        "CFS" );
         TimeSeriesBuilder<Double> builder = new TimeSeriesBuilder<>();
         TimeSeries<Double> expectedSeries =
@@ -225,15 +219,9 @@
         // Create the expected series
         TimeSeriesMetadata expectedMetadata =
                 TimeSeriesMetadata.of( Collections.emptyMap(),
-<<<<<<< HEAD
                                        TimeScaleOuter.of(),
-                                       String.valueOf( this.variableFeatureId ),
-                                       String.valueOf( this.variableFeatureId ),
-=======
-                                       TimeScale.of(),
                                        STREAMFLOW,
                                        FAKE_FEATURE,
->>>>>>> a6aea286
                                        "CFS" );
         TimeSeriesBuilder<Double> builder = new TimeSeriesBuilder<>();
         TimeSeries<Double> expectedSeries =
@@ -272,15 +260,9 @@
         TimeSeriesMetadata expectedMetadata =
                 TimeSeriesMetadata.of( Map.of( ReferenceTimeType.T0,
                                                Instant.parse( T2023_04_01T00_00_00Z ) ),
-<<<<<<< HEAD
                                        TimeScaleOuter.of(),
-                                       String.valueOf( this.variableFeatureId ),
-                                       String.valueOf( this.variableFeatureId ),
-=======
-                                       TimeScale.of(),
                                        STREAMFLOW,
                                        FAKE_FEATURE,
->>>>>>> a6aea286
                                        "CFS" );
         TimeSeriesBuilder<Ensemble> builder = new TimeSeriesBuilder<>();
         TimeSeries<Ensemble> expectedSeries =
@@ -317,15 +299,9 @@
         TimeSeriesMetadata expectedMetadata =
                 TimeSeriesMetadata.of( Map.of( ReferenceTimeType.T0,
                                                Instant.parse( T2023_04_01T00_00_00Z ) ),
-<<<<<<< HEAD
                                        TimeScaleOuter.of(),
-                                       String.valueOf( this.variableFeatureId ),
-                                       String.valueOf( this.variableFeatureId ),
-=======
-                                       TimeScale.of(),
                                        STREAMFLOW,
                                        FAKE_FEATURE,
->>>>>>> a6aea286
                                        "CFS" );
         TimeSeriesBuilder<Ensemble> builder = new TimeSeriesBuilder<>();
         TimeSeries<Ensemble> expectedSeries =
