package wres.io.retrieval;

import static org.junit.Assert.assertEquals;
import static org.junit.Assert.assertNotNull;
import static org.junit.Assert.assertThrows;
import static org.junit.Assert.assertTrue;

import java.net.URI;
import java.sql.Connection;
import java.sql.DriverManager;
import java.sql.SQLException;
import java.text.MessageFormat;
import java.time.Duration;
import java.time.Instant;
import java.util.List;
import java.util.Map;
import java.util.Set;
import java.util.TimeZone;
import java.util.TreeMap;
import java.util.stream.Collectors;
import java.util.stream.LongStream;
import java.util.stream.Stream;

import com.zaxxer.hikari.HikariDataSource;
import liquibase.database.Database;
import liquibase.exception.LiquibaseException;

import org.junit.After;
import org.junit.Before;
import org.junit.BeforeClass;
import org.junit.Test;
import org.mockito.Mock;
import org.mockito.Mockito;
import org.mockito.MockitoAnnotations;

import wres.datamodel.FeatureKey;
import wres.datamodel.time.TimeSeriesMetadata;
import wres.io.concurrency.Executor;
import wres.config.generated.LeftOrRightOrBaseline;
import wres.config.generated.ProjectConfig;
import wres.datamodel.Ensemble;
import wres.datamodel.scale.TimeScaleOuter;
import wres.datamodel.scale.TimeScaleOuter.TimeScaleFunction;
import wres.datamodel.time.Event;
import wres.datamodel.time.ReferenceTimeType;
import wres.datamodel.time.TimeSeries;
import wres.datamodel.time.TimeSeries.TimeSeriesBuilder;
import wres.io.data.caching.Features;
import wres.io.data.details.EnsembleDetails;
import wres.io.data.details.FeatureDetails;
import wres.io.data.details.MeasurementDetails;
import wres.io.data.details.SourceDetails;
import wres.io.project.Project;
import wres.io.utilities.DataScripter;
import wres.io.utilities.TestDatabase;
import wres.system.SystemSettings;

/**
 * Tests the {@link EnsembleForecastRetriever}.
 * @author james.brown@hydrosolved.com
 */

public class EnsembleForecastRetrieverTest
{
    private static final String T2023_04_01T00_00_00Z = "2023-04-01T00:00:00Z";
    @Mock private SystemSettings mockSystemSettings;
    private wres.io.utilities.Database wresDatabase;
    @Mock private Executor mockExecutor;
    private Features featuresCache;
    private TestDatabase testDatabase;
    private HikariDataSource dataSource;
    private Connection rawConnection;

    /**
     * A project_id for testing;
     */

    private static final Integer PROJECT_ID = 1;

    /**
     * Identifier of the first ensemble member.
     */

    private Integer firstMemberId;

    /**
     * Identifier of the second ensemble member.
     */

    private Integer secondMemberId;

    /**
     * Identifier of the third ensemble member.
     */

    private Integer thirdMemberId;

    /**
     * A {@link LeftOrRightOrBaseline} for testing.
     */

    private static final LeftOrRightOrBaseline LRB = LeftOrRightOrBaseline.RIGHT;

    /**
     * The measurement units for testing.
     */

    private static final String UNITS = "CFS";

    private static final FeatureKey FEATURE = FeatureKey.of( "F" );
    private static final String VARIABLE_NAME = "Q";
    /**
     * Unit mapper.
     */

    private UnitMapper unitMapper;

    /**
     * Error message when attempting to retrieve by identifier.
     */

    private static final String NO_IDENTIFIER_ERROR = "Retrieval of ensemble time-series by identifier is not "
                                                      + "currently possible because there is no identifier for "
                                                      + "ensemble time-series in the WRES database.";
    
    @BeforeClass
    public static void oneTimeSetup()
    {
        // Set the JVM timezone for use by H2. Needs to happen before anything else
        TimeZone.setDefault( TimeZone.getTimeZone( "UTC" ) );
    }

    @Before
    public void setup() throws SQLException, LiquibaseException
    {
        MockitoAnnotations.initMocks( this );

        // Create the database and connection pool
        this.testDatabase = new TestDatabase( "EnsembleForecastRetrieverTest" );
        this.dataSource = this.testDatabase.getNewHikariDataSource();

        // Substitute our H2 connection pool for both pools:
        Mockito.when( this.mockSystemSettings.getConnectionPool() )
               .thenReturn( this.dataSource );
        Mockito.when( this.mockSystemSettings.getHighPriorityConnectionPool() )
               .thenReturn( this.dataSource );

        this.wresDatabase = new wres.io.utilities.Database( this.mockSystemSettings );
        this.featuresCache = new Features( this.wresDatabase );

        // Create a connection and schema
        this.rawConnection = DriverManager.getConnection( this.testDatabase.getJdbcString() );

        // Set up a bare bones database with only the schema
        this.testDatabase.createWresSchema( this.rawConnection );

        // Create the tables
        this.addTheDatabaseAndTables();

        // Add some data for testing
        this.addOneForecastTimeSeriesWithFiveEventsAndThreeMembersToTheDatabase();

        // Create the unit mapper
        unitMapper = UnitMapper.of( this.wresDatabase, UNITS );
    }

    @Test
    public void testRetrievalOfOneTimeSeriesWithFiveEventsAndThreeMembers()
    {
        // Build the retriever
        Retriever<TimeSeries<Ensemble>> forecastRetriever =
                new EnsembleForecastRetriever.Builder().setDatabase( this.wresDatabase )
                                                       .setFeaturesCache( this.featuresCache )
                                                       .setProjectId( PROJECT_ID )
                                                       .setVariableName( VARIABLE_NAME )
                                                       .setFeature( FEATURE )
                                                       .setUnitMapper( this.unitMapper )
                                                       .setLeftOrRightOrBaseline( LRB )
                                                       .build();

        // Get the time-series
        Stream<TimeSeries<Ensemble>> forecastSeries = forecastRetriever.get();

        // Stream into a collection
        List<TimeSeries<Ensemble>> actualCollection = forecastSeries.collect( Collectors.toList() );

        // There is one time-series, so assert that
        assertEquals( 1, actualCollection.size() );
        TimeSeries<Ensemble> actualSeries = actualCollection.get( 0 );

        // Create the expected series
        TimeSeriesMetadata expectedMetadata =
                TimeSeriesMetadata.of( Map.of( ReferenceTimeType.UNKNOWN,
                                               Instant.parse( T2023_04_01T00_00_00Z ) ),
<<<<<<< HEAD
                                       TimeScaleOuter.of(),
                                       String.valueOf( this.variableFeatureId ),
                                       String.valueOf( this.variableFeatureId ),
=======
                                       TimeScale.of(),
                                       VARIABLE_NAME,
                                       FEATURE,
>>>>>>> cf53702b
                                       this.unitMapper.getDesiredMeasurementUnitName() );
        TimeSeriesBuilder<Ensemble> builder = new TimeSeriesBuilder<>();
        TimeSeries<Ensemble> expectedSeries =
                builder.setMetadata( expectedMetadata )
                       .addEvent( Event.of( Instant.parse( "2023-04-01T01:00:00Z" ),
                                            Ensemble.of( 30.0, 100.0, 65.0 ) ) )
                       .addEvent( Event.of( Instant.parse( "2023-04-01T02:00:00Z" ),
                                            Ensemble.of( 37.0, 107.0, 72.0 ) ) )
                       .addEvent( Event.of( Instant.parse( "2023-04-01T03:00:00Z" ),
                                            Ensemble.of( 44.0, 114.0, 79.0 ) ) )
                       .addEvent( Event.of( Instant.parse( "2023-04-01T04:00:00Z" ),
                                            Ensemble.of( 51.0, 121.0, 86.0 ) ) )
                       .addEvent( Event.of( Instant.parse( "2023-04-01T05:00:00Z" ),
                                            Ensemble.of( 58.0, 128.0, 93.0 ) ) )
                       .build();

        // Actual series equals expected series
        assertEquals( expectedSeries, actualSeries );
    }

    @Test
    public void testRetrievalOfOneTimeSeriesWithFiveEventsAndOneMemberUsingEnsembleConstraints()
    {
        // Build the retriever with ensemble constraints
        Retriever<TimeSeries<Ensemble>> forecastRetriever =
                new EnsembleForecastRetriever.Builder().setEnsembleIdsToInclude( Set.of( this.secondMemberId ) )
                                                       .setEnsembleIdsToExclude( Set.of( this.firstMemberId,
                                                                                         this.thirdMemberId ) )
                                                       .setDatabase( this.wresDatabase )
                                                       .setFeaturesCache( this.featuresCache )
                                                       .setProjectId( PROJECT_ID )
                                                       .setVariableName( VARIABLE_NAME )
                                                       .setFeature( FEATURE )
                                                       .setUnitMapper( this.unitMapper )
                                                       .setLeftOrRightOrBaseline( LRB )
                                                       .build();

        // Get the time-series
        Stream<TimeSeries<Ensemble>> forecastSeries = forecastRetriever.get();

        // Stream into a collection
        List<TimeSeries<Ensemble>> actualCollection = forecastSeries.collect( Collectors.toList() );

        // There is one time-series, so assert that
        assertEquals( 1, actualCollection.size() );
        TimeSeries<Ensemble> actualSeries = actualCollection.get( 0 );

        // Create the expected series
        TimeSeriesMetadata expectedMetadata =
                TimeSeriesMetadata.of( Map.of( ReferenceTimeType.UNKNOWN,
                                               Instant.parse( T2023_04_01T00_00_00Z ) ),
<<<<<<< HEAD
                                       TimeScaleOuter.of(),
                                       String.valueOf( this.variableFeatureId ),
                                       String.valueOf( this.variableFeatureId ),
=======
                                       TimeScale.of(),
                                       VARIABLE_NAME,
                                       FEATURE,
>>>>>>> cf53702b
                                       this.unitMapper.getDesiredMeasurementUnitName() );
        TimeSeriesBuilder<Ensemble> builder = new TimeSeriesBuilder<>();
        TimeSeries<Ensemble> expectedSeries =
                builder.setMetadata( expectedMetadata )
                       .addEvent( Event.of( Instant.parse( "2023-04-01T01:00:00Z" ),
                                            Ensemble.of( 65.0 ) ) )
                       .addEvent( Event.of( Instant.parse( "2023-04-01T02:00:00Z" ),
                                            Ensemble.of( 72.0 ) ) )
                       .addEvent( Event.of( Instant.parse( "2023-04-01T03:00:00Z" ),
                                            Ensemble.of( 79.0 ) ) )
                       .addEvent( Event.of( Instant.parse( "2023-04-01T04:00:00Z" ),
                                            Ensemble.of( 86.0 ) ) )
                       .addEvent( Event.of( Instant.parse( "2023-04-01T05:00:00Z" ),
                                            Ensemble.of( 93.0 ) ) )
                       .build();

        // Actual series equals expected series
        assertEquals( expectedSeries, actualSeries );
    }

    @Test
    public void testGetAllIdentifiersThrowsExpectedException()
    {
        // Build the retriever
        Retriever<TimeSeries<Ensemble>> forecastRetriever =
                new EnsembleForecastRetriever.Builder().setDatabase( this.wresDatabase )
                                                       .setProjectId( PROJECT_ID )
                                                       .setVariableName( VARIABLE_NAME )
                                                       .setFeature( FEATURE )
                                                       .setUnitMapper( this.unitMapper )
                                                       .setLeftOrRightOrBaseline( LRB )
                                                       .build();

        UnsupportedOperationException expected = assertThrows( UnsupportedOperationException.class,
                                                               forecastRetriever::getAllIdentifiers );

        assertEquals( NO_IDENTIFIER_ERROR, expected.getMessage() );
    }

    @Test
    public void testGetByIdentifierThrowsExpectedException()
    {
        // Build the retriever
        Retriever<TimeSeries<Ensemble>> forecastRetriever =
                new EnsembleForecastRetriever.Builder().setDatabase( this.wresDatabase )
                                                       .setProjectId( PROJECT_ID )
                                                       .setVariableName( VARIABLE_NAME )
                                                       .setFeature( FEATURE )
                                                       .setUnitMapper( this.unitMapper )
                                                       .setLeftOrRightOrBaseline( LRB )
                                                       .build();

        UnsupportedOperationException expected = assertThrows( UnsupportedOperationException.class,
                                                               () -> forecastRetriever.get( 123 ) );

        assertEquals( NO_IDENTIFIER_ERROR, expected.getMessage() );
    }
    
    @Test
    public void testGetByIdentifierStreamThrowsExpectedException()
    {
        // Build the retriever
        Retriever<TimeSeries<Ensemble>> forecastRetriever =
                new EnsembleForecastRetriever.Builder().setDatabase( this.wresDatabase)
                                                       .setProjectId( PROJECT_ID )
                                                       .setVariableName( VARIABLE_NAME )
                                                       .setFeature( FEATURE )
                                                       .setUnitMapper( this.unitMapper )
                                                       .setLeftOrRightOrBaseline( LRB )
                                                       .build();

        UnsupportedOperationException expected = assertThrows( UnsupportedOperationException.class,
                                                               () -> forecastRetriever.get( LongStream.of() ) );

        assertEquals( NO_IDENTIFIER_ERROR, expected.getMessage() );
    }
    
    @After
    public void tearDown() throws SQLException
    {
        this.dropTheTablesAndSchema();
        this.rawConnection.close();
        this.rawConnection = null;
        this.testDatabase = null;
        this.dataSource.close();
        this.dataSource = null;
    }

    /**
     * Adds the required tables for the tests presented here, which is a subset of all tables.
     * @throws LiquibaseException if the tables could not be created
     */

    private void addTheDatabaseAndTables() throws LiquibaseException
    {
        // Create the required tables
        Database liquibaseDatabase =
                this.testDatabase.createNewLiquibaseDatabase( this.rawConnection );

        this.testDatabase.createMeasurementUnitTable( liquibaseDatabase );
        this.testDatabase.createUnitConversionTable( liquibaseDatabase );
        this.testDatabase.createSourceTable( liquibaseDatabase );
        this.testDatabase.createProjectTable( liquibaseDatabase );
        this.testDatabase.createProjectSourceTable( liquibaseDatabase );
        this.testDatabase.createFeatureTable( liquibaseDatabase );
        this.testDatabase.createEnsembleTable( liquibaseDatabase );
        this.testDatabase.createTimeSeriesTable( liquibaseDatabase );
        this.testDatabase.createTimeSeriesValueTable( liquibaseDatabase );
    }

    /**
     * Drops the schema, cascading to all tables.
     * @throws SQLException if any tables or the schema failed to drop
     */
    private void dropTheTablesAndSchema() throws SQLException
    {
        this.testDatabase.dropWresSchema( this.rawConnection );
        this.testDatabase.dropLiquibaseChangeTables( this.rawConnection );
    }

    /**
     * Performs the detailed set-up work to add one time-series to the database. Some assertions are made here, which
     * could fail, in order to clarify the source of a failure.
     * 
     * @throws SQLException if the detailed set-up fails
     */

    private void addOneForecastTimeSeriesWithFiveEventsAndThreeMembersToTheDatabase() throws SQLException
    {
        // Add a source
        SourceDetails.SourceKey sourceKey = SourceDetails.createKey( URI.create( "/this/is/just/a/test" ),
                                                                     "2017-06-16 11:13:00",
                                                                     null,
                                                                     "abc123" );

        SourceDetails sourceDetails = new SourceDetails( sourceKey );

        sourceDetails.save( this.wresDatabase );

        assertTrue( sourceDetails.performedInsert() );

        Integer sourceId = sourceDetails.getId();

        assertNotNull( sourceId );

        // Add a project 
        Project project =
                new Project( this.mockSystemSettings,
                             this.wresDatabase,
                             this.mockExecutor,
                             new ProjectConfig( null, null, null, null, null, "test_project" ), PROJECT_ID );
        project.save();

        assertTrue( project.performedInsert() );

        assertEquals( PROJECT_ID, project.getId() );

        // Add a project source
        // There is no wres abstraction to help with this
        String projectSourceInsert =
                "INSERT INTO wres.ProjectSource (project_id, source_id, member) VALUES ({0},{1},''{2}'')";

        //Format 
        projectSourceInsert = MessageFormat.format( projectSourceInsert,
                                                    PROJECT_ID,
                                                    sourceId,
                                                    LRB.value() );

        DataScripter script = new DataScripter( this.wresDatabase,
                                                projectSourceInsert );
        int rows = script.execute();

        assertEquals( 1, rows );

        // Add a feature
        FeatureDetails feature = new FeatureDetails( FEATURE );
        feature.save( this.wresDatabase );

        assertNotNull( feature.getId() );

        // Get the measurement units for CFS
        MeasurementDetails measurement = new MeasurementDetails();

        measurement.setUnit( UNITS );
        measurement.save( this.wresDatabase );
        Integer measurementUnitId = measurement.getId();

        assertNotNull( measurementUnitId );

        // Add first member
        EnsembleDetails members = new EnsembleDetails();
        //String ensembleName = "ENS";
        String firstMemberLabel = "123";
        members.setEnsembleName( firstMemberLabel );
        //members.setEnsembleMemberIndex( firstMemberLabel );
        members.save( this.wresDatabase );
        this.firstMemberId = members.getId();

        assertNotNull( this.firstMemberId );

        // Add second member
        String secondMemberLabel = "567";
        members.setEnsembleName( secondMemberLabel );
        //members.setEnsembleMemberIndex( secondMemberLabel );
        members.save( this.wresDatabase );
        this.secondMemberId = members.getId();

        assertNotNull( this.secondMemberId );

        // Add third member
        String thirdMemberLabel = "456";
        members.setEnsembleName( thirdMemberLabel );
        //members.setEnsembleMemberIndex( thirdMemberLabel );
        members.save( this.wresDatabase );
        this.thirdMemberId = members.getId();

        assertNotNull( this.thirdMemberId );

        // Add each member in turn
        // There is an abstraction to help with this, namely wres.io.data.details.TimeSeries, but the resulting 
        // prepared statement fails on wres.TimeSeriesSource, seemingly on the datatype of the timeseries_id column, 
        // although H2 reported the expected type. See #56214-102        

        // Two reference times, PT17H apart
        Instant referenceTime = Instant.parse( T2023_04_01T00_00_00Z );

        TimeScaleOuter timeScale = TimeScaleOuter.of( Duration.ofMinutes( 1 ), TimeScaleFunction.UNKNOWN );

        wres.io.data.details.TimeSeries firstTraceRow =
                new wres.io.data.details.TimeSeries( this.wresDatabase,
                                                     this.firstMemberId,
                                                     measurementUnitId,
                                                     referenceTime,
                                                     sourceId,
                                                     VARIABLE_NAME,
                                                     feature.getId() );
        firstTraceRow.setTimeScale( timeScale );
        int firstTraceRowId = firstTraceRow.getTimeSeriesID();

        // Successfully added row
        assertTrue( firstTraceRowId > 0 );

        wres.io.data.details.TimeSeries secondTraceRow =
                new wres.io.data.details.TimeSeries( this.wresDatabase,
                                                     this.secondMemberId,
                                                     measurementUnitId,
                                                     referenceTime,
                                                     sourceId,
                                                     VARIABLE_NAME,
                                                     feature.getId() );
        secondTraceRow.setTimeScale( timeScale );
        int secondTraceRowId = secondTraceRow.getTimeSeriesID();

        assertTrue( secondTraceRowId > 0 );

        // Third member
        wres.io.data.details.TimeSeries thirdTraceRow =
                new wres.io.data.details.TimeSeries( this.wresDatabase,
                                                     this.thirdMemberId,
                                                     measurementUnitId,
                                                     referenceTime,
                                                     sourceId,
                                                     VARIABLE_NAME,
                                                     feature.getId() );
        thirdTraceRow.setTimeScale( timeScale );
        int thirdTraceRowId = thirdTraceRow.getTimeSeriesID();

        // Add the time-series values to wres.TimeSeriesValue       
        Duration seriesIncrement = Duration.ofHours( 1 );
        double valueStart = 23.0;
        double valueIncrement = 7.0;

        // Insert template
        // As above, this does not work as a prepared statement via DataScripter
        String forecastInsert =
                "INSERT INTO wres.TimeSeriesValue (timeseries_id, lead, series_value) VALUES ({0},{1},{2})";

        // Insert the ensemble members into the db
        double forecastValue = valueStart;
        Map<Integer, Instant> series = new TreeMap<>();
        series.put( firstTraceRowId, referenceTime );
        series.put( secondTraceRowId, referenceTime );
        series.put( thirdTraceRowId, referenceTime );

        // Iterate and add the series values
        for ( Map.Entry<Integer, Instant> nextSeries : series.entrySet() )
        {
            Instant validTime = nextSeries.getValue();

            for ( long i = 0; i < 5; i++ )
            {
                // Increment the valid datetime and value
                validTime = validTime.plus( seriesIncrement );
                forecastValue = forecastValue + valueIncrement;
                int lead = (int) seriesIncrement.multipliedBy( i + 1 ).toMinutes();

                // Insert
                String insert = MessageFormat.format( forecastInsert,
                                                      nextSeries.getKey(),
                                                      lead,
                                                      forecastValue );

                DataScripter forecastScript = new DataScripter( this.wresDatabase,
                                                                insert );

                int row = forecastScript.execute();

                // One row added
                assertEquals( 1, row );
            }
        }
    }

}<|MERGE_RESOLUTION|>--- conflicted
+++ resolved
@@ -192,15 +192,9 @@
         TimeSeriesMetadata expectedMetadata =
                 TimeSeriesMetadata.of( Map.of( ReferenceTimeType.UNKNOWN,
                                                Instant.parse( T2023_04_01T00_00_00Z ) ),
-<<<<<<< HEAD
                                        TimeScaleOuter.of(),
-                                       String.valueOf( this.variableFeatureId ),
-                                       String.valueOf( this.variableFeatureId ),
-=======
-                                       TimeScale.of(),
                                        VARIABLE_NAME,
                                        FEATURE,
->>>>>>> cf53702b
                                        this.unitMapper.getDesiredMeasurementUnitName() );
         TimeSeriesBuilder<Ensemble> builder = new TimeSeriesBuilder<>();
         TimeSeries<Ensemble> expectedSeries =
@@ -252,15 +246,9 @@
         TimeSeriesMetadata expectedMetadata =
                 TimeSeriesMetadata.of( Map.of( ReferenceTimeType.UNKNOWN,
                                                Instant.parse( T2023_04_01T00_00_00Z ) ),
-<<<<<<< HEAD
                                        TimeScaleOuter.of(),
-                                       String.valueOf( this.variableFeatureId ),
-                                       String.valueOf( this.variableFeatureId ),
-=======
-                                       TimeScale.of(),
                                        VARIABLE_NAME,
                                        FEATURE,
->>>>>>> cf53702b
                                        this.unitMapper.getDesiredMeasurementUnitName() );
         TimeSeriesBuilder<Ensemble> builder = new TimeSeriesBuilder<>();
         TimeSeries<Ensemble> expectedSeries =
