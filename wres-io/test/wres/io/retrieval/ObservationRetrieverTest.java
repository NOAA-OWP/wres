package wres.io.retrieval;

import static org.junit.Assert.assertEquals;
import static org.junit.Assert.assertNotNull;
import static org.junit.Assert.assertThrows;
import static org.junit.Assert.assertTrue;

import java.net.URI;
import java.sql.Connection;
import java.sql.DriverManager;
import java.sql.SQLException;
import java.text.MessageFormat;
import java.time.Duration;
import java.time.Instant;
import java.util.Collections;
import java.util.List;
import java.util.TimeZone;
import java.util.stream.Collectors;
import java.util.stream.LongStream;
import java.util.stream.Stream;

import com.zaxxer.hikari.HikariDataSource;
import liquibase.database.Database;
import liquibase.exception.LiquibaseException;

import org.junit.After;
import org.junit.Before;
import org.junit.BeforeClass;
import org.junit.Test;
import org.mockito.Mock;
import org.mockito.Mockito;
import org.mockito.MockitoAnnotations;

import wres.datamodel.FeatureKey;
import wres.datamodel.time.TimeSeriesMetadata;
import wres.io.concurrency.Executor;
import wres.config.generated.LeftOrRightOrBaseline;
import wres.config.generated.ProjectConfig;
import wres.datamodel.scale.TimeScaleOuter;
import wres.datamodel.scale.TimeScaleOuter.TimeScaleFunction;
import wres.datamodel.time.Event;
import wres.datamodel.time.TimeSeries;
import wres.datamodel.time.TimeSeries.TimeSeriesBuilder;
import wres.datamodel.time.TimeWindowOuter;
import wres.io.data.caching.Features;
import wres.io.data.details.EnsembleDetails;
import wres.io.data.details.FeatureDetails;
import wres.io.data.details.MeasurementDetails;
import wres.io.data.details.SourceDetails;
import wres.io.project.Project;
import wres.io.utilities.DataScripter;
import wres.io.utilities.TestDatabase;
import wres.system.SystemSettings;

/**
 * Tests the {@link ObservationRetriever}.
 * @author james.brown@hydrosolved.com
 */

public class ObservationRetrieverTest
{
    private static final String SECOND_TIME = "2023-04-01T09:00:00Z";
    private static final String FIRST_TIME = "2023-04-01T03:00:00Z";

    private static final FeatureKey FEATURE = FeatureKey.of( "FEAT" );
    private static final String VARIABLE_NAME = "VAR";

    @Mock private SystemSettings mockSystemSettings;
    private wres.io.utilities.Database wresDatabase;
    @Mock private Executor mockExecutor;
    private Features featuresCache;
    private TestDatabase testDatabase;
    private HikariDataSource dataSource;
    private Connection rawConnection;

    /**
     * A project_id for testing;
     */

    private static final Integer PROJECT_ID = 1;


    /**
     * A {@link LeftOrRightOrBaseline} for testing.
     */

    private static final LeftOrRightOrBaseline LRB = LeftOrRightOrBaseline.LEFT;

    /**
     * The measurement units for testing.
     */

    private static final String UNITS = "CFS";

    /**
     * Unit mapper.
     */

    private UnitMapper unitMapper;

    /**
     * Error message when attempting to retrieve by identifier.
     */

    private static final String NO_IDENTIFIER_ERROR = "Retrieval of observed time-series by identifier is not "
                                                      + "currently possible.";

    @BeforeClass
    public static void oneTimeSetup()
    {
        // Set the JVM timezone for use by H2. Needs to happen before anything else
        TimeZone.setDefault( TimeZone.getTimeZone( "UTC" ) );
    }

    @Before
    public void setup() throws Exception
    {
        MockitoAnnotations.initMocks( this );

        // Create the database and connection pool
        this.testDatabase = new TestDatabase( "ObservationRetrieverTest" );
        this.dataSource = this.testDatabase.getNewHikariDataSource();

        // Substitute our H2 connection pool for both pools:
        Mockito.when( this.mockSystemSettings.getConnectionPool() )
               .thenReturn( this.dataSource );
        Mockito.when( this.mockSystemSettings.getHighPriorityConnectionPool() )
               .thenReturn( this.dataSource );

        this.wresDatabase = new wres.io.utilities.Database( this.mockSystemSettings );
        this.featuresCache = new Features( this.wresDatabase );

        // Create the connection and schema
        this.createTheConnectionAndSchema();

        // Create the tables
        this.addTheDatabaseAndTables();

        // Add some data for testing
        this.addAnObservedTimeSeriesWithTenEventsToTheDatabase();

        this.unitMapper = UnitMapper.of( this.wresDatabase, UNITS );
    }

    @Test
    public void testRetrievalOfObservedTimeSeriesWithTenEvents()
    {
        // Build the retriever
        Retriever<TimeSeries<Double>> observedRetriever =
                new ObservationRetriever.Builder().setDatabase( this.wresDatabase )
                                                  .setFeaturesCache( this.featuresCache )
                                                  .setProjectId( PROJECT_ID )
                                                  .setVariableName( VARIABLE_NAME )
                                                  .setFeature( FEATURE )
                                                  .setUnitMapper( this.unitMapper )
                                                  .setLeftOrRightOrBaseline( LRB )
                                                  .build();

        // Get the time-series
        Stream<TimeSeries<Double>> observedSeries = observedRetriever.get();

        // Stream into a collection
        List<TimeSeries<Double>> actualCollection = observedSeries.collect( Collectors.toList() );

        // There is only one time-series, so assert that
        assertEquals( 1, actualCollection.size() );
        TimeSeries<Double> actualSeries = actualCollection.get( 0 );

        // Create the expected series
        TimeSeriesMetadata expectedMetadata =
                TimeSeriesMetadata.of( Collections.emptyMap(),
<<<<<<< HEAD
                                       TimeScaleOuter.of(),
                                       String.valueOf( this.variableFeatureId ),
                                       String.valueOf( this.variableFeatureId ),
=======
                                       TimeScale.of(),
                                       VARIABLE_NAME,
                                       FEATURE,
>>>>>>> a6aea286
                                       "CFS" );
        TimeSeriesBuilder<Double> builder = new TimeSeriesBuilder<>();
        TimeSeries<Double> expectedSeries =
                builder.setMetadata( expectedMetadata )
                       .addEvent( Event.of( Instant.parse( "2023-04-01T01:00:00Z" ), 30.0 ) )
                       .addEvent( Event.of( Instant.parse( "2023-04-01T02:00:00Z" ), 37.0 ) )
                       .addEvent( Event.of( Instant.parse( FIRST_TIME ), 44.0 ) )
                       .addEvent( Event.of( Instant.parse( "2023-04-01T04:00:00Z" ), 51.0 ) )
                       .addEvent( Event.of( Instant.parse( "2023-04-01T05:00:00Z" ), 58.0 ) )
                       .addEvent( Event.of( Instant.parse( "2023-04-01T06:00:00Z" ), 65.0 ) )
                       .addEvent( Event.of( Instant.parse( "2023-04-01T07:00:00Z" ), 72.0 ) )
                       .addEvent( Event.of( Instant.parse( "2023-04-01T08:00:00Z" ), 79.0 ) )
                       .addEvent( Event.of( Instant.parse( SECOND_TIME ), 86.0 ) )
                       .addEvent( Event.of( Instant.parse( "2023-04-01T10:00:00Z" ), 93.0 ) )
                       .build();

        // Actual series equals expected series
        assertEquals( expectedSeries, actualSeries );
    }

    @Test
    public void testRetrievalOfPoolShapedObservedTimeSeriesWithSevenEvents()
    {
        // Build the pool boundaries
        TimeWindowOuter poolBoundaries =
                TimeWindowOuter.of( Instant.parse( "2023-04-01T02:00:00Z" ), Instant.parse( SECOND_TIME ) );

        // Build the retriever
        Retriever<TimeSeries<Double>> observedRetriever =
                new ObservationRetriever.Builder().setDatabase( this.wresDatabase )
                                                  .setFeaturesCache( this.featuresCache )
                                                  .setProjectId( PROJECT_ID )
                                                  .setVariableName( VARIABLE_NAME )
                                                  .setFeature( FEATURE )
                                                  .setUnitMapper( this.unitMapper )
                                                  .setTimeWindow( poolBoundaries )
                                                  .setLeftOrRightOrBaseline( LRB )
                                                  .build();

        // Get the time-series
        Stream<TimeSeries<Double>> observedSeries = observedRetriever.get();

        // Stream into a collection
        List<TimeSeries<Double>> actualCollection = observedSeries.collect( Collectors.toList() );

        // There is only one time-series, so assert that
        assertEquals( 1, actualCollection.size() );
        TimeSeries<Double> actualSeries = actualCollection.get( 0 );

        // Assert correct number of events
        assertEquals( 7, actualSeries.getEvents().size() );

        // Create the expected series
        TimeSeriesMetadata expectedMetadata =
                TimeSeriesMetadata.of( Collections.emptyMap(),
<<<<<<< HEAD
                                       TimeScaleOuter.of(),
                                       String.valueOf( this.variableFeatureId ),
                                       String.valueOf( this.variableFeatureId ),
=======
                                       TimeScale.of(),
                                       VARIABLE_NAME,
                                       FEATURE,
>>>>>>> a6aea286
                                       "CFS" );
        TimeSeriesBuilder<Double> builder = new TimeSeriesBuilder<>();
        TimeSeries<Double> expectedSeries =
                builder.setMetadata( expectedMetadata )
                       .addEvent( Event.of( Instant.parse( FIRST_TIME ), 44.0 ) )
                       .addEvent( Event.of( Instant.parse( "2023-04-01T04:00:00Z" ), 51.0 ) )
                       .addEvent( Event.of( Instant.parse( "2023-04-01T05:00:00Z" ), 58.0 ) )
                       .addEvent( Event.of( Instant.parse( "2023-04-01T06:00:00Z" ), 65.0 ) )
                       .addEvent( Event.of( Instant.parse( "2023-04-01T07:00:00Z" ), 72.0 ) )
                       .addEvent( Event.of( Instant.parse( "2023-04-01T08:00:00Z" ), 79.0 ) )
                       .addEvent( Event.of( Instant.parse( SECOND_TIME ), 86.0 ) )
                       .build();

        // Actual series equals expected series
        assertEquals( expectedSeries, actualSeries );
    }

    @Test
    public void testGetAllIdentifiersThrowsExpectedException()
    {
        // Build the retriever
        Retriever<TimeSeries<Double>> forecastRetriever =
                new ObservationRetriever.Builder().setDatabase( this.wresDatabase )
                                                  .setFeaturesCache( this.featuresCache )
                                                  .setUnitMapper( this.unitMapper )
                                                  .setProjectId( PROJECT_ID )
                                                  .setVariableName( VARIABLE_NAME )
                                                  .setFeature( FEATURE )
                                                  .setLeftOrRightOrBaseline( LRB )
                                                  .build();

        UnsupportedOperationException expected = assertThrows( UnsupportedOperationException.class,
                                                               forecastRetriever::getAllIdentifiers );

        assertEquals( NO_IDENTIFIER_ERROR, expected.getMessage() );
    }

    @Test
    public void testGetByIdentifierThrowsExpectedException()
    {
        // Build the retriever
        Retriever<TimeSeries<Double>> forecastRetriever =
                new ObservationRetriever.Builder().setDatabase( this.wresDatabase )
                                                  .setProjectId( PROJECT_ID )
                                                  .setVariableName( VARIABLE_NAME )
                                                  .setFeature( FEATURE )
                                                  .setUnitMapper( this.unitMapper )
                                                  .setLeftOrRightOrBaseline( LRB )
                                                  .build();

        UnsupportedOperationException expected = assertThrows( UnsupportedOperationException.class,
                                                               () -> forecastRetriever.get( 123 ) );

        assertEquals( NO_IDENTIFIER_ERROR, expected.getMessage() );
    }

    @Test
    public void testGetByIdentifierStreamThrowsExpectedException()
    {
        // Build the retriever
        Retriever<TimeSeries<Double>> forecastRetriever =
                new ObservationRetriever.Builder().setDatabase( this.wresDatabase )
                                                  .setProjectId( PROJECT_ID )
                                                  .setVariableName( VARIABLE_NAME )
                                                  .setFeature( FEATURE )
                                                  .setUnitMapper( this.unitMapper )
                                                  .setLeftOrRightOrBaseline( LRB )
                                                  .build();

        UnsupportedOperationException expected = assertThrows( UnsupportedOperationException.class,
                                                               () -> forecastRetriever.get( LongStream.of() ) );

        assertEquals( NO_IDENTIFIER_ERROR, expected.getMessage() );
    }

    @After
    public void tearDown() throws SQLException
    {
        this.dropTheTablesAndSchema();
        this.rawConnection.close();
        this.rawConnection = null;
        this.testDatabase = null;
        this.dataSource.close();
        this.dataSource = null;
    }

    /**
     * Does the basic set-up work to create a connection and schema.
     * @throws SQLException if the set-up failed
     */

    private void createTheConnectionAndSchema() throws SQLException
    {
        // Also mock a plain datasource (which works per test unlike c3p0)
        this.rawConnection = DriverManager.getConnection( this.testDatabase.getJdbcString() );

        // Set up a bare bones database with only the schema
        this.testDatabase.createWresSchema( this.rawConnection );
    }

    /**
     * Adds the required tables for the tests presented here, which is a subset of all tables.
     * @throws LiquibaseException if the tables could not be created
     */

    private void addTheDatabaseAndTables() throws LiquibaseException
    {
        // Create the required tables
        Database liquibaseDatabase =
                this.testDatabase.createNewLiquibaseDatabase( this.rawConnection );

        this.testDatabase.createSourceTable( liquibaseDatabase );
        this.testDatabase.createProjectTable( liquibaseDatabase );
        this.testDatabase.createProjectSourceTable( liquibaseDatabase );
        this.testDatabase.createFeatureTable( liquibaseDatabase );
        this.testDatabase.createEnsembleTable( liquibaseDatabase );
        this.testDatabase.createMeasurementUnitTable( liquibaseDatabase );
        this.testDatabase.createUnitConversionTable( liquibaseDatabase );
        this.testDatabase.createTimeSeriesTable( liquibaseDatabase );
        this.testDatabase.createTimeSeriesValueTable( liquibaseDatabase );
    }

    /**
     * Drops the schema, cascading to all tables.
     * @throws SQLException if any tables or the schema failed to drop
     */
    private void dropTheTablesAndSchema() throws SQLException
    {
        this.testDatabase.dropWresSchema( this.rawConnection );
        this.testDatabase.dropLiquibaseChangeTables( this.rawConnection );
    }

    /**
     * Performs the detailed set-up work to add one time-series to the database. Some assertions are made here, which
     * could fail, in order to clarify the source of a failure.
     * 
     * @throws SQLException if the detailed set-up fails
     */

    private void addAnObservedTimeSeriesWithTenEventsToTheDatabase() throws SQLException
    {
        // Add a source
        SourceDetails.SourceKey sourceKey = SourceDetails.createKey( URI.create( "/this/is/just/a/test" ),
                                                                     "2017-06-16 11:13:00",
                                                                     null,
                                                                     "abc123" );

        SourceDetails sourceDetails = new SourceDetails( sourceKey );

        sourceDetails.save( this.wresDatabase );

        assertTrue( sourceDetails.performedInsert() );

        Integer sourceId = sourceDetails.getId();

        assertNotNull( sourceId );

        // Add a project 
        Project project =
                new Project( this.mockSystemSettings,
                             this.wresDatabase,
                             this.mockExecutor,
                             new ProjectConfig( null, null, null, null, null, "test_project" ), PROJECT_ID );
        project.save();

        assertTrue( project.performedInsert() );

        assertEquals( PROJECT_ID, project.getId() );

        // Add a project source
        // There is no wres abstraction to help with this
        String projectSourceInsert =
                "INSERT INTO wres.ProjectSource (project_id, source_id, member) VALUES ({0},{1},''{2}'')";

        //Format 
        projectSourceInsert = MessageFormat.format( projectSourceInsert,
                                                    PROJECT_ID,
                                                    sourceId,
                                                    LRB.value() );

        DataScripter script = new DataScripter( this.wresDatabase,
                                                projectSourceInsert );
        int rows = script.execute();

        assertEquals( 1, rows );

        // Add a feature
        FeatureDetails feature = new FeatureDetails( FEATURE );
        feature.save( this.wresDatabase );

        assertNotNull( feature.getId() );

        // Get the measurement units for CFS
        MeasurementDetails measurement = new MeasurementDetails();

        measurement.setUnit( UNITS );
        measurement.save( this.wresDatabase );
        Integer measurementUnitId = measurement.getId();

        assertNotNull( measurementUnitId );

        EnsembleDetails ensemble = new EnsembleDetails();
        ensemble.setEnsembleName( "ENS" );
        ensemble.setEnsembleMemberIndex( 123 );
        ensemble.save( this.wresDatabase );
        Integer ensembleId = ensemble.getId();

        assertNotNull( ensembleId );

        Instant latestObsDatetime = Instant.parse( "2023-04-01T10:00:00Z" );
        TimeScaleOuter timeScale = TimeScaleOuter.of( Duration.ofMinutes( 1 ), TimeScaleFunction.UNKNOWN );

        wres.io.data.details.TimeSeries firstTraceRow =
                new wres.io.data.details.TimeSeries( this.wresDatabase,
                                                     1,
                                                     measurementUnitId,
                                                     latestObsDatetime,
                                                     sourceId,
                                                     VARIABLE_NAME,
                                                     feature.getId() );
        firstTraceRow.setTimeScale( timeScale );
        int firstTraceRowId = firstTraceRow.getTimeSeriesID();


        // Add some observations

        Instant seriesStart = Instant.parse( "2023-04-01T00:00:00Z" );
        Duration seriesIncrement = Duration.ofHours( 1 );
        double valueStart = 23.0;
        double valueIncrement = 7.0;

        // Insert template
        // As above, this does not work as a prepared statement via DataScripter
        String observationInsert =
                "INSERT INTO wres.TimeSeriesValue (timeseries_id, lead, series_value) VALUES ({0},{1},{2})";

        // Insert 10 observed events into the db
        Instant observationTime = seriesStart;
        double observedValue = valueStart;
        for ( int i = 0; i < 10; i++ )
        {
            // Increment the valid datetime and value
            observationTime = observationTime.plus( seriesIncrement );
            observedValue = observedValue + valueIncrement;

            // Insert
            String insert = MessageFormat.format( observationInsert,
                                                  firstTraceRowId,
                                                  Duration.between( latestObsDatetime,
                                                                    observationTime )
                                                          .toMinutes(),
                                                  observedValue );

            DataScripter observedScript = new DataScripter( this.wresDatabase,
                                                            insert );

            int row = observedScript.execute();

            // One row added
            assertEquals( 1, row );
        }

    }

}<|MERGE_RESOLUTION|>--- conflicted
+++ resolved
@@ -169,15 +169,9 @@
         // Create the expected series
         TimeSeriesMetadata expectedMetadata =
                 TimeSeriesMetadata.of( Collections.emptyMap(),
-<<<<<<< HEAD
                                        TimeScaleOuter.of(),
-                                       String.valueOf( this.variableFeatureId ),
-                                       String.valueOf( this.variableFeatureId ),
-=======
-                                       TimeScale.of(),
                                        VARIABLE_NAME,
                                        FEATURE,
->>>>>>> a6aea286
                                        "CFS" );
         TimeSeriesBuilder<Double> builder = new TimeSeriesBuilder<>();
         TimeSeries<Double> expectedSeries =
@@ -233,15 +227,9 @@
         // Create the expected series
         TimeSeriesMetadata expectedMetadata =
                 TimeSeriesMetadata.of( Collections.emptyMap(),
-<<<<<<< HEAD
                                        TimeScaleOuter.of(),
-                                       String.valueOf( this.variableFeatureId ),
-                                       String.valueOf( this.variableFeatureId ),
-=======
-                                       TimeScale.of(),
                                        VARIABLE_NAME,
                                        FEATURE,
->>>>>>> a6aea286
                                        "CFS" );
         TimeSeriesBuilder<Double> builder = new TimeSeriesBuilder<>();
         TimeSeries<Double> expectedSeries =
