<?xml version="1.0" encoding="UTF-8" ?>
<xs:schema xmlns:xs="http://www.w3.org/2001/XMLSchema"
           xmlns:jaxb="http://java.sun.com/xml/ns/jaxb"
           jaxb:version="2.1"
           elementFormDefault="qualified">

    <xs:complexType name="datasource">

        <!-- for class naming using xjc-->
        <xs:annotation>
            <xs:appinfo>
                <jaxb:class name="DataSourceConfig" />
            </xs:appinfo>
        </xs:annotation>

        <xs:sequence>
            <xs:element name="type" type="xs:string" />

            <xs:element name="source" minOccurs="1" maxOccurs="unbounded">
                <xs:complexType>
                    <xs:simpleContent>
                        <xs:extension base="xs:anyURI">
                            <xs:attribute name="format" type="xs:string" />
                            <xs:attribute name="unit" type="xs:string" />
                        </xs:extension>
                    </xs:simpleContent>
                </xs:complexType>
            </xs:element>
            <xs:element name="variable">
                <xs:complexType>
                    <xs:simpleContent>
                        <xs:extension base="xs:string">
                            <xs:attribute name="label" type="xs:string" />
                            <xs:attribute name="unit" type="xs:string" />
                        </xs:extension>
                    </xs:simpleContent>
                </xs:complexType>
            </xs:element>
<<<<<<< HEAD

            <xs:element name="ensemble" type="ensembleCondition" minOccurs="0" maxOccurs="unbounded" />
            <xs:element name="arbitraryFunctionToApplyToValues" type="xs:string" minOccurs="0" maxOccurs="1" />
            <xs:element name="timeShift" minOccurs="0" maxOccurs="1">
                <xs:complexType>
                    <xs:sequence>
                        <xs:element name="width" type="duration" />
                        <xs:element name="direction" type="direction" />
=======
            <xs:element name="conditions" minOccurs="0" maxOccurs="1">
                <xs:complexType>
                    <xs:sequence>
                        <xs:element name="dates" minOccurs="0" maxOccurs="1">
                            <xs:complexType>
                                <!-- xs:dateTime ends up being yucky XMLGregorianCalendar. Use string, let app deal with it. -->
                                <xs:attribute name="earliest" type="xs:string" />
                                <xs:attribute name="latest" type="xs:string" />
                            </xs:complexType>
                        </xs:element>
                        <xs:element name="values" minOccurs="0" maxOccurs="1">
                            <xs:complexType>
                                <xs:attribute name="minimum" type="xs:double" />
                                <xs:attribute name="maximum" type="xs:double" />
                            </xs:complexType>
                        </xs:element>

                        <xs:element name="feature" minOccurs="0" maxOccurs="unbounded">
                            <xs:complexType>
                                <xs:attribute name="label" type="xs:string" />
                                <xs:attribute name="lid" type="xs:string" />
                                <xs:attribute name="comid" type="xs:string" />
                                <xs:attribute name="gage_id" type="xs:string" />
                                <xs:attribute name="huc" type="xs:string" />
                                <xs:attribute name="name" type="xs:string" />
                                <xs:attribute name="exclude" type="xs:boolean" default="false" />
                            </xs:complexType>
                        </xs:element>
                        <xs:element name="ensemble" minOccurs="0" maxOccurs="unbounded">
                            <xs:complexType>
                                <xs:attribute name="label" type="xs:string" />
                                <xs:attribute name="name" type="xs:string" />
                                <xs:attribute name="member_id" type="xs:string" />
                                <xs:attribute name="qualifier" type="xs:string" />
                                <xs:attribute name="exclude" type="xs:boolean" default="false" />
                            </xs:complexType>
                        </xs:element>
>>>>>>> 1faecbe7
                    </xs:sequence>
                </xs:complexType>
            </xs:element>
        </xs:sequence>
        <xs:attribute name="label" type="xs:string" />
    </xs:complexType>
    <xs:complexType name="metric">

        <!-- for class naming using xjc-->
        <xs:annotation>
            <xs:appinfo>
                <jaxb:class name="MetricConfig" />
            </xs:appinfo>
        </xs:annotation>

        <xs:simpleContent>
            <xs:extension base="xs:string">
                <xs:attribute name="label" type="xs:string" />
                <xs:attribute name="unit" type="xs:string" />
            </xs:extension>
        </xs:simpleContent>
    </xs:complexType>

    <xs:simpleType name="destinationType">
        <xs:restriction base="xs:string">
            <xs:enumeration value="text" />
            <xs:enumeration value="graphics"/>
        </xs:restriction>
    </xs:simpleType>

    <xs:complexType name="destination">

        <!-- for class naming using xjc-->
        <xs:annotation>
            <xs:appinfo>
                <jaxb:class name="DestinationConfig" />
            </xs:appinfo>
        </xs:annotation>

        <!--
        TODO: figure this out. we want a uri between the destination tags
        <xs:simpleContent>
            <xs:extension base="xs:anyURI" />

        </xs:simpleContent>
        -->

        <xs:sequence>
            <xs:element name="config" minOccurs="0" maxOccurs="1">
                <xs:complexType>
                    <xs:sequence>
                        <xs:any processContents="skip" namespace="##any" minOccurs="0" maxOccurs="unbounded" />
                    </xs:sequence>
                </xs:complexType>
            </xs:element>
        </xs:sequence>

        <xs:attribute name="type" type="destinationType" />
    </xs:complexType>

<<<<<<< HEAD
    <xs:simpleType name="timeAggregationFunction">
        <xs:restriction base="xs:string">
            <xs:enumeration value="sum" />
            <xs:enumeration value="mean" />
            <xs:enumeration value="max" />
            <xs:enumeration value="min" />
            <xs:enumeration value="median" />
        </xs:restriction>
    </xs:simpleType>

    <xs:simpleType name="anchor">
        <xs:restriction base="xs:string">
            <xs:enumeration value="ending" />
            <xs:enumeration value="centered" />
        </xs:restriction>
    </xs:simpleType>

    <xs:complexType name="duration">
        <xs:sequence>
            <xs:element name="count" type="xs:long" />
            <xs:element name="timeUnit" type="timeUnit" />
        </xs:sequence>
    </xs:complexType>

    <xs:simpleType name="timeUnit">
        <xs:restriction base="xs:string">
            <xs:enumeration value="minutes" />
            <xs:enumeration value="hours" />
            <xs:enumeration value="days" />
        </xs:restriction>
    </xs:simpleType>

    <xs:complexType name="timeAggregation">
=======
    <xs:complexType name="aggregation">
>>>>>>> 1faecbe7

        <!-- for class naming using xjc-->
        <xs:annotation>
            <xs:appinfo>
<<<<<<< HEAD
                <jaxb:class name="TimeAggregationConfig" />
            </xs:appinfo>
        </xs:annotation>

        <xs:sequence>
            <xs:element name="function" type="timeAggregationFunction" />
            <!-- frequncy is the pair period -->
            <!--<xs:element name="frequency" type="timeUnit" /> -->
            <xs:element name="width" type="duration" minOccurs="0" maxOccurs="unbounded"/>
            <xs:element name="pairPeriod" type="duration" />
            <xs:element name="anchor" type="anchor" />
        </xs:sequence>
        <xs:attribute name="label" type="xs:string" />
        <xs:attribute name="mode" type="xs:string" />
    </xs:complexType>

    <xs:simpleType name="spaceAggregationFunction">
        <xs:restriction base="xs:string">
            <xs:enumeration value="scale" />
        </xs:restriction>
    </xs:simpleType>


    <xs:complexType name="spaceAggregation">

        <!-- for class naming using xjc-->
        <xs:annotation>
            <xs:appinfo>
                <jaxb:class name="SpaceAggregationConfig" />
            </xs:appinfo>
        </xs:annotation>

        <xs:sequence>
            <xs:element name="function" type="spaceAggregationFunction" />
            <xs:element name="parameters" type="xs:string" />
        </xs:sequence>

=======
                <jaxb:class name="AggregationConfig" />
            </xs:appinfo>
        </xs:annotation>

>>>>>>> 1faecbe7
        <xs:attribute name="label" type="xs:string" />
        <xs:attribute name="unit" type="xs:string" />
        <xs:attribute name="type" type="xs:string" />
        <xs:attribute name="range" type="xs:integer" />
    </xs:complexType>

    <xs:complexType name="pair">

        <!-- for class naming using xjc-->
        <xs:annotation>
            <xs:appinfo>
                <jaxb:class name="PairConfig" />
            </xs:appinfo>
        </xs:annotation>

        <xs:sequence>
<<<<<<< HEAD
            <xs:element name="unit" type="xs:string" />
            <xs:element name="grouping" type="xs:string" minOccurs="0" maxOccurs="1" />
            <xs:element name="timeAggregation" type="timeAggregation" minOccurs="0" maxOccurs="1" />
        </xs:sequence>
        <xs:attribute name="label" type="xs:string" />
    </xs:complexType>

    <xs:complexType name="dragons">
        <xs:annotation>
            <xs:appinfo>
                <jaxb:class name="DragonsConfig" />
            </xs:appinfo>
        </xs:annotation>

        <xs:sequence>
            <xs:element name="fullIngest" type="xs:boolean" minOccurs="0" maxOccurs="1" />
            <xs:element name="overwriteOldData" type="xs:boolean" minOccurs="0" maxOccurs="1" />
=======
            <!--
            <xs:element name="baseline_variable" type="xs:string" minOccurs="0" maxOccurs="1" />
            <xs:element name="aggregation" type="aggregation" minOccurs="0" maxOccurs="unbounded" />
            <xs:element name="grouping" type="xs:string" />-->
>>>>>>> 1faecbe7
        </xs:sequence>
        <xs:attribute name="label" type="xs:string" />
        <xs:attribute name="unit" type="xs:string" />
    </xs:complexType>

    <xs:element name="project">
        <xs:complexType>

            <!-- for class naming using xjc-->
            <xs:annotation>
                <xs:appinfo>
                    <jaxb:class name="ProjectConfig" />
                </xs:appinfo>
            </xs:annotation>

            <xs:sequence>

                <xs:element name="datasources">
                    <xs:complexType>
                        <xs:sequence>
                            <xs:element name="left" type="datasource" />
                            <xs:element name="right" type="datasource" />
                            <xs:element name="baseline" type="datasource" minOccurs="0" maxOccurs="1" />
                        </xs:sequence>
                    </xs:complexType>
                </xs:element>

                <xs:element name="pair" type="pair" minOccurs="0" maxOccurs="1"/>

                <xs:element name="outputs">
                    <xs:complexType>
                        <xs:sequence>
                            <xs:element name="metric" type="metric" minOccurs="0" maxOccurs="unbounded"/>
                            <xs:element name="destination" type="destination" minOccurs="0" maxOccurs="unbounded"/>
                        </xs:sequence>
                    </xs:complexType>
                </xs:element>

            </xs:sequence>

            <xs:attribute name="label" type="xs:string" />

        </xs:complexType>
    </xs:element>

</xs:schema><|MERGE_RESOLUTION|>--- conflicted
+++ resolved
@@ -4,6 +4,84 @@
            jaxb:version="2.1"
            elementFormDefault="qualified">
 
+    <xs:simpleType name="datasourceType">
+        <xs:restriction base="xs:string">
+            <xs:enumeration value="ensemble forecasts" />
+            <xs:enumeration value="simple forecasts" />
+            <xs:enumeration value="observations" />
+            <xs:enumeration value="assimilations" />
+            <xs:enumeration value="model outputs" />
+        </xs:restriction>
+    </xs:simpleType>
+
+    <xs:simpleType name="format">
+        <xs:restriction base="xs:string">
+            <xs:enumeration value="PI-XML" />
+            <xs:enumeration value="netCDF" />
+            <xs:enumeration value="datacard" />
+        </xs:restriction>
+    </xs:simpleType>
+
+    <xs:complexType name="ensembleCondition">
+        <xs:attribute name="label" type="xs:string" />
+        <xs:attribute name="name" type="xs:string" />
+        <xs:attribute name="member_id" type="xs:string" />
+        <xs:attribute name="qualifier" type="xs:string" />
+        <xs:attribute name="exclude" type="xs:boolean" default="false" />
+    </xs:complexType>
+
+    <xs:complexType name="conditions">
+        <xs:sequence>
+            <xs:element name="dates" minOccurs="0" maxOccurs="1">
+                <xs:complexType>
+                    <!-- xs:dateTime ends up being yucky XMLGregorianCalendar. Use string, let app deal with it. -->
+                    <xs:attribute name="earliest" type="xs:string" />
+                    <xs:attribute name="latest" type="xs:string" />
+                </xs:complexType>
+            </xs:element>
+            <xs:element name="issuedDates" minOccurs="0" maxOccurs="1">
+                <xs:complexType>
+                    <xs:attribute name="earliest" type="xs:string" />
+                    <xs:attribute name="latest" type="xs:string" />
+                </xs:complexType>
+            </xs:element>
+            <!-- values min and max will take from the pair target unit? -->
+            <xs:element name="values" minOccurs="0" maxOccurs="1">
+                <xs:complexType>
+                    <xs:attribute name="minimum" type="xs:double" />
+                    <xs:attribute name="maximum" type="xs:double" />
+                </xs:complexType>
+            </xs:element>
+
+            <xs:element name="feature" minOccurs="0" maxOccurs="unbounded">
+                <xs:complexType>
+                    <xs:attribute name="label" type="xs:string" />
+                    <xs:attribute name="lid" type="xs:string" />
+                    <xs:attribute name="comid" type="xs:long" />
+                    <xs:attribute name="gage_id" type="xs:string" />
+                    <xs:attribute name="huc" type="xs:string" />
+                    <xs:attribute name="name" type="xs:string" />
+                    <xs:attribute name="exclude" type="xs:boolean" default="false" />
+                </xs:complexType>
+            </xs:element>
+
+            <!-- idea here is mask is a WKT, or optionally a filename,
+                 so you could do either:
+                 <mask file="file:///my/file.shp" />
+                 OR
+                 <mask>poly( whatever well-known-text )</mask> -->
+            <xs:element name="mask" minOccurs="0" maxOccurs="1">
+                <xs:complexType>
+                    <xs:simpleContent>
+                        <xs:extension base="xs:string">
+                            <xs:attribute name="file" type="xs:anyURI" />
+                        </xs:extension>
+                    </xs:simpleContent>
+                </xs:complexType>
+            </xs:element>
+        </xs:sequence>
+    </xs:complexType>
+
     <xs:complexType name="datasource">
 
         <!-- for class naming using xjc-->
@@ -14,14 +92,19 @@
         </xs:annotation>
 
         <xs:sequence>
-            <xs:element name="type" type="xs:string" />
+            <xs:element name="type" type="datasourceType" />
 
             <xs:element name="source" minOccurs="1" maxOccurs="unbounded">
                 <xs:complexType>
                     <xs:simpleContent>
                         <xs:extension base="xs:anyURI">
-                            <xs:attribute name="format" type="xs:string" />
+                            <xs:attribute name="format" type="format" />
                             <xs:attribute name="unit" type="xs:string" />
+                            <xs:attribute name="location" type="xs:string" />
+                            <xs:attribute name="zoneOffset" type="xs:string" />
+                            <xs:attribute name="missingValue" type="xs:string" />
+                            <xs:attribute name="all" type="xs:boolean" />
+                            <xs:attribute name="recursive" type="xs:boolean" />
                         </xs:extension>
                     </xs:simpleContent>
                 </xs:complexType>
@@ -36,7 +119,6 @@
                     </xs:simpleContent>
                 </xs:complexType>
             </xs:element>
-<<<<<<< HEAD
 
             <xs:element name="ensemble" type="ensembleCondition" minOccurs="0" maxOccurs="unbounded" />
             <xs:element name="arbitraryFunctionToApplyToValues" type="xs:string" minOccurs="0" maxOccurs="1" />
@@ -45,51 +127,22 @@
                     <xs:sequence>
                         <xs:element name="width" type="duration" />
                         <xs:element name="direction" type="direction" />
-=======
-            <xs:element name="conditions" minOccurs="0" maxOccurs="1">
-                <xs:complexType>
-                    <xs:sequence>
-                        <xs:element name="dates" minOccurs="0" maxOccurs="1">
-                            <xs:complexType>
-                                <!-- xs:dateTime ends up being yucky XMLGregorianCalendar. Use string, let app deal with it. -->
-                                <xs:attribute name="earliest" type="xs:string" />
-                                <xs:attribute name="latest" type="xs:string" />
-                            </xs:complexType>
-                        </xs:element>
-                        <xs:element name="values" minOccurs="0" maxOccurs="1">
-                            <xs:complexType>
-                                <xs:attribute name="minimum" type="xs:double" />
-                                <xs:attribute name="maximum" type="xs:double" />
-                            </xs:complexType>
-                        </xs:element>
-
-                        <xs:element name="feature" minOccurs="0" maxOccurs="unbounded">
-                            <xs:complexType>
-                                <xs:attribute name="label" type="xs:string" />
-                                <xs:attribute name="lid" type="xs:string" />
-                                <xs:attribute name="comid" type="xs:string" />
-                                <xs:attribute name="gage_id" type="xs:string" />
-                                <xs:attribute name="huc" type="xs:string" />
-                                <xs:attribute name="name" type="xs:string" />
-                                <xs:attribute name="exclude" type="xs:boolean" default="false" />
-                            </xs:complexType>
-                        </xs:element>
-                        <xs:element name="ensemble" minOccurs="0" maxOccurs="unbounded">
-                            <xs:complexType>
-                                <xs:attribute name="label" type="xs:string" />
-                                <xs:attribute name="name" type="xs:string" />
-                                <xs:attribute name="member_id" type="xs:string" />
-                                <xs:attribute name="qualifier" type="xs:string" />
-                                <xs:attribute name="exclude" type="xs:boolean" default="false" />
-                            </xs:complexType>
-                        </xs:element>
->>>>>>> 1faecbe7
                     </xs:sequence>
                 </xs:complexType>
             </xs:element>
-        </xs:sequence>
-        <xs:attribute name="label" type="xs:string" />
-    </xs:complexType>
+
+        </xs:sequence>
+
+        <xs:attribute name="label" type="xs:string" />
+    </xs:complexType>
+
+    <xs:simpleType name="direction">
+        <xs:restriction base="xs:string">
+            <xs:enumeration value="backward" />
+            <xs:enumeration value="forward" />
+        </xs:restriction>
+    </xs:simpleType>
+
     <xs:complexType name="metric">
 
         <!-- for class naming using xjc-->
@@ -102,15 +155,14 @@
         <xs:simpleContent>
             <xs:extension base="xs:string">
                 <xs:attribute name="label" type="xs:string" />
-                <xs:attribute name="unit" type="xs:string" />
             </xs:extension>
         </xs:simpleContent>
     </xs:complexType>
 
     <xs:simpleType name="destinationType">
         <xs:restriction base="xs:string">
-            <xs:enumeration value="text" />
-            <xs:enumeration value="graphics"/>
+            <xs:enumeration value="numeric" />
+            <xs:enumeration value="graphic" />
         </xs:restriction>
     </xs:simpleType>
 
@@ -122,14 +174,6 @@
                 <jaxb:class name="DestinationConfig" />
             </xs:appinfo>
         </xs:annotation>
-
-        <!--
-        TODO: figure this out. we want a uri between the destination tags
-        <xs:simpleContent>
-            <xs:extension base="xs:anyURI" />
-
-        </xs:simpleContent>
-        -->
 
         <xs:sequence>
             <xs:element name="config" minOccurs="0" maxOccurs="1">
@@ -144,7 +188,6 @@
         <xs:attribute name="type" type="destinationType" />
     </xs:complexType>
 
-<<<<<<< HEAD
     <xs:simpleType name="timeAggregationFunction">
         <xs:restriction base="xs:string">
             <xs:enumeration value="sum" />
@@ -178,14 +221,10 @@
     </xs:simpleType>
 
     <xs:complexType name="timeAggregation">
-=======
-    <xs:complexType name="aggregation">
->>>>>>> 1faecbe7
-
-        <!-- for class naming using xjc-->
-        <xs:annotation>
-            <xs:appinfo>
-<<<<<<< HEAD
+
+        <!-- for class naming using xjc-->
+        <xs:annotation>
+            <xs:appinfo>
                 <jaxb:class name="TimeAggregationConfig" />
             </xs:appinfo>
         </xs:annotation>
@@ -223,16 +262,7 @@
             <xs:element name="parameters" type="xs:string" />
         </xs:sequence>
 
-=======
-                <jaxb:class name="AggregationConfig" />
-            </xs:appinfo>
-        </xs:annotation>
-
->>>>>>> 1faecbe7
-        <xs:attribute name="label" type="xs:string" />
-        <xs:attribute name="unit" type="xs:string" />
-        <xs:attribute name="type" type="xs:string" />
-        <xs:attribute name="range" type="xs:integer" />
+        <xs:attribute name="label" type="xs:string" />
     </xs:complexType>
 
     <xs:complexType name="pair">
@@ -245,10 +275,9 @@
         </xs:annotation>
 
         <xs:sequence>
-<<<<<<< HEAD
             <xs:element name="unit" type="xs:string" />
             <xs:element name="grouping" type="xs:string" minOccurs="0" maxOccurs="1" />
-            <xs:element name="timeAggregation" type="timeAggregation" minOccurs="0" maxOccurs="1" />
+            <xs:element name="rollingTimeAggregation" type="timeAggregation" minOccurs="0" maxOccurs="1" />
         </xs:sequence>
         <xs:attribute name="label" type="xs:string" />
     </xs:complexType>
@@ -263,15 +292,8 @@
         <xs:sequence>
             <xs:element name="fullIngest" type="xs:boolean" minOccurs="0" maxOccurs="1" />
             <xs:element name="overwriteOldData" type="xs:boolean" minOccurs="0" maxOccurs="1" />
-=======
-            <!--
-            <xs:element name="baseline_variable" type="xs:string" minOccurs="0" maxOccurs="1" />
-            <xs:element name="aggregation" type="aggregation" minOccurs="0" maxOccurs="unbounded" />
-            <xs:element name="grouping" type="xs:string" />-->
->>>>>>> 1faecbe7
-        </xs:sequence>
-        <xs:attribute name="label" type="xs:string" />
-        <xs:attribute name="unit" type="xs:string" />
+        </xs:sequence>
+        <xs:attribute name="label" type="xs:string" />
     </xs:complexType>
 
     <xs:element name="project">
@@ -286,7 +308,7 @@
 
             <xs:sequence>
 
-                <xs:element name="datasources">
+                <xs:element name="inputs">
                     <xs:complexType>
                         <xs:sequence>
                             <xs:element name="left" type="datasource" />
@@ -296,17 +318,20 @@
                     </xs:complexType>
                 </xs:element>
 
-                <xs:element name="pair" type="pair" minOccurs="0" maxOccurs="1"/>
+                <xs:element name="conditions" type="conditions" minOccurs="0" maxOccurs="1" />
+
+                <xs:element name="pair" type="pair"/>
 
                 <xs:element name="outputs">
                     <xs:complexType>
                         <xs:sequence>
                             <xs:element name="metric" type="metric" minOccurs="0" maxOccurs="unbounded"/>
-                            <xs:element name="destination" type="destination" minOccurs="0" maxOccurs="unbounded"/>
+                            <xs:element name="destination" type="destination" maxOccurs="unbounded"/>
                         </xs:sequence>
                     </xs:complexType>
                 </xs:element>
 
+                <xs:element name="hereBeDragons" type="dragons" minOccurs="0" maxOccurs="1" />
             </xs:sequence>
 
             <xs:attribute name="label" type="xs:string" />
