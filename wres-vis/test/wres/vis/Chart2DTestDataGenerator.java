package wres.vis;

import java.io.IOException;
import java.time.Duration;
import java.time.Instant;
import java.util.ArrayList;
import java.util.Arrays;
import java.util.Collections;
import java.util.List;

import org.apache.commons.lang3.tuple.Pair;

import wres.datamodel.DatasetIdentifier;
import wres.datamodel.FeatureKey;
import wres.datamodel.FeatureTuple;
import wres.datamodel.MetricConstants;
import wres.datamodel.OneOrTwoDoubles;
import wres.datamodel.Slicer;
<<<<<<< HEAD
import wres.datamodel.sampledata.Location;
=======
import wres.datamodel.VectorOfDoubles;
>>>>>>> a6aea286
import wres.datamodel.sampledata.MeasurementUnit;
import wres.datamodel.sampledata.SampleMetadata;
import wres.datamodel.statistics.BoxplotStatisticOuter;
import wres.datamodel.statistics.DoubleScoreStatisticOuter;
import wres.datamodel.statistics.DurationScoreStatisticOuter;
import wres.datamodel.statistics.DiagramStatisticOuter;
import wres.datamodel.statistics.PairedStatisticOuter;
import wres.datamodel.statistics.StatisticMetadata;
import wres.datamodel.thresholds.OneOrTwoThresholds;
import wres.datamodel.thresholds.ThresholdOuter;
import wres.datamodel.thresholds.ThresholdConstants.Operator;
import wres.datamodel.thresholds.ThresholdConstants.ThresholdDataType;
import wres.datamodel.time.TimeWindowOuter;
import wres.statistics.generated.BoxplotStatistic;
import wres.statistics.generated.DiagramStatistic;
import wres.statistics.generated.DoubleScoreMetric;
import wres.statistics.generated.DoubleScoreStatistic;
import wres.statistics.generated.DurationScoreStatistic;
import wres.statistics.generated.MetricName;
import wres.statistics.generated.DoubleScoreMetric.DoubleScoreMetricComponent.ComponentName;
import wres.statistics.generated.DoubleScoreStatistic.DoubleScoreStatisticComponent;
import wres.statistics.generated.DurationScoreStatistic.DurationScoreStatisticComponent;
import wres.statistics.generated.DurationScoreMetric.DurationScoreMetricComponent;


public abstract class Chart2DTestDataGenerator
{

    private static final FeatureKey NWS_FEATURE = new FeatureKey( "DRRC2", null, null, null );
    private static final FeatureKey USGS_FEATURE = new FeatureKey( "09165000", "DOLORES RIVER BELOW RICO, CO.", 4326, "POINT ( -108.0603517 37.63888428 )");
    private static final FeatureKey NWM_FEATURE = new FeatureKey( "18384141", null, null, null );
    private static final FeatureTuple FEATURE_TUPLE = new FeatureTuple( USGS_FEATURE, NWS_FEATURE, NWM_FEATURE );

    /**
     * Returns a {@link List} of {@link DoubleScoreStatisticOuter} comprising the CRPSS for a
     * subset of thresholds and forecast lead times. Reads the input data from
     * {@link #getScalarMetricOutputMapByLeadThreshold()} and slices.
     *
     * @return an output map of verification scores
     */

    public static List<DoubleScoreStatisticOuter> getMetricOutputMapByLeadThresholdOne()
            throws IOException
    {
        List<DoubleScoreStatisticOuter> full = getScalarMetricOutputMapByLeadThreshold();
        List<DoubleScoreStatisticOuter> statistics = new ArrayList<>();

        double[][] allow =
                new double[][] { { Double.NEGATIVE_INFINITY, Double.NEGATIVE_INFINITY }, { 0.5, 2707.5 },
                                 { 0.95, 13685.0 }, { 0.99, 26648.0 } };
        for ( final double[] next : allow )
        {
            OneOrTwoThresholds filter =
                    OneOrTwoThresholds.of( ThresholdOuter.ofQuantileThreshold( OneOrTwoDoubles.of( next[1] ),
                                                                               OneOrTwoDoubles.of( next[0] ),
                                                                               Operator.GREATER,
                                                                               ThresholdDataType.LEFT ) );
            Slicer.filter( full, data -> filter.equals( data.getSampleMetadata().getThresholds() ) )
                  .forEach( statistics::add );
        }

        return Collections.unmodifiableList( statistics );
    }

    /**
     * Returns a {@link List} of {@link DoubleScoreStatisticOuter} comprising the CRPSS for a
     * subset of thresholds and forecast lead times. Reads the input data from {@link #getScalarMetricOutputMapByLeadThreshold()}
     * and slices.
     *
     * @return an output map of verification scores
     */
    public static List<DoubleScoreStatisticOuter> getMetricOutputMapByLeadThresholdTwo()
            throws IOException
    {
        List<DoubleScoreStatisticOuter> full = getScalarMetricOutputMapByLeadThreshold();
        List<DoubleScoreStatisticOuter> statistics = new ArrayList<>();

        final int[] allow = new int[] { 42, 258, 474, 690 };
        for ( final int next : allow )
        {
            TimeWindowOuter filter = TimeWindowOuter.of( Instant.MIN,
                                                         Instant.MAX,
                                                         Duration.ofHours( next ) );
            Slicer.filter( full, data -> filter.equals( data.getSampleMetadata().getTimeWindow() ) )
                  .forEach( statistics::add );
        }

        return Collections.unmodifiableList( statistics );
    }

    /**
     * Returns a {@link List} of {@link DoubleScoreStatisticOuter}. TODO: add some proper data if we ever make 
     * assertions about images. See #58348.
     *
     * @return an output map of verification scores
     */
    static List<DoubleScoreStatisticOuter> getScalarMetricOutputMapByLeadThreshold()
            throws IOException
    {
<<<<<<< HEAD
        List<DoubleScoreStatisticOuter> rawData = new ArrayList<>();

        // See #58348. There are no useful assertions about this dataset at present. If we develop some, then replace
        // this dataset with something meaningful that does not rely on files being read by the EVS
        DoubleScoreStatistic one = DoubleScoreStatistic.getDefaultInstance();
        DoubleScoreStatisticOuter value =
                DoubleScoreStatisticOuter.of( one,
                                              StatisticMetadata.of( SampleMetadata.of(),
                                                                    1000,
                                                                    MeasurementUnit.of(),
                                                                    MetricConstants.CONTINUOUS_RANKED_PROBABILITY_SKILL_SCORE,
                                                                    MetricConstants.MAIN ) );

        //Append result
        rawData.add( value );
=======
        final List<DoubleScoreStatistic> rawData = new ArrayList<>();

        //Create the input file
        final File resultFile = new File( "testinput/chart2DTest/getMetricOutputMapByLeadThreshold.xml" );
        final MetricResultByLeadTime data = ProductFileIO.read( resultFile );

        final Iterator<MetricResultKey> d = data.getIterator();

        //Source metadata
        final SampleMetadata source = SampleMetadata.of( MeasurementUnit.of( "CMS" ),
                                                         DatasetIdentifier.of( FEATURE_TUPLE,
                                                                               "STREAMFLOW",
                                                                               "HEFS",
                                                                               "ESP" ) );

        //Iterate through the lead times
        while ( d.hasNext() )
        {
            //Set the lead time
            final double leadTime = (Double) d.next().getKey();
            final MetricResultByThreshold t = (MetricResultByThreshold) data.getResult( leadTime );
            final Iterator<MetricResultKey> e = t.getIterator();

            //Iterate through the thresholds
            while ( e.hasNext() )
            {
                //Build the quantile
                final DoubleProcedureParameter f = (DoubleProcedureParameter) e.next().getKey();
                final double[] constants = f.getParValReal().getConstants();
                final double[] probConstants = f.getParVal().getConstants();
                final OneOrTwoThresholds q =
                        OneOrTwoThresholds.of( Threshold.ofQuantileThreshold( OneOrTwoDoubles.of( constants[0] ),
                                                                              OneOrTwoDoubles.of( probConstants[0] ),
                                                                              Operator.GREATER,
                                                                              ThresholdDataType.LEFT ) );
                TimeWindow window = TimeWindow.of( Instant.MIN,
                                                   Instant.MAX,
                                                   Duration.ofHours( (long) leadTime ) );

                //Build the scalar result
                final MetricResult result = t.getResult( f );
                final double[] res = ( (DoubleMatrix1DResult) result ).getResult().toArray();
                final DoubleScoreStatistic value =
                        DoubleScoreStatistic.of( res[0],
                                                 StatisticMetadata.of( SampleMetadata.of( source, window, q ),
                                                                       1000,
                                                                       MeasurementUnit.of(),
                                                                       MetricConstants.CONTINUOUS_RANKED_PROBABILITY_SKILL_SCORE,
                                                                       MetricConstants.MAIN ) );

                //Append result
                rawData.add( value );
            }
        }
>>>>>>> a6aea286

        return Collections.unmodifiableList( rawData );
    }

    /**
     * Returns a {@link List} of {@link DoubleScoreStatisticOuter}. TODO: add some proper data if we ever make 
     * assertions about images. See #58348.
     *
     * @return an output map of verification scores
     */
    static List<DoubleScoreStatisticOuter> getScoreMetricOutputMapByLeadThreshold()
            throws IOException
    {
<<<<<<< HEAD
        List<DoubleScoreStatisticOuter> rawData = new ArrayList<>();

        // See #58348. There are no useful assertions about this dataset at present. If we develop some, then replace
        // this dataset with something meaningful that does not rely on files being read by the EVS
        DoubleScoreStatistic one = DoubleScoreStatistic.getDefaultInstance();
        DoubleScoreStatisticOuter value =
                DoubleScoreStatisticOuter.of( one,
                                              StatisticMetadata.of( SampleMetadata.of(),
                                                                    1000,
                                                                    MeasurementUnit.of(),
                                                                    MetricConstants.CONTINUOUS_RANKED_PROBABILITY_SKILL_SCORE,
                                                                    MetricConstants.MAIN ) );

        //Append result
        rawData.add( value );
=======
        final List<DoubleScoreStatistic> rawData = new ArrayList<>();

        //Create the input file
        final File resultFile = new File( "testinput/chart2DTest/getMetricOutputMapByLeadThreshold.xml" );
        final MetricResultByLeadTime data = ProductFileIO.read( resultFile );

        final Iterator<MetricResultKey> d = data.getIterator();

        //Source metadata
        final SampleMetadata source = SampleMetadata.of( MeasurementUnit.of( "CMS" ),
                                                         DatasetIdentifier.of( FEATURE_TUPLE,
                                                                               "STREAMFLOW",
                                                                               "HEFS",
                                                                               "ESP" ) );

        //Iterate through the lead times
        while ( d.hasNext() )
        {
            //Set the lead time
            final double leadTime = (Double) d.next().getKey();
            final MetricResultByThreshold t = (MetricResultByThreshold) data.getResult( leadTime );
            final Iterator<MetricResultKey> e = t.getIterator();
            //Iterate through the thresholds
            while ( e.hasNext() )
            {
                //Build the quantile
                final DoubleProcedureParameter f = (DoubleProcedureParameter) e.next().getKey();
                final double[] constants = f.getParValReal().getConstants();
                final double[] probConstants = f.getParVal().getConstants();
                final OneOrTwoThresholds q =
                        OneOrTwoThresholds.of( Threshold.ofQuantileThreshold( OneOrTwoDoubles.of( constants[0] ),
                                                                              OneOrTwoDoubles.of( probConstants[0] ),
                                                                              Operator.GREATER,
                                                                              ThresholdDataType.LEFT ) );
                TimeWindow window = TimeWindow.of( Instant.MIN,
                                                   Instant.MAX,
                                                   Duration.ofHours( (long) leadTime ) );

                //Build the scalar result
                final MetricResult result = t.getResult( f );
                final double res = ( (DoubleMatrix1DResult) result ).getResult().toArray()[0];
                final DoubleScoreStatistic value =
                        DoubleScoreStatistic.of( res,
                                                 StatisticMetadata.of( SampleMetadata.of( source, window, q ),
                                                                       1000,
                                                                       MeasurementUnit.of(),
                                                                       MetricConstants.CONTINUOUS_RANKED_PROBABILITY_SKILL_SCORE,
                                                                       MetricConstants.MAIN ) );

                //Append result
                rawData.add( value );
            }
        }
>>>>>>> a6aea286

        return Collections.unmodifiableList( rawData );
    }

    /**
     * Returns a {@link List} of {@link DiagramStatisticOuter}. TODO: add some proper data if we ever make assertions
     * about images. See #58348.
     *
     * @return an output map of reliability diagrams
     */
    static List<DiagramStatisticOuter> getReliabilityDiagramByLeadThreshold()
            throws IOException
    {
<<<<<<< HEAD
        List<DiagramStatisticOuter> rawData = new ArrayList<>();

        // See #58348. There are no useful assertions about this dataset at present. If we develop some, then replace
        // this dataset with something meaningful that does not rely on files being read by the EVS
        DiagramStatistic statistic = DiagramStatistic.getDefaultInstance();
        DiagramStatisticOuter value =
                DiagramStatisticOuter.of( statistic,
                                          StatisticMetadata.of( SampleMetadata.of(),
                                                                1000,
                                                                MeasurementUnit.of(),
                                                                MetricConstants.RELIABILITY_DIAGRAM,
                                                                MetricConstants.MAIN ) );

        //Append result
        rawData.add( value );
=======
        final List<DiagramStatistic> rawData = new ArrayList<>();
        //Read only selected quantiles
        final List<Threshold> allowed = new ArrayList<>();
        final double[][] allow =
                new double[][] { { 0.1, 858.04 }, { 0.5, 2707.5 }, { 0.9, 9647.0 }, { 0.95, 13685.0 } };
        for ( final double[] next : allow )
        {
            allowed.add( Threshold.ofQuantileThreshold( OneOrTwoDoubles.of( next[1] ),
                                                        OneOrTwoDoubles.of( next[0] ),
                                                        Operator.GREATER,
                                                        ThresholdDataType.LEFT ) );
        }

        //Create the input file
        final File resultFile = new File( "testinput/chart2DTest/getReliabilityDiagramByLeadThreshold.xml" );
        final MetricResultByLeadTime data = ProductFileIO.read( resultFile );

        final Iterator<MetricResultKey> d = data.getIterator();

        //Source metadata
        final SampleMetadata source = SampleMetadata.of( MeasurementUnit.of( "CMS" ),
                                                         DatasetIdentifier.of( FEATURE_TUPLE,
                                                                               "STREAMFLOW",
                                                                               "HEFS" ) );

        //Iterate through the lead times.
        int count = -1;
        while ( d.hasNext() )
        {
            //Hank: I'm going to start with the first and include every six: 0, 6, 12, etc.
            count++;
            if ( count % 6 != 0 )
            {
                d.next();
                continue;
            }

            //Set the lead time
            final double leadTime = (Double) d.next().getKey();
            final MetricResultByThreshold t = (MetricResultByThreshold) data.getResult( leadTime );
            final Iterator<MetricResultKey> e = t.getIterator();
            boolean firstOne = true; //Used to track if this is the first time through the e loop.  See HDH comment below.

            //Iterate through the thresholds
            while ( e.hasNext() )
            {
                //Build the quantile
                final DoubleProcedureParameter f = (DoubleProcedureParameter) e.next().getKey();
                final double[] constants = f.getParValReal().getConstants();
                final double[] probConstants = f.getParVal().getConstants();
                final Threshold q = Threshold.ofQuantileThreshold( OneOrTwoDoubles.of( constants[0] ),
                                                                   OneOrTwoDoubles.of( probConstants[0] ),
                                                                   Operator.GREATER,
                                                                   ThresholdDataType.LEFT );
                //Read only selected quantiles
                if ( allowed.contains( q ) )
                {
                    TimeWindow window = TimeWindow.of( Instant.MIN,
                                                       Instant.MAX,
                                                       Duration.ofHours( (long) leadTime ) );

                    //Build the result
                    final MetricResult result = t.getResult( f );
                    final double[][] res = ( (DoubleMatrix2DResult) result ).getResult().toArray();

                    //Ensure missings are NaN by brute force.
                    for ( int i = 0; i < res.length; i++ )
                    {
                        for ( int j = 0; j < res[i].length; j++ )
                        {
                            if ( res[i][j] == -999D )
                            {
                                res[i][j] = Double.NaN;
                            }

                            //HDH (8/15/17): Forcing a NaN in the first time series within the reliability diagram at index 2.
                            if ( firstOne && ( i == 0 ) && ( j == 2 ) )
                            {
                                res[i][j] = Double.NaN;
                                firstOne = false;
                            }
                        }
                    }

                    final Map<MetricDimension, VectorOfDoubles> output = new EnumMap<>( MetricDimension.class );
                    output.put( MetricDimension.FORECAST_PROBABILITY, VectorOfDoubles.of( res[0] ) ); //Forecast probabilities
                    output.put( MetricDimension.OBSERVED_RELATIVE_FREQUENCY, VectorOfDoubles.of( res[1] ) ); //Observed | forecast probabilities
                    output.put( MetricDimension.SAMPLE_SIZE, VectorOfDoubles.of( res[2] ) ); //Observed | forecast probabilities
                    final DiagramStatistic value =
                            DiagramStatistic.of( output,
                                                 StatisticMetadata.of( SampleMetadata.of( source,
                                                                                          window,
                                                                                          OneOrTwoThresholds.of( q ) ),
                                                                       1000,
                                                                       MeasurementUnit.of(),
                                                                       MetricConstants.RELIABILITY_DIAGRAM,
                                                                       MetricConstants.MAIN ) );

                    //Append result
                    rawData.add( value );
                }
            }
        }
>>>>>>> a6aea286

        //Return the results
        return Collections.unmodifiableList( rawData );
    }

    /**
     * Returns a {@link List} of {@link DiagramStatisticOuter}. TODO: add some proper data if we ever make assertions
     * about images. See #58348.
     *
     * @return an output map of ROC diagrams
     */

    static List<DiagramStatisticOuter> getROCDiagramByLeadThreshold()
            throws IOException
    {
<<<<<<< HEAD
        List<DiagramStatisticOuter> rawData = new ArrayList<>();

        // See #58348. There are no useful assertions about this dataset at present. If we develop some, then replace
        // this dataset with something meaningful that does not rely on files being read by the EVS
        DiagramStatistic rocDiagram = DiagramStatistic.getDefaultInstance();
        DiagramStatisticOuter value =
                DiagramStatisticOuter.of( rocDiagram,
                                          StatisticMetadata.of( SampleMetadata.of(),
                                                                1000,
                                                                MeasurementUnit.of(),
                                                                MetricConstants.RELATIVE_OPERATING_CHARACTERISTIC_DIAGRAM,
                                                                MetricConstants.MAIN ) );

        //Append result
        rawData.add( value );
=======
        final List<DiagramStatistic> rawData = new ArrayList<>();
        //Read only selected quantiles
        final List<Threshold> allowed = new ArrayList<>();
        final double[][] allow =
                new double[][] { { 0.1, 858.04 }, { 0.5, 2707.5 }, { 0.9, 9647.0 }, { 0.95, 13685.0 } };
        for ( final double[] next : allow )
        {
            allowed.add( Threshold.ofQuantileThreshold( OneOrTwoDoubles.of( next[1] ),
                                                        OneOrTwoDoubles.of( next[0] ),
                                                        Operator.GREATER,
                                                        ThresholdDataType.LEFT ) );
        }

        //Create the input file
        final File resultFile = new File( "testinput/chart2DTest/getROCDiagramByLeadThreshold.xml" );
        final MetricResultByLeadTime data = ProductFileIO.read( resultFile );

        final Iterator<MetricResultKey> d = data.getIterator();

        //Source metadata
        final SampleMetadata source = SampleMetadata.of( MeasurementUnit.of( "CMS" ),
                                                         DatasetIdentifier.of( FEATURE_TUPLE,
                                                                               "STREAMFLOW",
                                                                               "HEFS" ) );

        //Iterate through the lead times.
        while ( d.hasNext() )
        {
            //Set the lead time
            final double leadTime = (Double) d.next().getKey();
            final MetricResultByThreshold t = (MetricResultByThreshold) data.getResult( leadTime );
            final Iterator<MetricResultKey> e = t.getIterator();

            //Iterate through the thresholds
            while ( e.hasNext() )
            {
                //Build the quantile
                final DoubleProcedureParameter f = (DoubleProcedureParameter) e.next().getKey();
                final double[] constants = f.getParValReal().getConstants();
                final double[] probConstants = f.getParVal().getConstants();
                final Threshold q = Threshold.ofQuantileThreshold( OneOrTwoDoubles.of( constants[0] ),
                                                                   OneOrTwoDoubles.of( probConstants[0] ),
                                                                   Operator.GREATER,
                                                                   ThresholdDataType.LEFT );
                //Read only selected quantiles
                if ( allowed.contains( q ) )
                {
                    TimeWindow window = TimeWindow.of( Instant.MIN,
                                                       Instant.MAX,
                                                       Duration.ofHours( (long) leadTime ) );

                    //Build the result
                    final MetricResult result = t.getResult( f );
                    final double[][] roc = ( (DoubleMatrix2DResult) result ).getResult().toArray();

                    //Ensure missings are NaN by brute force.
                    for ( int i = 0; i < roc.length; i++ )
                    {
                        for ( int j = 0; j < roc[i].length; j++ )
                        {
                            if ( roc[i][j] == -999D )
                            {
                                roc[i][j] = Double.NaN;
                            }
                        }
                    }

                    final Map<MetricDimension, VectorOfDoubles> output = new EnumMap<>( MetricDimension.class );
                    output.put( MetricDimension.PROBABILITY_OF_FALSE_DETECTION, VectorOfDoubles.of( roc[0] ) ); //PoFD
                    output.put( MetricDimension.PROBABILITY_OF_DETECTION, VectorOfDoubles.of( roc[1] ) ); //PoD
                    final DiagramStatistic value =
                            DiagramStatistic.of( output,
                                                 StatisticMetadata.of( SampleMetadata.of( source,
                                                                                          window,
                                                                                          OneOrTwoThresholds.of( q ) ),
                                                                       1000,
                                                                       MeasurementUnit.of(),
                                                                       MetricConstants.RELATIVE_OPERATING_CHARACTERISTIC_DIAGRAM,
                                                                       MetricConstants.MAIN ) );

                    //Append result
                    rawData.add( value );
                }
            }
        }
>>>>>>> a6aea286

        //Return the results
        return Collections.unmodifiableList( rawData );
    }

    /**
     * Returns a {@link List} of {@link DiagramStatisticOuter}. TODO: add some proper data if we ever make assertions
     * about images. See #58348.
     *
     * @return an output map of rank histograms
     */

    static List<DiagramStatisticOuter> getRankHistogramByLeadThreshold()
            throws IOException
    {
<<<<<<< HEAD
        List<DiagramStatisticOuter> rawData = new ArrayList<>();

        // See #58348. There are no useful assertions about this dataset at present. If we develop some, then replace
        // this dataset with something meaningful that does not rely on files being read by the EVS
        DiagramStatistic histogram = DiagramStatistic.getDefaultInstance();
        DiagramStatisticOuter value =
                DiagramStatisticOuter.of( histogram,
                                          StatisticMetadata.of( SampleMetadata.of(),
                                                                1000,
                                                                MeasurementUnit.of(),
                                                                MetricConstants.RANK_HISTOGRAM,
                                                                MetricConstants.MAIN ) );

        //Append result
        rawData.add( value );
=======
        final List<DiagramStatistic> rawData = new ArrayList<>();

        //Create the input file
        final File resultFile = new File( "testinput/chart2DTest/getRankHistogramByLeadThreshold.xml" );
        final MetricResultByLeadTime data = ProductFileIO.read( resultFile );

        final Iterator<MetricResultKey> d = data.getIterator();

        //Source metadata
        final SampleMetadata source = SampleMetadata.of( MeasurementUnit.of( "CMS" ),
                                                         DatasetIdentifier.of( FEATURE_TUPLE,
                                                                               "STREAMFLOW",
                                                                               "HEFS" ) );

        //Iterate through the lead times.
        while ( d.hasNext() )
        {

            //Set the lead time
            final double leadTime = (Double) d.next().getKey();
            final MetricResultByThreshold t = (MetricResultByThreshold) data.getResult( leadTime );
            final Iterator<MetricResultKey> e = t.getIterator();

            //HDH - Limiting the lead times to 42h and every 4 days thereafter (there are way too many lead times!).
            if ( ( leadTime - 42.0 ) % 96 != 0 )
            {
                continue;
            }

            //Iterate through the thresholds
            while ( e.hasNext() )
            {
                //Build the quantile
                final DoubleProcedureParameter f = (DoubleProcedureParameter) e.next().getKey();
                final double[] constants = f.getParValReal().getConstants();
                final double[] probConstants = f.getParVal().getConstants();
                final Threshold q = Threshold.ofQuantileThreshold( OneOrTwoDoubles.of( constants[0] ),
                                                                   OneOrTwoDoubles.of( probConstants[0] ),
                                                                   Operator.GREATER,
                                                                   ThresholdDataType.LEFT );
                TimeWindow window = TimeWindow.of( Instant.MIN,
                                                   Instant.MAX,
                                                   Duration.ofHours( (long) leadTime ) );

                //Build the result
                final MetricResult result = t.getResult( f );
                final double[][] rh = ( (DoubleMatrix2DResult) result ).getResult().toArray();

                //Ensure missings are NaN by brute force.
                for ( int i = 0; i < rh.length; i++ )
                {
                    for ( int j = 0; j < rh[i].length; j++ )
                    {
                        if ( rh[i][j] == -999D )
                        {
                            rh[i][j] = Double.NaN;
                        }
                    }
                }

                final Map<MetricDimension, VectorOfDoubles> output = new EnumMap<>( MetricDimension.class );
                output.put( MetricDimension.RANK_ORDER, VectorOfDoubles.of( rh[0] ) );
                output.put( MetricDimension.OBSERVED_RELATIVE_FREQUENCY, VectorOfDoubles.of( rh[1] ) );
                final DiagramStatistic value =
                        DiagramStatistic.of( output,
                                             StatisticMetadata.of( SampleMetadata.of( source,
                                                                                      window,
                                                                                      OneOrTwoThresholds.of( q ) ),
                                                                   1000,
                                                                   MeasurementUnit.of(),
                                                                   MetricConstants.RANK_HISTOGRAM,
                                                                   MetricConstants.MAIN ) );

                //Append result
                rawData.add( value );
            }
        }
>>>>>>> a6aea286

        //Return the results
        return Collections.unmodifiableList( rawData );
    }

    /**
     * Returns a {@link List} of {@link DiagramStatisticOuter}. TODO: add some proper data if we ever make assertions
     * about images. See #58348.
     *
     * @return an output map of QQ diagrams
     */

    static List<DiagramStatisticOuter> getQQDiagramByLeadThreshold()
            throws IOException
    {
<<<<<<< HEAD
        List<DiagramStatisticOuter> rawData = new ArrayList<>();

        // See #58348. There are no useful assertions about this dataset at present. If we develop some, then replace
        // this dataset with something meaningful that does not rely on files being read by the EVS
        DiagramStatistic qqDiagram = DiagramStatistic.getDefaultInstance();
        DiagramStatisticOuter value =
                DiagramStatisticOuter.of( qqDiagram,
                                          StatisticMetadata.of( SampleMetadata.of(),
                                                                1000,
                                                                MeasurementUnit.of( "MILLIMETER" ),
                                                                MetricConstants.QUANTILE_QUANTILE_DIAGRAM,
                                                                MetricConstants.MAIN ) );

        //Append result
        rawData.add( value );
=======
        final List<DiagramStatistic> rawData = new ArrayList<>();

        //Create the input file
        final File resultFile = new File( "testinput/chart2DTest/getQQDiagramByLeadThreshold.xml" );
        final MetricResultByLeadTime data = ProductFileIO.read( resultFile );

        final Iterator<MetricResultKey> d = data.getIterator();

        //Metric output metadata
        TimeWindow windowMeta = TimeWindow.of( Instant.parse( "1985-01-01T00:00:00Z" ),
                                               Instant.parse( "2015-12-31T11:59:59Z" ),
                                               Duration.ofHours( 24 ),
                                               Duration.ofHours( 120 ) );
        final TimeWindow timeWindow = windowMeta;
        
        //Source metadata
        final SampleMetadata source =
                new SampleMetadataBuilder().setMeasurementUnit( MeasurementUnit.of( "MILLIMETER" ) )
                                           .setIdentifier( DatasetIdentifier.of( FEATURE_TUPLE,
                                                                                 "PRECIPITATION",
                                                                                 "HEFS" ) )
                                           .setTimeWindow( timeWindow )
                                           .build();

        //Single threshold
        final OneOrTwoThresholds threshold =
                OneOrTwoThresholds.of( Threshold.ofQuantileThreshold( OneOrTwoDoubles.of( Double.NEGATIVE_INFINITY ),
                                                                      OneOrTwoDoubles.of( Double.NEGATIVE_INFINITY ),
                                                                      Operator.GREATER,
                                                                      ThresholdDataType.LEFT ) );

        //Iterate through the lead times.
        while ( d.hasNext() )
        {

            //Set the lead time
            final double leadTime = (Double) d.next().getKey();
            TimeWindow window = TimeWindow.of( Instant.parse( "1985-01-01T00:00:00Z" ),
                                               Instant.parse( "2015-12-31T11:59:59Z" ),
                                               Duration.ofHours( (long) leadTime ) );

            final DoubleMatrix2DResult t = (DoubleMatrix2DResult) data.getResult( leadTime );
            final double[][] qq = t.getResult().toArray();

            final Map<MetricDimension, VectorOfDoubles> output = new EnumMap<>( MetricDimension.class );
            output.put( MetricDimension.PREDICTED_QUANTILES, VectorOfDoubles.of( qq[0] ) );
            output.put( MetricDimension.OBSERVED_QUANTILES, VectorOfDoubles.of( qq[1] ) );
            final DiagramStatistic value =
                    DiagramStatistic.of( output,
                                         StatisticMetadata.of( SampleMetadata.of( source,
                                                                                  window,
                                                                                  threshold ),
                                                               1000,
                                                               MeasurementUnit.of( "MILLIMETER" ),
                                                               MetricConstants.QUANTILE_QUANTILE_DIAGRAM,
                                                               MetricConstants.MAIN ) );

            //Append result
            rawData.add( value );

        }
>>>>>>> a6aea286

        //Return the results
        return Collections.unmodifiableList( rawData );
    }

    /**
     * Returns a {@link List} of {@link BoxplotStatisticOuter}. TODO: add some proper data if we ever make assertions
     * about images. See #58348.
     *
     * @return an output map of verification scores
     */

    static List<BoxplotStatisticOuter> getBoxPlotErrorsByObservedAndLeadThreshold()
            throws IOException
    {
<<<<<<< HEAD
        List<BoxplotStatisticOuter> rawData = new ArrayList<>();

        // See #58348. There are no useful assertions about this dataset at present. If we develop some, then replace
        // this dataset with something meaningful that does not rely on files being read by the EVS
        BoxplotStatistic boxplot = BoxplotStatistic.getDefaultInstance();
        StatisticMetadata meta = StatisticMetadata.of( SampleMetadata.of(),
                                                       1000,
                                                       MeasurementUnit.of( "INCH" ),
                                                       MetricConstants.BOX_PLOT_OF_ERRORS_BY_OBSERVED_VALUE,
                                                       MetricConstants.MAIN );
=======
        final List<BoxPlotStatistics> rawData = new ArrayList<>();

        //Create the input file
        final File resultFile = new File( "testinput/chart2DTest/getBoxPlotErrorsByObservedAndLeadThreshold.xml" );
        final MetricResultByLeadTime data = ProductFileIO.read( resultFile );

        final Iterator<MetricResultKey> d = data.getIterator();

        //Source metadata
        final SampleMetadata source = SampleMetadata.of( MeasurementUnit.of( "INCH" ),
                                                         DatasetIdentifier.of( FEATURE_TUPLE,
                                                                               "PRECIPITATION",
                                                                               "HEFS" ) );
>>>>>>> a6aea286

        BoxplotStatisticOuter out = BoxplotStatisticOuter.of( boxplot, meta );

        //Append result
        rawData.add( out );

        //Return the results
        return Collections.unmodifiableList( rawData );
    }

    /**
     * Returns a {@link List} of {@link BoxplotStatisticOuter}. TODO: add some proper data if we ever make assertions
     * about images. See #58348.
     *
     * @return an output map of verification scores
     */

    static List<BoxplotStatisticOuter> getBoxPlotErrorsByForecastAndLeadThreshold()
            throws IOException
    {
        List<BoxplotStatisticOuter> rawData = new ArrayList<>();

        // See #58348. There are no useful assertions about this dataset at present. If we develop some, then replace
        // this dataset with something meaningful that does not rely on files being read by the EVS
        BoxplotStatistic boxplot = BoxplotStatistic.getDefaultInstance();
        StatisticMetadata meta = StatisticMetadata.of( SampleMetadata.of(),
                                                       1000,
                                                       MeasurementUnit.of( "INCH" ),
                                                       MetricConstants.BOX_PLOT_OF_ERRORS_BY_FORECAST_VALUE,
                                                       MetricConstants.MAIN );

<<<<<<< HEAD
        BoxplotStatisticOuter out = BoxplotStatisticOuter.of( boxplot, meta );
=======
        //Source metadata
        final SampleMetadata source = SampleMetadata.of( MeasurementUnit.of( "INCH" ),
                                                         DatasetIdentifier.of( FEATURE_TUPLE,
                                                                               "PRECIPITATION",
                                                                               "HEFS" ) );
        //Single threshold
        final OneOrTwoThresholds threshold =
                OneOrTwoThresholds.of( Threshold.ofQuantileThreshold( OneOrTwoDoubles.of( Double.NEGATIVE_INFINITY ),
                                                                      OneOrTwoDoubles.of( Double.NEGATIVE_INFINITY ),
                                                                      Operator.GREATER,
                                                                      ThresholdDataType.LEFT ) );
>>>>>>> a6aea286

        //Append result
        rawData.add( out );

        //Return the results
        return Collections.unmodifiableList( rawData );
    }

    /**
     * Returns a {@link List} of {@link DoubleScoreStatisticOuter} comprising the CRPSS for various
     * rolling time windows at one threshold (all data). Corresponds to the use case in Redmine ticket #40785.
     *
     * @return an output map of verification scores
     */
    static List<DoubleScoreStatisticOuter> getScoreOutputForPoolingWindowsFirst()
    {
        final List<DoubleScoreStatisticOuter> rawData = new ArrayList<>();

        // Threshold
        final OneOrTwoThresholds threshold =
                OneOrTwoThresholds.of( ThresholdOuter.ofQuantileThreshold( OneOrTwoDoubles.of( Double.NEGATIVE_INFINITY ),
                                                                           OneOrTwoDoubles.of( Double.NEGATIVE_INFINITY ),
                                                                           Operator.GREATER,
                                                                           ThresholdDataType.LEFT ) );

        //Source metadata
        final SampleMetadata source = SampleMetadata.of( MeasurementUnit.of( "CMS" ),
                                                         DatasetIdentifier.of( FEATURE_TUPLE,
                                                                               "STREAMFLOW",
                                                                               "HEFS",
                                                                               "ESP" ),
                                                         null,
                                                         threshold );

        // Rolling window parameters
        Instant start = Instant.parse( "2015-12-01T00:00:00Z" );
        Duration period = Duration.ofDays( 91 );
        Duration frequency = Duration.ofDays( 30 );

        // Source data for the outputs
        double[] sixHourOutputs = new double[] { 0.42, 0.32, 0.54, 0.56, 0.52, 0.82, 0.85, 0.63, 0.79, 0.86 };
        double[] twelveHourOutputs = new double[] { 0.37, 0.29, 0.49, 0.53, 0.49, 0.61, 0.67, 0.59, 0.48, 0.52 };
        double[] eighteenHourOutputs = new double[] { 0.28, 0.2, 0.29, 0.45, 0.36, 0.56, 0.48, 0.42, 0.295, 0.415 };
        double[] twentyFourHourOutputs = new double[] { 0.14, 0.11, 0.13, 0.16, 0.15, 0.2, 0.23, 0.16, 0.22, 0.35 };

        // Iterate through 10 rotations of the frequency
        for ( int i = 0; i < 10; i++ )
        {
            Instant begin = start.plus( frequency.multipliedBy( i ) );
            Instant end = begin.plus( period );
            //Add the 6h data
            TimeWindowOuter sixHourWindow = TimeWindowOuter.of( begin,
                                                                end,
                                                                Duration.ofHours( 6 ) );

            DoubleScoreStatistic sixHour =
                    DoubleScoreStatistic.newBuilder()
                                        .setMetric( DoubleScoreMetric.newBuilder()
                                                                     .setName( MetricName.CONTINUOUS_RANKED_PROBABILITY_SKILL_SCORE ) )
                                        .addStatistics( DoubleScoreStatisticComponent.newBuilder()
                                                                                     .setValue( sixHourOutputs[i] )
                                                                                     .setName( ComponentName.MAIN ) )
                                        .build();

            DoubleScoreStatisticOuter sixHourOutput =
                    DoubleScoreStatisticOuter.of( sixHour,
                                                  StatisticMetadata.of( SampleMetadata.of( source,
                                                                                           sixHourWindow ),
                                                                        90,
                                                                        MeasurementUnit.of(),
                                                                        MetricConstants.CONTINUOUS_RANKED_PROBABILITY_SKILL_SCORE,
                                                                        MetricConstants.MAIN ) );
            rawData.add( sixHourOutput );
            //Add the 12h data
            TimeWindowOuter twelveHourWindow = TimeWindowOuter.of( begin,
                                                                   end,
                                                                   Duration.ofHours( 12 ) );

            DoubleScoreStatistic twelveHour =
                    DoubleScoreStatistic.newBuilder()
                                        .setMetric( DoubleScoreMetric.newBuilder()
                                                                     .setName( MetricName.CONTINUOUS_RANKED_PROBABILITY_SKILL_SCORE ) )
                                        .addStatistics( DoubleScoreStatisticComponent.newBuilder()
                                                                                     .setValue( twelveHourOutputs[i] )
                                                                                     .setName( ComponentName.MAIN ) )
                                        .build();

            DoubleScoreStatisticOuter twelveHourOutput =
                    DoubleScoreStatisticOuter.of( twelveHour,
                                                  StatisticMetadata.of( SampleMetadata.of( source,
                                                                                           twelveHourWindow ),
                                                                        90,
                                                                        MeasurementUnit.of(),
                                                                        MetricConstants.CONTINUOUS_RANKED_PROBABILITY_SKILL_SCORE,
                                                                        MetricConstants.MAIN ) );
            rawData.add( twelveHourOutput );
            //Add the 18h data
            TimeWindowOuter eighteenHourWindow = TimeWindowOuter.of( begin,
                                                                     end,
                                                                     Duration.ofHours( 18 ) );

            DoubleScoreStatistic eighteenHour =
                    DoubleScoreStatistic.newBuilder()
                                        .setMetric( DoubleScoreMetric.newBuilder()
                                                                     .setName( MetricName.CONTINUOUS_RANKED_PROBABILITY_SKILL_SCORE ) )
                                        .addStatistics( DoubleScoreStatisticComponent.newBuilder()
                                                                                     .setValue( eighteenHourOutputs[i] )
                                                                                     .setName( ComponentName.MAIN ) )
                                        .build();

            DoubleScoreStatisticOuter eighteenHourOutput =
                    DoubleScoreStatisticOuter.of( eighteenHour,
                                                  StatisticMetadata.of( SampleMetadata.of( source,
                                                                                           eighteenHourWindow ),
                                                                        90,
                                                                        MeasurementUnit.of(),
                                                                        MetricConstants.CONTINUOUS_RANKED_PROBABILITY_SKILL_SCORE,
                                                                        MetricConstants.MAIN ) );
            rawData.add( eighteenHourOutput );
            //Add the 24h data
            TimeWindowOuter twentyFourHourWindow = TimeWindowOuter.of( begin,
                                                                       end,
                                                                       Duration.ofHours( 24 ) );

            DoubleScoreStatistic twentyFourHour =
                    DoubleScoreStatistic.newBuilder()
                                        .setMetric( DoubleScoreMetric.newBuilder()
                                                                     .setName( MetricName.CONTINUOUS_RANKED_PROBABILITY_SKILL_SCORE ) )
                                        .addStatistics( DoubleScoreStatisticComponent.newBuilder()
                                                                                     .setValue( twentyFourHourOutputs[i] )
                                                                                     .setName( ComponentName.MAIN ) )
                                        .build();

            DoubleScoreStatisticOuter twentyFourHourOutput =
                    DoubleScoreStatisticOuter.of( twentyFourHour,
                                                  StatisticMetadata.of( SampleMetadata.of( source,
                                                                                           twentyFourHourWindow ),
                                                                        90,
                                                                        MeasurementUnit.of(),
                                                                        MetricConstants.CONTINUOUS_RANKED_PROBABILITY_SKILL_SCORE,
                                                                        MetricConstants.MAIN ) );
            rawData.add( twentyFourHourOutput );
        }

        return Collections.unmodifiableList( rawData );
    }

    /**
     * Returns a {@link List} of {@link DoubleScoreStatisticOuter} comprising the bias fraction
     * for various pooling windows at one threshold (all data). Corresponds to the use case in Redmine ticket #46461.
     *
     * @return an output map of verification scores
     */
    static List<DoubleScoreStatisticOuter> getScoreOutputForPoolingWindowsSecond()
    {
        final List<DoubleScoreStatisticOuter> rawData = new ArrayList<>();

        OneOrTwoThresholds threshold =
                OneOrTwoThresholds.of( ThresholdOuter.of( OneOrTwoDoubles.of( Double.NEGATIVE_INFINITY ),
                                                          Operator.GREATER,
                                                          ThresholdDataType.LEFT ) );

        //Source metadata
        final SampleMetadata source = SampleMetadata.of( MeasurementUnit.of( "CMS" ),
                                                         DatasetIdentifier.of( FEATURE_TUPLE,
                                                                               "STREAMFLOW",
                                                                               "NWM" ),
                                                         null,
                                                         threshold );

        double[] scores = new double[] {
                                         -0.39228763627058233,
                                         -0.38540392640098137,
                                         -0.37290595138891640,
                                         -0.29294118442636000,
                                         -0.21904815321579500,
                                         -0.15832253472025700,
                                         -0.29244152171401800,
                                         -0.28854939865963400,
                                         -0.32666816357502900,
                                         -0.29652842873636000,
                                         -0.28174289655134900,
                                         -0.26014386674719100,
                                         -0.20220839431888500,
                                         -0.26801048204027200,
                                         -0.28350781433349200,
                                         -0.27907401971041900,
                                         -0.25723312071583900,
                                         -0.28349542374488600,
                                         -0.27544986528110100,
                                         -0.25307837568226800,
                                         -0.24993043930250200,
                                         -0.27070337571167200,
                                         -0.25422214821455900,
                                         -0.28105802405674500
        };
        // Build the map
        for ( int i = 0; i < scores.length; i++ )
        {
            String nextDate = "2017-08-08T" + String.format( "%02d", i ) + ":00:00Z";

            TimeWindowOuter timeWindow = TimeWindowOuter.of( Instant.parse( nextDate ),
                                                             Instant.parse( nextDate ),
                                                             Duration.ofHours( 0 ),
                                                             Duration.ofHours( 18 ) );

            DoubleScoreStatistic one =
                    DoubleScoreStatistic.newBuilder()
                                        .setMetric( DoubleScoreMetric.newBuilder()
                                                                     .setName( MetricName.BIAS_FRACTION ) )
                                        .addStatistics( DoubleScoreStatisticComponent.newBuilder()
                                                                                     .setValue( scores[i] )
                                                                                     .setName( ComponentName.MAIN ) )
                                        .build();

            rawData.add( DoubleScoreStatisticOuter.of( one,
                                                       StatisticMetadata.of( SampleMetadata.of( source,
                                                                                                timeWindow ),
                                                                             18,
                                                                             MeasurementUnit.of(),
                                                                             MetricConstants.BIAS_FRACTION,
                                                                             MetricConstants.MAIN ) ) );
        }

        return Collections.unmodifiableList( rawData );
    }

    /**
     * Returns a {@link PairedStatisticOuter} that comprises a {@link Duration} that represents a time-to-peak error against an
     * {@link Instant} that represents the origin (basis time) of the time-series from which the timing error
     * originates. Contains results for forecasts issued at 12Z each day from 1985-01-01T12:00:00Z to
     * 1985-01-10T12:00:00Z and with a forecast horizon of 336h.
     *
     * @return a paired output of timing errors by basis time
     */

    public static List<PairedStatisticOuter<Instant, Duration>> getTimeToPeakErrors()
    {
        // Create a list of pairs
        List<Pair<Instant, Duration>> input = new ArrayList<>();
        // Add some fake time-to-peak errors to the list
        input.add( Pair.of( Instant.parse( "1985-01-01T12:00:00Z" ), Duration.ofHours( -12 ) ) );
        input.add( Pair.of( Instant.parse( "1985-01-02T12:00:00Z" ), Duration.ofHours( -2 ) ) );
        input.add( Pair.of( Instant.parse( "1985-01-03T12:00:00Z" ), Duration.ofHours( +2 ) ) );
        input.add( Pair.of( Instant.parse( "1985-01-04T12:00:00Z" ), Duration.ofHours( +4 ) ) );
        input.add( Pair.of( Instant.parse( "1985-01-05T12:00:00Z" ), Duration.ofHours( +8 ) ) );
        input.add( Pair.of( Instant.parse( "1985-01-06T12:00:00Z" ), Duration.ofHours( -12 ) ) );
        input.add( Pair.of( Instant.parse( "1985-01-07T12:00:00Z" ), Duration.ofHours( -16 ) ) );
        input.add( Pair.of( Instant.parse( "1985-01-08T12:00:00Z" ), Duration.ofHours( -22 ) ) );
        input.add( Pair.of( Instant.parse( "1985-01-09T12:00:00Z" ), Duration.ofHours( 0 ) ) );
        input.add( Pair.of( Instant.parse( "1985-01-10T12:00:00Z" ), Duration.ofHours( 24 ) ) );

        // Create the metadata
        TimeWindowOuter window = TimeWindowOuter.of( Instant.parse( "1985-01-01T00:00:00Z" ),
                                                     Instant.parse( "1985-01-10T00:00:00Z" ),
                                                     Duration.ofHours( 6 ),
                                                     Duration.ofHours( 336 ) );

        OneOrTwoThresholds threshold =
                OneOrTwoThresholds.of( ThresholdOuter.of( OneOrTwoDoubles.of( Double.NEGATIVE_INFINITY ),
                                                          Operator.GREATER,
                                                          ThresholdDataType.LEFT ) );

        StatisticMetadata meta = StatisticMetadata.of( SampleMetadata.of( MeasurementUnit.of( "CMS" ),
                                                                          DatasetIdentifier.of( FEATURE_TUPLE,
                                                                                                "Streamflow",
                                                                                                "HEFS" ),
                                                                          window,
                                                                          threshold ),
                                                       input.size(),
                                                       MeasurementUnit.of( "DURATION" ),
                                                       MetricConstants.TIME_TO_PEAK_ERROR,
                                                       MetricConstants.MAIN );
        // Build and return
        return Arrays.asList( PairedStatisticOuter.of( input, meta ) );
    }

    /**
     * <p>Returns a {@link DurationOutput} that summarizes the time-to-peak errors associated with
     * {@link getTimeToPeakErrors()}. The output includes:</p>
     * <ol>
     * <li>{@link MetricConstants#MEAN}</li>
     * <li>{@link MetricConstants#MEDIAN}</li>
     * <li>{@link MetricConstants#STANDARD_DEVIATION}</li>
     * <li>{@link MetricConstants#MINIMUM}</li>
     * <li>{@link MetricConstants#MAXIMUM}</li>
     * <li>{@link MetricConstants#MEAN_ABSOLUTE}</li>
     * </ol>
     *
     * @return a set of summary statistics for time-to-peak errors
     */

    public static List<DurationScoreStatisticOuter> getTimeToPeakErrorStatistics()
    {
        // Expected, which uses identifier of MetricConstants.MAIN for convenience
        TimeWindowOuter window = TimeWindowOuter.of( Instant.parse( "1985-01-01T00:00:00Z" ),
                                                     Instant.parse( "1985-01-10T00:00:00Z" ),
                                                     Duration.ofHours( 6 ),
                                                     Duration.ofHours( 336 ) );

        OneOrTwoThresholds threshold =
                OneOrTwoThresholds.of( ThresholdOuter.of( OneOrTwoDoubles.of( Double.NEGATIVE_INFINITY ),
                                                          Operator.GREATER,
                                                          ThresholdDataType.LEFT ) );

        StatisticMetadata meta = StatisticMetadata.of( SampleMetadata.of( MeasurementUnit.of( "CMS" ),
                                                                          DatasetIdentifier.of( FEATURE_TUPLE,
                                                                                                "Streamflow",
                                                                                                "HEFS" ),
                                                                          window,
                                                                          threshold ),
                                                       10,
                                                       MeasurementUnit.of( "DURATION" ),
                                                       MetricConstants.TIME_TO_PEAK_ERROR_STATISTIC,
                                                       MetricConstants.MAIN );

        DurationScoreStatistic score =
                DurationScoreStatistic.newBuilder()
                                      .addStatistics( DurationScoreStatisticComponent.newBuilder()
                                                                                     .setName( DurationScoreMetricComponent.ComponentName.MEAN )
                                                                                     .setValue( com.google.protobuf.Duration.newBuilder()
                                                                                                                            .setSeconds( 9360 ) ) )
                                      .addStatistics( DurationScoreStatisticComponent.newBuilder()
                                                                                     .setName( DurationScoreMetricComponent.ComponentName.MEDIAN )
                                                                                     .setValue( com.google.protobuf.Duration.newBuilder()
                                                                                                                            .setSeconds( -3600 ) ) )
                                      .addStatistics( DurationScoreStatisticComponent.newBuilder()
                                                                                     .setName( DurationScoreMetricComponent.ComponentName.STANDARD_DEVIATION )
                                                                                     .setValue( com.google.protobuf.Duration.newBuilder()
                                                                                                                            .setSeconds( 48_364 )
                                                                                                                            .setNanos( 615_000_000 ) ) )
                                      .addStatistics( DurationScoreStatisticComponent.newBuilder()
                                                                                     .setName( DurationScoreMetricComponent.ComponentName.MINIMUM )
                                                                                     .setValue( com.google.protobuf.Duration.newBuilder()
                                                                                                                            .setSeconds( -79_200 ) ) )
                                      .addStatistics( DurationScoreStatisticComponent.newBuilder()
                                                                                     .setName( DurationScoreMetricComponent.ComponentName.MAXIMUM )
                                                                                     .setValue( com.google.protobuf.Duration.newBuilder()
                                                                                                                            .setSeconds( 86_400 ) ) )
                                      .addStatistics( DurationScoreStatisticComponent.newBuilder()
                                                                                     .setName( DurationScoreMetricComponent.ComponentName.MEAN_ABSOLUTE )
                                                                                     .setValue( com.google.protobuf.Duration.newBuilder()
                                                                                                                            .setSeconds( 36_720 ) ) )
                                      .build();

        return Arrays.asList( DurationScoreStatisticOuter.of( score, meta ) );
    }

}<|MERGE_RESOLUTION|>--- conflicted
+++ resolved
@@ -16,11 +16,7 @@
 import wres.datamodel.MetricConstants;
 import wres.datamodel.OneOrTwoDoubles;
 import wres.datamodel.Slicer;
-<<<<<<< HEAD
-import wres.datamodel.sampledata.Location;
-=======
 import wres.datamodel.VectorOfDoubles;
->>>>>>> a6aea286
 import wres.datamodel.sampledata.MeasurementUnit;
 import wres.datamodel.sampledata.SampleMetadata;
 import wres.datamodel.statistics.BoxplotStatisticOuter;
@@ -112,7 +108,7 @@
     }
 
     /**
-     * Returns a {@link List} of {@link DoubleScoreStatisticOuter}. TODO: add some proper data if we ever make 
+     * Returns a {@link List} of {@link DoubleScoreStatisticOuter}. TODO: add some proper data if we ever make
      * assertions about images. See #58348.
      *
      * @return an output map of verification scores
@@ -120,7 +116,6 @@
     static List<DoubleScoreStatisticOuter> getScalarMetricOutputMapByLeadThreshold()
             throws IOException
     {
-<<<<<<< HEAD
         List<DoubleScoreStatisticOuter> rawData = new ArrayList<>();
 
         // See #58348. There are no useful assertions about this dataset at present. If we develop some, then replace
@@ -136,68 +131,12 @@
 
         //Append result
         rawData.add( value );
-=======
-        final List<DoubleScoreStatistic> rawData = new ArrayList<>();
-
-        //Create the input file
-        final File resultFile = new File( "testinput/chart2DTest/getMetricOutputMapByLeadThreshold.xml" );
-        final MetricResultByLeadTime data = ProductFileIO.read( resultFile );
-
-        final Iterator<MetricResultKey> d = data.getIterator();
-
-        //Source metadata
-        final SampleMetadata source = SampleMetadata.of( MeasurementUnit.of( "CMS" ),
-                                                         DatasetIdentifier.of( FEATURE_TUPLE,
-                                                                               "STREAMFLOW",
-                                                                               "HEFS",
-                                                                               "ESP" ) );
-
-        //Iterate through the lead times
-        while ( d.hasNext() )
-        {
-            //Set the lead time
-            final double leadTime = (Double) d.next().getKey();
-            final MetricResultByThreshold t = (MetricResultByThreshold) data.getResult( leadTime );
-            final Iterator<MetricResultKey> e = t.getIterator();
-
-            //Iterate through the thresholds
-            while ( e.hasNext() )
-            {
-                //Build the quantile
-                final DoubleProcedureParameter f = (DoubleProcedureParameter) e.next().getKey();
-                final double[] constants = f.getParValReal().getConstants();
-                final double[] probConstants = f.getParVal().getConstants();
-                final OneOrTwoThresholds q =
-                        OneOrTwoThresholds.of( Threshold.ofQuantileThreshold( OneOrTwoDoubles.of( constants[0] ),
-                                                                              OneOrTwoDoubles.of( probConstants[0] ),
-                                                                              Operator.GREATER,
-                                                                              ThresholdDataType.LEFT ) );
-                TimeWindow window = TimeWindow.of( Instant.MIN,
-                                                   Instant.MAX,
-                                                   Duration.ofHours( (long) leadTime ) );
-
-                //Build the scalar result
-                final MetricResult result = t.getResult( f );
-                final double[] res = ( (DoubleMatrix1DResult) result ).getResult().toArray();
-                final DoubleScoreStatistic value =
-                        DoubleScoreStatistic.of( res[0],
-                                                 StatisticMetadata.of( SampleMetadata.of( source, window, q ),
-                                                                       1000,
-                                                                       MeasurementUnit.of(),
-                                                                       MetricConstants.CONTINUOUS_RANKED_PROBABILITY_SKILL_SCORE,
-                                                                       MetricConstants.MAIN ) );
-
-                //Append result
-                rawData.add( value );
-            }
-        }
->>>>>>> a6aea286
-
-        return Collections.unmodifiableList( rawData );
-    }
-
-    /**
-     * Returns a {@link List} of {@link DoubleScoreStatisticOuter}. TODO: add some proper data if we ever make 
+
+        return Collections.unmodifiableList( rawData );
+    }
+
+    /**
+     * Returns a {@link List} of {@link DoubleScoreStatisticOuter}. TODO: add some proper data if we ever make
      * assertions about images. See #58348.
      *
      * @return an output map of verification scores
@@ -205,7 +144,6 @@
     static List<DoubleScoreStatisticOuter> getScoreMetricOutputMapByLeadThreshold()
             throws IOException
     {
-<<<<<<< HEAD
         List<DoubleScoreStatisticOuter> rawData = new ArrayList<>();
 
         // See #58348. There are no useful assertions about this dataset at present. If we develop some, then replace
@@ -221,61 +159,6 @@
 
         //Append result
         rawData.add( value );
-=======
-        final List<DoubleScoreStatistic> rawData = new ArrayList<>();
-
-        //Create the input file
-        final File resultFile = new File( "testinput/chart2DTest/getMetricOutputMapByLeadThreshold.xml" );
-        final MetricResultByLeadTime data = ProductFileIO.read( resultFile );
-
-        final Iterator<MetricResultKey> d = data.getIterator();
-
-        //Source metadata
-        final SampleMetadata source = SampleMetadata.of( MeasurementUnit.of( "CMS" ),
-                                                         DatasetIdentifier.of( FEATURE_TUPLE,
-                                                                               "STREAMFLOW",
-                                                                               "HEFS",
-                                                                               "ESP" ) );
-
-        //Iterate through the lead times
-        while ( d.hasNext() )
-        {
-            //Set the lead time
-            final double leadTime = (Double) d.next().getKey();
-            final MetricResultByThreshold t = (MetricResultByThreshold) data.getResult( leadTime );
-            final Iterator<MetricResultKey> e = t.getIterator();
-            //Iterate through the thresholds
-            while ( e.hasNext() )
-            {
-                //Build the quantile
-                final DoubleProcedureParameter f = (DoubleProcedureParameter) e.next().getKey();
-                final double[] constants = f.getParValReal().getConstants();
-                final double[] probConstants = f.getParVal().getConstants();
-                final OneOrTwoThresholds q =
-                        OneOrTwoThresholds.of( Threshold.ofQuantileThreshold( OneOrTwoDoubles.of( constants[0] ),
-                                                                              OneOrTwoDoubles.of( probConstants[0] ),
-                                                                              Operator.GREATER,
-                                                                              ThresholdDataType.LEFT ) );
-                TimeWindow window = TimeWindow.of( Instant.MIN,
-                                                   Instant.MAX,
-                                                   Duration.ofHours( (long) leadTime ) );
-
-                //Build the scalar result
-                final MetricResult result = t.getResult( f );
-                final double res = ( (DoubleMatrix1DResult) result ).getResult().toArray()[0];
-                final DoubleScoreStatistic value =
-                        DoubleScoreStatistic.of( res,
-                                                 StatisticMetadata.of( SampleMetadata.of( source, window, q ),
-                                                                       1000,
-                                                                       MeasurementUnit.of(),
-                                                                       MetricConstants.CONTINUOUS_RANKED_PROBABILITY_SKILL_SCORE,
-                                                                       MetricConstants.MAIN ) );
-
-                //Append result
-                rawData.add( value );
-            }
-        }
->>>>>>> a6aea286
 
         return Collections.unmodifiableList( rawData );
     }
@@ -289,7 +172,6 @@
     static List<DiagramStatisticOuter> getReliabilityDiagramByLeadThreshold()
             throws IOException
     {
-<<<<<<< HEAD
         List<DiagramStatisticOuter> rawData = new ArrayList<>();
 
         // See #58348. There are no useful assertions about this dataset at present. If we develop some, then replace
@@ -305,111 +187,6 @@
 
         //Append result
         rawData.add( value );
-=======
-        final List<DiagramStatistic> rawData = new ArrayList<>();
-        //Read only selected quantiles
-        final List<Threshold> allowed = new ArrayList<>();
-        final double[][] allow =
-                new double[][] { { 0.1, 858.04 }, { 0.5, 2707.5 }, { 0.9, 9647.0 }, { 0.95, 13685.0 } };
-        for ( final double[] next : allow )
-        {
-            allowed.add( Threshold.ofQuantileThreshold( OneOrTwoDoubles.of( next[1] ),
-                                                        OneOrTwoDoubles.of( next[0] ),
-                                                        Operator.GREATER,
-                                                        ThresholdDataType.LEFT ) );
-        }
-
-        //Create the input file
-        final File resultFile = new File( "testinput/chart2DTest/getReliabilityDiagramByLeadThreshold.xml" );
-        final MetricResultByLeadTime data = ProductFileIO.read( resultFile );
-
-        final Iterator<MetricResultKey> d = data.getIterator();
-
-        //Source metadata
-        final SampleMetadata source = SampleMetadata.of( MeasurementUnit.of( "CMS" ),
-                                                         DatasetIdentifier.of( FEATURE_TUPLE,
-                                                                               "STREAMFLOW",
-                                                                               "HEFS" ) );
-
-        //Iterate through the lead times.
-        int count = -1;
-        while ( d.hasNext() )
-        {
-            //Hank: I'm going to start with the first and include every six: 0, 6, 12, etc.
-            count++;
-            if ( count % 6 != 0 )
-            {
-                d.next();
-                continue;
-            }
-
-            //Set the lead time
-            final double leadTime = (Double) d.next().getKey();
-            final MetricResultByThreshold t = (MetricResultByThreshold) data.getResult( leadTime );
-            final Iterator<MetricResultKey> e = t.getIterator();
-            boolean firstOne = true; //Used to track if this is the first time through the e loop.  See HDH comment below.
-
-            //Iterate through the thresholds
-            while ( e.hasNext() )
-            {
-                //Build the quantile
-                final DoubleProcedureParameter f = (DoubleProcedureParameter) e.next().getKey();
-                final double[] constants = f.getParValReal().getConstants();
-                final double[] probConstants = f.getParVal().getConstants();
-                final Threshold q = Threshold.ofQuantileThreshold( OneOrTwoDoubles.of( constants[0] ),
-                                                                   OneOrTwoDoubles.of( probConstants[0] ),
-                                                                   Operator.GREATER,
-                                                                   ThresholdDataType.LEFT );
-                //Read only selected quantiles
-                if ( allowed.contains( q ) )
-                {
-                    TimeWindow window = TimeWindow.of( Instant.MIN,
-                                                       Instant.MAX,
-                                                       Duration.ofHours( (long) leadTime ) );
-
-                    //Build the result
-                    final MetricResult result = t.getResult( f );
-                    final double[][] res = ( (DoubleMatrix2DResult) result ).getResult().toArray();
-
-                    //Ensure missings are NaN by brute force.
-                    for ( int i = 0; i < res.length; i++ )
-                    {
-                        for ( int j = 0; j < res[i].length; j++ )
-                        {
-                            if ( res[i][j] == -999D )
-                            {
-                                res[i][j] = Double.NaN;
-                            }
-
-                            //HDH (8/15/17): Forcing a NaN in the first time series within the reliability diagram at index 2.
-                            if ( firstOne && ( i == 0 ) && ( j == 2 ) )
-                            {
-                                res[i][j] = Double.NaN;
-                                firstOne = false;
-                            }
-                        }
-                    }
-
-                    final Map<MetricDimension, VectorOfDoubles> output = new EnumMap<>( MetricDimension.class );
-                    output.put( MetricDimension.FORECAST_PROBABILITY, VectorOfDoubles.of( res[0] ) ); //Forecast probabilities
-                    output.put( MetricDimension.OBSERVED_RELATIVE_FREQUENCY, VectorOfDoubles.of( res[1] ) ); //Observed | forecast probabilities
-                    output.put( MetricDimension.SAMPLE_SIZE, VectorOfDoubles.of( res[2] ) ); //Observed | forecast probabilities
-                    final DiagramStatistic value =
-                            DiagramStatistic.of( output,
-                                                 StatisticMetadata.of( SampleMetadata.of( source,
-                                                                                          window,
-                                                                                          OneOrTwoThresholds.of( q ) ),
-                                                                       1000,
-                                                                       MeasurementUnit.of(),
-                                                                       MetricConstants.RELIABILITY_DIAGRAM,
-                                                                       MetricConstants.MAIN ) );
-
-                    //Append result
-                    rawData.add( value );
-                }
-            }
-        }
->>>>>>> a6aea286
 
         //Return the results
         return Collections.unmodifiableList( rawData );
@@ -425,7 +202,6 @@
     static List<DiagramStatisticOuter> getROCDiagramByLeadThreshold()
             throws IOException
     {
-<<<<<<< HEAD
         List<DiagramStatisticOuter> rawData = new ArrayList<>();
 
         // See #58348. There are no useful assertions about this dataset at present. If we develop some, then replace
@@ -441,93 +217,6 @@
 
         //Append result
         rawData.add( value );
-=======
-        final List<DiagramStatistic> rawData = new ArrayList<>();
-        //Read only selected quantiles
-        final List<Threshold> allowed = new ArrayList<>();
-        final double[][] allow =
-                new double[][] { { 0.1, 858.04 }, { 0.5, 2707.5 }, { 0.9, 9647.0 }, { 0.95, 13685.0 } };
-        for ( final double[] next : allow )
-        {
-            allowed.add( Threshold.ofQuantileThreshold( OneOrTwoDoubles.of( next[1] ),
-                                                        OneOrTwoDoubles.of( next[0] ),
-                                                        Operator.GREATER,
-                                                        ThresholdDataType.LEFT ) );
-        }
-
-        //Create the input file
-        final File resultFile = new File( "testinput/chart2DTest/getROCDiagramByLeadThreshold.xml" );
-        final MetricResultByLeadTime data = ProductFileIO.read( resultFile );
-
-        final Iterator<MetricResultKey> d = data.getIterator();
-
-        //Source metadata
-        final SampleMetadata source = SampleMetadata.of( MeasurementUnit.of( "CMS" ),
-                                                         DatasetIdentifier.of( FEATURE_TUPLE,
-                                                                               "STREAMFLOW",
-                                                                               "HEFS" ) );
-
-        //Iterate through the lead times.
-        while ( d.hasNext() )
-        {
-            //Set the lead time
-            final double leadTime = (Double) d.next().getKey();
-            final MetricResultByThreshold t = (MetricResultByThreshold) data.getResult( leadTime );
-            final Iterator<MetricResultKey> e = t.getIterator();
-
-            //Iterate through the thresholds
-            while ( e.hasNext() )
-            {
-                //Build the quantile
-                final DoubleProcedureParameter f = (DoubleProcedureParameter) e.next().getKey();
-                final double[] constants = f.getParValReal().getConstants();
-                final double[] probConstants = f.getParVal().getConstants();
-                final Threshold q = Threshold.ofQuantileThreshold( OneOrTwoDoubles.of( constants[0] ),
-                                                                   OneOrTwoDoubles.of( probConstants[0] ),
-                                                                   Operator.GREATER,
-                                                                   ThresholdDataType.LEFT );
-                //Read only selected quantiles
-                if ( allowed.contains( q ) )
-                {
-                    TimeWindow window = TimeWindow.of( Instant.MIN,
-                                                       Instant.MAX,
-                                                       Duration.ofHours( (long) leadTime ) );
-
-                    //Build the result
-                    final MetricResult result = t.getResult( f );
-                    final double[][] roc = ( (DoubleMatrix2DResult) result ).getResult().toArray();
-
-                    //Ensure missings are NaN by brute force.
-                    for ( int i = 0; i < roc.length; i++ )
-                    {
-                        for ( int j = 0; j < roc[i].length; j++ )
-                        {
-                            if ( roc[i][j] == -999D )
-                            {
-                                roc[i][j] = Double.NaN;
-                            }
-                        }
-                    }
-
-                    final Map<MetricDimension, VectorOfDoubles> output = new EnumMap<>( MetricDimension.class );
-                    output.put( MetricDimension.PROBABILITY_OF_FALSE_DETECTION, VectorOfDoubles.of( roc[0] ) ); //PoFD
-                    output.put( MetricDimension.PROBABILITY_OF_DETECTION, VectorOfDoubles.of( roc[1] ) ); //PoD
-                    final DiagramStatistic value =
-                            DiagramStatistic.of( output,
-                                                 StatisticMetadata.of( SampleMetadata.of( source,
-                                                                                          window,
-                                                                                          OneOrTwoThresholds.of( q ) ),
-                                                                       1000,
-                                                                       MeasurementUnit.of(),
-                                                                       MetricConstants.RELATIVE_OPERATING_CHARACTERISTIC_DIAGRAM,
-                                                                       MetricConstants.MAIN ) );
-
-                    //Append result
-                    rawData.add( value );
-                }
-            }
-        }
->>>>>>> a6aea286
 
         //Return the results
         return Collections.unmodifiableList( rawData );
@@ -543,7 +232,6 @@
     static List<DiagramStatisticOuter> getRankHistogramByLeadThreshold()
             throws IOException
     {
-<<<<<<< HEAD
         List<DiagramStatisticOuter> rawData = new ArrayList<>();
 
         // See #58348. There are no useful assertions about this dataset at present. If we develop some, then replace
@@ -559,85 +247,6 @@
 
         //Append result
         rawData.add( value );
-=======
-        final List<DiagramStatistic> rawData = new ArrayList<>();
-
-        //Create the input file
-        final File resultFile = new File( "testinput/chart2DTest/getRankHistogramByLeadThreshold.xml" );
-        final MetricResultByLeadTime data = ProductFileIO.read( resultFile );
-
-        final Iterator<MetricResultKey> d = data.getIterator();
-
-        //Source metadata
-        final SampleMetadata source = SampleMetadata.of( MeasurementUnit.of( "CMS" ),
-                                                         DatasetIdentifier.of( FEATURE_TUPLE,
-                                                                               "STREAMFLOW",
-                                                                               "HEFS" ) );
-
-        //Iterate through the lead times.
-        while ( d.hasNext() )
-        {
-
-            //Set the lead time
-            final double leadTime = (Double) d.next().getKey();
-            final MetricResultByThreshold t = (MetricResultByThreshold) data.getResult( leadTime );
-            final Iterator<MetricResultKey> e = t.getIterator();
-
-            //HDH - Limiting the lead times to 42h and every 4 days thereafter (there are way too many lead times!).
-            if ( ( leadTime - 42.0 ) % 96 != 0 )
-            {
-                continue;
-            }
-
-            //Iterate through the thresholds
-            while ( e.hasNext() )
-            {
-                //Build the quantile
-                final DoubleProcedureParameter f = (DoubleProcedureParameter) e.next().getKey();
-                final double[] constants = f.getParValReal().getConstants();
-                final double[] probConstants = f.getParVal().getConstants();
-                final Threshold q = Threshold.ofQuantileThreshold( OneOrTwoDoubles.of( constants[0] ),
-                                                                   OneOrTwoDoubles.of( probConstants[0] ),
-                                                                   Operator.GREATER,
-                                                                   ThresholdDataType.LEFT );
-                TimeWindow window = TimeWindow.of( Instant.MIN,
-                                                   Instant.MAX,
-                                                   Duration.ofHours( (long) leadTime ) );
-
-                //Build the result
-                final MetricResult result = t.getResult( f );
-                final double[][] rh = ( (DoubleMatrix2DResult) result ).getResult().toArray();
-
-                //Ensure missings are NaN by brute force.
-                for ( int i = 0; i < rh.length; i++ )
-                {
-                    for ( int j = 0; j < rh[i].length; j++ )
-                    {
-                        if ( rh[i][j] == -999D )
-                        {
-                            rh[i][j] = Double.NaN;
-                        }
-                    }
-                }
-
-                final Map<MetricDimension, VectorOfDoubles> output = new EnumMap<>( MetricDimension.class );
-                output.put( MetricDimension.RANK_ORDER, VectorOfDoubles.of( rh[0] ) );
-                output.put( MetricDimension.OBSERVED_RELATIVE_FREQUENCY, VectorOfDoubles.of( rh[1] ) );
-                final DiagramStatistic value =
-                        DiagramStatistic.of( output,
-                                             StatisticMetadata.of( SampleMetadata.of( source,
-                                                                                      window,
-                                                                                      OneOrTwoThresholds.of( q ) ),
-                                                                   1000,
-                                                                   MeasurementUnit.of(),
-                                                                   MetricConstants.RANK_HISTOGRAM,
-                                                                   MetricConstants.MAIN ) );
-
-                //Append result
-                rawData.add( value );
-            }
-        }
->>>>>>> a6aea286
 
         //Return the results
         return Collections.unmodifiableList( rawData );
@@ -653,7 +262,6 @@
     static List<DiagramStatisticOuter> getQQDiagramByLeadThreshold()
             throws IOException
     {
-<<<<<<< HEAD
         List<DiagramStatisticOuter> rawData = new ArrayList<>();
 
         // See #58348. There are no useful assertions about this dataset at present. If we develop some, then replace
@@ -669,69 +277,6 @@
 
         //Append result
         rawData.add( value );
-=======
-        final List<DiagramStatistic> rawData = new ArrayList<>();
-
-        //Create the input file
-        final File resultFile = new File( "testinput/chart2DTest/getQQDiagramByLeadThreshold.xml" );
-        final MetricResultByLeadTime data = ProductFileIO.read( resultFile );
-
-        final Iterator<MetricResultKey> d = data.getIterator();
-
-        //Metric output metadata
-        TimeWindow windowMeta = TimeWindow.of( Instant.parse( "1985-01-01T00:00:00Z" ),
-                                               Instant.parse( "2015-12-31T11:59:59Z" ),
-                                               Duration.ofHours( 24 ),
-                                               Duration.ofHours( 120 ) );
-        final TimeWindow timeWindow = windowMeta;
-        
-        //Source metadata
-        final SampleMetadata source =
-                new SampleMetadataBuilder().setMeasurementUnit( MeasurementUnit.of( "MILLIMETER" ) )
-                                           .setIdentifier( DatasetIdentifier.of( FEATURE_TUPLE,
-                                                                                 "PRECIPITATION",
-                                                                                 "HEFS" ) )
-                                           .setTimeWindow( timeWindow )
-                                           .build();
-
-        //Single threshold
-        final OneOrTwoThresholds threshold =
-                OneOrTwoThresholds.of( Threshold.ofQuantileThreshold( OneOrTwoDoubles.of( Double.NEGATIVE_INFINITY ),
-                                                                      OneOrTwoDoubles.of( Double.NEGATIVE_INFINITY ),
-                                                                      Operator.GREATER,
-                                                                      ThresholdDataType.LEFT ) );
-
-        //Iterate through the lead times.
-        while ( d.hasNext() )
-        {
-
-            //Set the lead time
-            final double leadTime = (Double) d.next().getKey();
-            TimeWindow window = TimeWindow.of( Instant.parse( "1985-01-01T00:00:00Z" ),
-                                               Instant.parse( "2015-12-31T11:59:59Z" ),
-                                               Duration.ofHours( (long) leadTime ) );
-
-            final DoubleMatrix2DResult t = (DoubleMatrix2DResult) data.getResult( leadTime );
-            final double[][] qq = t.getResult().toArray();
-
-            final Map<MetricDimension, VectorOfDoubles> output = new EnumMap<>( MetricDimension.class );
-            output.put( MetricDimension.PREDICTED_QUANTILES, VectorOfDoubles.of( qq[0] ) );
-            output.put( MetricDimension.OBSERVED_QUANTILES, VectorOfDoubles.of( qq[1] ) );
-            final DiagramStatistic value =
-                    DiagramStatistic.of( output,
-                                         StatisticMetadata.of( SampleMetadata.of( source,
-                                                                                  window,
-                                                                                  threshold ),
-                                                               1000,
-                                                               MeasurementUnit.of( "MILLIMETER" ),
-                                                               MetricConstants.QUANTILE_QUANTILE_DIAGRAM,
-                                                               MetricConstants.MAIN ) );
-
-            //Append result
-            rawData.add( value );
-
-        }
->>>>>>> a6aea286
 
         //Return the results
         return Collections.unmodifiableList( rawData );
@@ -747,7 +292,6 @@
     static List<BoxplotStatisticOuter> getBoxPlotErrorsByObservedAndLeadThreshold()
             throws IOException
     {
-<<<<<<< HEAD
         List<BoxplotStatisticOuter> rawData = new ArrayList<>();
 
         // See #58348. There are no useful assertions about this dataset at present. If we develop some, then replace
@@ -758,21 +302,6 @@
                                                        MeasurementUnit.of( "INCH" ),
                                                        MetricConstants.BOX_PLOT_OF_ERRORS_BY_OBSERVED_VALUE,
                                                        MetricConstants.MAIN );
-=======
-        final List<BoxPlotStatistics> rawData = new ArrayList<>();
-
-        //Create the input file
-        final File resultFile = new File( "testinput/chart2DTest/getBoxPlotErrorsByObservedAndLeadThreshold.xml" );
-        final MetricResultByLeadTime data = ProductFileIO.read( resultFile );
-
-        final Iterator<MetricResultKey> d = data.getIterator();
-
-        //Source metadata
-        final SampleMetadata source = SampleMetadata.of( MeasurementUnit.of( "INCH" ),
-                                                         DatasetIdentifier.of( FEATURE_TUPLE,
-                                                                               "PRECIPITATION",
-                                                                               "HEFS" ) );
->>>>>>> a6aea286
 
         BoxplotStatisticOuter out = BoxplotStatisticOuter.of( boxplot, meta );
 
@@ -804,21 +333,7 @@
                                                        MetricConstants.BOX_PLOT_OF_ERRORS_BY_FORECAST_VALUE,
                                                        MetricConstants.MAIN );
 
-<<<<<<< HEAD
         BoxplotStatisticOuter out = BoxplotStatisticOuter.of( boxplot, meta );
-=======
-        //Source metadata
-        final SampleMetadata source = SampleMetadata.of( MeasurementUnit.of( "INCH" ),
-                                                         DatasetIdentifier.of( FEATURE_TUPLE,
-                                                                               "PRECIPITATION",
-                                                                               "HEFS" ) );
-        //Single threshold
-        final OneOrTwoThresholds threshold =
-                OneOrTwoThresholds.of( Threshold.ofQuantileThreshold( OneOrTwoDoubles.of( Double.NEGATIVE_INFINITY ),
-                                                                      OneOrTwoDoubles.of( Double.NEGATIVE_INFINITY ),
-                                                                      Operator.GREATER,
-                                                                      ThresholdDataType.LEFT ) );
->>>>>>> a6aea286
 
         //Append result
         rawData.add( out );
