--- conflicted
+++ resolved
@@ -84,17 +84,9 @@
 			datasource.setAutoCommitOnClose(true);
 			datasource.setMaxIdleTime(max_idle_time);
 			datasource.setMaxPoolSize(max_pool_size);
-<<<<<<< HEAD
-			//datasource.setMinPoolSize(40);
 			datasource.setInitialPoolSize(40);
 		} 
 		catch (PropertyVetoException e) {
-=======
-			datasource.setMinPoolSize(max_pool_size);
-			datasource.setInitialPoolSize(max_pool_size);
-		} catch (PropertyVetoException e) {
-			// TODO Auto-generated catch block
->>>>>>> 6235b5b4
 			e.printStackTrace();
 		}
 		
@@ -217,7 +209,7 @@
 		statement.setFetchSize(SystemConfig.instance().get_fetch_size());
 		return statement.executeQuery(query);
 	}
-
+	
 	/**
 	 * Parses out settings from the passed in XML 
 	 * @param reader The XML reader containing XML data describing the database settings
