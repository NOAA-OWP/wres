/**
 * 
 */
package reading;

import javax.xml.stream.XMLInputFactory;
import javax.xml.stream.XMLStreamReader;

<<<<<<< HEAD
import util.Utilities;
=======
import org.slf4j.Logger;
import org.slf4j.LoggerFactory;
>>>>>>> ec5ca73f

import javax.xml.stream.XMLStreamException;
import javax.xml.stream.XMLStreamConstants;

import java.io.FileNotFoundException;
import java.io.FileReader;
import java.io.InputStream;

/**
 * @author Tubbs
 *
 */
public class XMLReader 
{
    private final String filename;
    private final boolean find_on_classpath;
    private XMLInputFactory factory = null;

    private static final Logger LOGGER = LoggerFactory.getLogger(XMLReader.class);

	/**
	 * 
	 */
	public XMLReader(String filename)
	{
		this(filename, false);
	}

	public XMLReader(String filename, boolean find_on_classpath)
	{
	    this.filename = filename;
	    this.find_on_classpath = find_on_classpath;
	}

	protected String get_filename()
	{
		return filename;
	}

	protected InputStream get_file()
	{
	    return ClassLoader.getSystemResourceAsStream(filename);
	}

	public void parse()
	{
	    XMLStreamReader reader = null;
		try
		{
			reader = create_reader();
			
			while (reader.hasNext())
			{
				parse_element(reader);
				if (reader.hasNext())
				{
					reader.next();
				}
			}
		}
		catch (XMLStreamException | FileNotFoundException error)
		{
			LOGGER.error(error.getMessage());
		}
		finally
		{
		    if (reader != null)
		    {
		        try
		        {
		            reader.close();
		        }
		        catch (XMLStreamException xse)
		        {
		            // not much we can do at this point
		            LOGGER.warn("Exception while closing file {}: {}",
		                        this.filename, xse);
		        }
		    }
		}
	}
<<<<<<< HEAD
	
	protected void set_filename(String filename)
	{
		this.filename = filename;
	}
	
=======

>>>>>>> ec5ca73f
	protected String tag_value(XMLStreamReader reader) throws XMLStreamException
	{
		return Utilities.getXMLText(reader);
	}

	protected XMLStreamReader create_reader() throws FileNotFoundException, XMLStreamException
	{
	    if (factory == null)
	    {
	        factory = XMLInputFactory.newFactory();
	    }

		if (find_on_classpath)
		{
		    return factory.createXMLStreamReader(get_file());
		}
		return factory.createXMLStreamReader(new FileReader(get_filename()));
	}
<<<<<<< HEAD
	
	protected boolean tag_is(XMLStreamReader reader, String tag_name)
	{
		return Utilities.tagIs(reader, tag_name);
	}
	
=======

>>>>>>> ec5ca73f
	protected void parse_element(XMLStreamReader reader)
	{
		switch (reader.getEventType())
		{
		case XMLStreamConstants.START_DOCUMENT:
			System.out.println("Start of the document");
			break;
		case XMLStreamConstants.START_ELEMENT:
			System.out.println("Start element = '" + reader.getLocalName() + "'");
			break;
		case XMLStreamConstants.CHARACTERS:
			int begin_index = reader.getTextStart();
			int end_index = reader.getTextLength();
			String value = new String(reader.getTextCharacters(), begin_index, end_index).trim();
			
			if (!value.equalsIgnoreCase(""))
			{
				System.out.println("Value = '" + value + "'");
			}
			
			break;
		case XMLStreamConstants.END_ELEMENT:
			System.out.println("End element = '" + reader.getLocalName() + "'");
			break;
		case XMLStreamConstants.COMMENT:
			if (reader.hasText())
			{
				System.out.println(reader.getText());
			}
			break;
		}
	}
}<|MERGE_RESOLUTION|>--- conflicted
+++ resolved
@@ -6,16 +6,11 @@
 import javax.xml.stream.XMLInputFactory;
 import javax.xml.stream.XMLStreamReader;
 
-<<<<<<< HEAD
 import util.Utilities;
-=======
 import org.slf4j.Logger;
 import org.slf4j.LoggerFactory;
->>>>>>> ec5ca73f
-
 import javax.xml.stream.XMLStreamException;
 import javax.xml.stream.XMLStreamConstants;
-
 import java.io.FileNotFoundException;
 import java.io.FileReader;
 import java.io.InputStream;
@@ -26,7 +21,7 @@
  */
 public class XMLReader 
 {
-    private final String filename;
+    private String filename;
     private final boolean find_on_classpath;
     private XMLInputFactory factory = null;
 
@@ -45,7 +40,7 @@
 	    this.filename = filename;
 	    this.find_on_classpath = find_on_classpath;
 	}
-
+	
 	protected String get_filename()
 	{
 		return filename;
@@ -71,6 +66,9 @@
 					reader.next();
 				}
 			}
+			
+			reader.close();
+			
 		}
 		catch (XMLStreamException | FileNotFoundException error)
 		{
@@ -93,21 +91,17 @@
 		    }
 		}
 	}
-<<<<<<< HEAD
 	
 	protected void set_filename(String filename)
 	{
 		this.filename = filename;
 	}
 	
-=======
-
->>>>>>> ec5ca73f
 	protected String tag_value(XMLStreamReader reader) throws XMLStreamException
 	{
 		return Utilities.getXMLText(reader);
 	}
-
+	
 	protected XMLStreamReader create_reader() throws FileNotFoundException, XMLStreamException
 	{
 	    if (factory == null)
@@ -121,16 +115,12 @@
 		}
 		return factory.createXMLStreamReader(new FileReader(get_filename()));
 	}
-<<<<<<< HEAD
 	
 	protected boolean tag_is(XMLStreamReader reader, String tag_name)
 	{
 		return Utilities.tagIs(reader, tag_name);
 	}
 	
-=======
-
->>>>>>> ec5ca73f
 	protected void parse_element(XMLStreamReader reader)
 	{
 		switch (reader.getEventType())
