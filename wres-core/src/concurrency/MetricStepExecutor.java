--- conflicted
+++ resolved
@@ -33,28 +33,18 @@
         Double result = null;
         this.executeOnRun();
         
-        /*if (Metrics.hasDirectFunction(specification.getMetricType()))
+        if (specification.shouldProcessDirectly() && Metrics.hasDirectFunction(specification.getMetricType()))
         {
             result = Metrics.call(specification, step);
         }
-        else
+        else if (Metrics.hasFunction(specification.getMetricType()))
         {
-<<<<<<< HEAD
-            LOGGER.debug("The function: '" + specification + "' is not a valid function. Returning null...");
-        }*/
-        
-        if (Metrics.hasDirectFunction(specification.getMetricType()))
-        {
-            //List<PairOfDoubleAndVectorOfDoubles> pairs = Metrics.getPairs(specification, step);
             result = Metrics.call(specification.getMetricType(), Metrics.getPairs(specification, step));
         }
         else
         {
-            LOGGER.debug("The function: '" + specification + "' is not a valid function. Returning null...");
-=======
             LOGGER.debug("The function: {} is not a valid function. Returning null...",
                          specification);
->>>>>>> d4b2409a
         }
 
         this.exectureOnComplete();
