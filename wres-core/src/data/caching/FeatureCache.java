--- conflicted
+++ resolved
@@ -88,7 +88,7 @@
 			detail.station_name = stationName;
 			getID(detail);
 		}
-<<<<<<< HEAD
+
 		FeatureDetails detail = null;
 		try
 		{
@@ -106,10 +106,7 @@
             System.err.println();
             throw error;
 		}
-=======
-		FeatureDetails detail = details.get(keyIndex.get(lid));
-		LOGGER.trace("getVarPosID - detail is {}", detail);
->>>>>>> dc501aae
+
 		return detail.getVariablePositionID(variableID);
 	}
 	
