--- conflicted
+++ resolved
@@ -58,62 +58,32 @@
     @Test
     public void unionOf()
     {
-<<<<<<< HEAD
-        Location l1 = Location.of( DRRC2 );
+        FeatureKey l1 = FeatureKey.of( DRRC2 );
         SampleMetadata m1 = new Builder().setMeasurementUnit( MeasurementUnit.of() )
-                                         .setIdentifier( DatasetIdentifier.of( l1, SQIN, HEFS ) )
+                                         .setIdentifier( DatasetIdentifier.of( new FeatureTuple( l1, l1, l1 ), SQIN, HEFS ) )
                                          .setTimeWindow( TimeWindowOuter.of( Instant.parse( FIRST_TIME ),
                                                                              Instant.parse( "1985-12-31T23:59:59Z" ) ) )
                                          .build();
-        Location l2 = Location.of( DRRC2 );
+        FeatureKey l2 = FeatureKey.of( DRRC2 );
         SampleMetadata m2 = new Builder().setMeasurementUnit( MeasurementUnit.of() )
-                                         .setIdentifier( DatasetIdentifier.of( l2, SQIN, HEFS ) )
+                                         .setIdentifier( DatasetIdentifier.of( new FeatureTuple( l2, l2, l2 ), SQIN, HEFS ) )
                                          .setTimeWindow( TimeWindowOuter.of( Instant.parse( SECOND_TIME ),
                                                                              Instant.parse( "1986-12-31T23:59:59Z" ) ) )
                                          .build();
-        Location l3 = Location.of( DRRC2 );
+        FeatureKey l3 = FeatureKey.of( DRRC2 );
         SampleMetadata m3 = new Builder().setMeasurementUnit( MeasurementUnit.of() )
-                                         .setIdentifier( DatasetIdentifier.of( l3, SQIN, HEFS ) )
+                                         .setIdentifier( DatasetIdentifier.of( new FeatureTuple( l3, l3, l3 ), SQIN, HEFS ) )
                                          .setTimeWindow( TimeWindowOuter.of( Instant.parse( "1987-01-01T00:00:00Z" ),
                                                                              Instant.parse( "1988-01-01T00:00:00Z" ) ) )
                                          .build();
-        
-        Location benchmarkLocation = Location.of( DRRC2 );
+        FeatureKey benchmarkLocation = FeatureKey.of( DRRC2 );
         SampleMetadata benchmark = new Builder().setMeasurementUnit( MeasurementUnit.of() )
-                                                .setIdentifier( DatasetIdentifier.of( benchmarkLocation,
+                                                .setIdentifier( DatasetIdentifier.of( new FeatureTuple( benchmarkLocation, benchmarkLocation, benchmarkLocation ),
                                                                                       SQIN,
                                                                                       HEFS ) )
                                                 .setTimeWindow( TimeWindowOuter.of( Instant.parse( FIRST_TIME ),
                                                                                     Instant.parse( "1988-01-01T00:00:00Z" ) ) )
                                                 .build();
-=======
-        FeatureKey l1 = FeatureKey.of( DRRC2 );
-        SampleMetadata m1 = new SampleMetadataBuilder().setMeasurementUnit( MeasurementUnit.of() )
-                                                       .setIdentifier( DatasetIdentifier.of( new FeatureTuple( l1, l1, l1 ), SQIN, HEFS ) )
-                                                       .setTimeWindow( TimeWindow.of( Instant.parse( FIRST_TIME ),
-                                                                                      Instant.parse( "1985-12-31T23:59:59Z" ) ) )
-                                                       .build();
-        FeatureKey l2 = FeatureKey.of( DRRC2 );
-        SampleMetadata m2 = new SampleMetadataBuilder().setMeasurementUnit( MeasurementUnit.of() )
-                                                       .setIdentifier( DatasetIdentifier.of( new FeatureTuple( l2, l2, l2 ), SQIN, HEFS ) )
-                                                       .setTimeWindow( TimeWindow.of( Instant.parse( SECOND_TIME ),
-                                                                                      Instant.parse( "1986-12-31T23:59:59Z" ) ) )
-                                                       .build();
-        FeatureKey l3 = FeatureKey.of( DRRC2 );
-        SampleMetadata m3 = new SampleMetadataBuilder().setMeasurementUnit( MeasurementUnit.of() )
-                                                       .setIdentifier( DatasetIdentifier.of( new FeatureTuple( l3, l3, l3 ), SQIN, HEFS ) )
-                                                       .setTimeWindow( TimeWindow.of( Instant.parse( "1987-01-01T00:00:00Z" ),
-                                                                                      Instant.parse( "1988-01-01T00:00:00Z" ) ) )
-                                                       .build();
-        FeatureKey benchmarkLocation = FeatureKey.of( DRRC2 );
-        SampleMetadata benchmark = new SampleMetadataBuilder().setMeasurementUnit( MeasurementUnit.of() )
-                                                              .setIdentifier( DatasetIdentifier.of( new FeatureTuple( benchmarkLocation, benchmarkLocation, benchmarkLocation ),
-                                                                                                    SQIN,
-                                                                                                    HEFS ) )
-                                                              .setTimeWindow( TimeWindow.of( Instant.parse( FIRST_TIME ),
-                                                                                             Instant.parse( "1988-01-01T00:00:00Z" ) ) )
-                                                              .build();
->>>>>>> cf53702b
 
         assertEquals( "Unexpected difference between union of metadata and benchmark.",
                       benchmark,
@@ -166,15 +136,9 @@
     @Test
     public void testUnionOfThrowsExceptionWithUnequalInputs()
     {
-<<<<<<< HEAD
-=======
-        exception.expect( SampleMetadataException.class );
-        exception.expectMessage( "Only the time window and thresholds can differ when finding the union of metadata." );
-
         FeatureTuple drrc3 = new FeatureTuple( FeatureKey.of( DRRC3 ),
                                                FeatureKey.of( DRRC3 ),
                                                FeatureKey.of( DRRC3 ) );
->>>>>>> cf53702b
         SampleMetadata failOne = SampleMetadata.of( MeasurementUnit.of(),
                                                     DatasetIdentifier.of( drrc3, SQIN, HEFS ) );
         FeatureTuple a = new FeatureTuple( FeatureKey.of( "A" ),
@@ -283,68 +247,36 @@
             assertTrue( m1.equals( m2 ) );
         }
         // Add a time window
-<<<<<<< HEAD
         TimeWindowOuter firstWindow = TimeWindowOuter.of( Instant.parse( FIRST_TIME ),
                                                           Instant.parse( SECOND_TIME ) );
         TimeWindowOuter secondWindow = TimeWindowOuter.of( Instant.parse( FIRST_TIME ),
                                                            Instant.parse( SECOND_TIME ) );
-        Location l6 = Location.of( DRRC3 );
+        FeatureKey l6 = FeatureKey.of( DRRC3 );
         final TimeWindowOuter timeWindow2 = firstWindow;
         SampleMetadata m6 = new Builder().setMeasurementUnit( MeasurementUnit.of( TEST_DIMENSION ) )
-                                         .setIdentifier( DatasetIdentifier.of( l6, SQIN, HEFS ) )
+                                         .setIdentifier( DatasetIdentifier.of( new FeatureTuple( l6, l6, l6 ), SQIN, HEFS ) )
                                          .setTimeWindow( timeWindow2 )
                                          .build();
-        Location l7 = Location.of( DRRC3 );
+        FeatureKey l7 = FeatureKey.of( DRRC3 );
         final TimeWindowOuter timeWindow3 = secondWindow;
         SampleMetadata m7 = new Builder().setMeasurementUnit( MeasurementUnit.of( TEST_DIMENSION ) )
-                                         .setIdentifier( DatasetIdentifier.of( l7, SQIN, HEFS ) )
+                                         .setIdentifier( DatasetIdentifier.of( new FeatureTuple( l7, l7, l7 ), SQIN, HEFS ) )
                                          .setTimeWindow( timeWindow3 )
                                          .build();
-=======
-        TimeWindow firstWindow = TimeWindow.of( Instant.parse( FIRST_TIME ),
-                                                Instant.parse( SECOND_TIME ) );
-        TimeWindow secondWindow = TimeWindow.of( Instant.parse( FIRST_TIME ),
-                                                 Instant.parse( SECOND_TIME ) );
-        FeatureKey l6 = FeatureKey.of( DRRC3 );
-        final TimeWindow timeWindow2 = firstWindow;
-        SampleMetadata m6 = new SampleMetadataBuilder().setMeasurementUnit( MeasurementUnit.of( TEST_DIMENSION ) )
-                                                       .setIdentifier( DatasetIdentifier.of( new FeatureTuple( l6, l6, l6 ), SQIN, HEFS ) )
-                                                       .setTimeWindow( timeWindow2 )
-                                                       .build();
-        FeatureKey l7 = FeatureKey.of( DRRC3 );
-        final TimeWindow timeWindow3 = secondWindow;
-        SampleMetadata m7 = new SampleMetadataBuilder().setMeasurementUnit( MeasurementUnit.of( TEST_DIMENSION ) )
-                                                       .setIdentifier( DatasetIdentifier.of( new FeatureTuple( l7, l7, l7 ), SQIN, HEFS ) )
-                                                       .setTimeWindow( timeWindow3 )
-                                                       .build();
->>>>>>> cf53702b
         assertEquals( m6, m7 );
         assertEquals( m7, m6 );
         assertNotEquals( m3, m6 );
 
-<<<<<<< HEAD
         TimeWindowOuter thirdWindow = TimeWindowOuter.of( Instant.parse( FIRST_TIME ),
                                                           Instant.parse( SECOND_TIME ),
                                                           Instant.parse( FIRST_TIME ),
                                                           Instant.parse( SECOND_TIME ) );
-        Location l8 = Location.of( DRRC3 );
+        FeatureKey l8 = FeatureKey.of( DRRC3 );
         final TimeWindowOuter timeWindow4 = thirdWindow;
         SampleMetadata m8 = new Builder().setMeasurementUnit( MeasurementUnit.of( TEST_DIMENSION ) )
-                                         .setIdentifier( DatasetIdentifier.of( l8, SQIN, HEFS ) )
+                                         .setIdentifier( DatasetIdentifier.of( new FeatureTuple( l8, l8, l8 ), SQIN, HEFS ) )
                                          .setTimeWindow( timeWindow4 )
                                          .build();
-=======
-        TimeWindow thirdWindow = TimeWindow.of( Instant.parse( FIRST_TIME ),
-                                                Instant.parse( SECOND_TIME ),
-                                                Instant.parse( FIRST_TIME ),
-                                                Instant.parse( SECOND_TIME ) );
-        FeatureKey l8 = FeatureKey.of( DRRC3 );
-        final TimeWindow timeWindow4 = thirdWindow;
-        SampleMetadata m8 = new SampleMetadataBuilder().setMeasurementUnit( MeasurementUnit.of( TEST_DIMENSION ) )
-                                                       .setIdentifier( DatasetIdentifier.of( new FeatureTuple( l8, l8, l8 ), SQIN, HEFS ) )
-                                                       .setTimeWindow( timeWindow4 )
-                                                       .build();
->>>>>>> cf53702b
         assertNotEquals( m6, m8 );
 
         // Add a threshold
@@ -415,9 +347,8 @@
         final OneOrTwoThresholds thresholds1 = thresholds;
         final ProjectConfig projectConfig = mockConfigOne;
 
-<<<<<<< HEAD
         SampleMetadata m11 = new Builder().setMeasurementUnit( MeasurementUnit.of( TEST_DIMENSION ) )
-                                          .setIdentifier( DatasetIdentifier.of( l8, SQIN, HEFS ) )
+                                          .setIdentifier( DatasetIdentifier.of( new FeatureTuple( l8, l8, l8 ), SQIN, HEFS ) )
                                           .setTimeWindow( timeWindow )
                                           .setThresholds( thresholds1 )
                                           .setProjectConfig( projectConfig )
@@ -427,29 +358,11 @@
         final ProjectConfig projectConfig1 = mockConfigTwo;
 
         SampleMetadata m12 = new Builder().setMeasurementUnit( MeasurementUnit.of( TEST_DIMENSION ) )
-                                          .setIdentifier( DatasetIdentifier.of( l8, SQIN, HEFS ) )
+                                          .setIdentifier( DatasetIdentifier.of( new FeatureTuple( l8, l8, l8 ), SQIN, HEFS ) )
                                           .setTimeWindow( timeWindow1 )
                                           .setThresholds( thresholds2 )
                                           .setProjectConfig( projectConfig1 )
                                           .build();
-=======
-        SampleMetadata m11 = new SampleMetadataBuilder().setMeasurementUnit( MeasurementUnit.of( TEST_DIMENSION ) )
-                                                        .setIdentifier( DatasetIdentifier.of( new FeatureTuple( l8, l8, l8 ), SQIN, HEFS ) )
-                                                        .setTimeWindow( timeWindow )
-                                                        .setThresholds( thresholds1 )
-                                                        .setProjectConfig( projectConfig )
-                                                        .build();
-        final TimeWindow timeWindow1 = thirdWindow;
-        final OneOrTwoThresholds thresholds2 = thresholds;
-        final ProjectConfig projectConfig1 = mockConfigTwo;
-
-        SampleMetadata m12 = new SampleMetadataBuilder().setMeasurementUnit( MeasurementUnit.of( TEST_DIMENSION ) )
-                                                        .setIdentifier( DatasetIdentifier.of( new FeatureTuple( l8, l8, l8 ), SQIN, HEFS ) )
-                                                        .setTimeWindow( timeWindow1 )
-                                                        .setThresholds( thresholds2 )
-                                                        .setProjectConfig( projectConfig1 )
-                                                        .build();
->>>>>>> cf53702b
 
         assertEquals( m11, m12 );
 
@@ -574,21 +487,20 @@
         }
 
         // Add a time window
-<<<<<<< HEAD
         TimeWindowOuter firstWindow = TimeWindowOuter.of( Instant.parse( FIRST_TIME ),
                                                           Instant.parse( SECOND_TIME ) );
         TimeWindowOuter secondWindow = TimeWindowOuter.of( Instant.parse( FIRST_TIME ),
                                                            Instant.parse( SECOND_TIME ) );
-        Location l6 = Location.of( DRRC3 );
+        FeatureKey l6 = FeatureKey.of( DRRC3 );
         final TimeWindowOuter timeWindow2 = firstWindow;
         SampleMetadata m6 = new Builder().setMeasurementUnit( MeasurementUnit.of( TEST_DIMENSION ) )
-                                         .setIdentifier( DatasetIdentifier.of( l6, SQIN, HEFS ) )
+                                         .setIdentifier( DatasetIdentifier.of( new FeatureTuple( l6, l6, l6 ), SQIN, HEFS ) )
                                          .setTimeWindow( timeWindow2 )
                                          .build();
-        Location l7 = Location.of( DRRC3 );
+        FeatureKey l7 = FeatureKey.of( DRRC3 );
         final TimeWindowOuter timeWindow3 = secondWindow;
         SampleMetadata m7 = new Builder().setMeasurementUnit( MeasurementUnit.of( TEST_DIMENSION ) )
-                                         .setIdentifier( DatasetIdentifier.of( l7, SQIN, HEFS ) )
+                                         .setIdentifier( DatasetIdentifier.of( new FeatureTuple( l7, l7, l7 ), SQIN, HEFS ) )
                                          .setTimeWindow( timeWindow3 )
                                          .build();
         assertEquals( m6.hashCode(), m7.hashCode() );
@@ -598,33 +510,7 @@
                                                           Instant.parse( SECOND_TIME ),
                                                           Instant.parse( FIRST_TIME ),
                                                           Instant.parse( SECOND_TIME ) );
-        Location l8 = Location.of( DRRC3 );
-=======
-        TimeWindow firstWindow = TimeWindow.of( Instant.parse( FIRST_TIME ),
-                                                Instant.parse( SECOND_TIME ) );
-        TimeWindow secondWindow = TimeWindow.of( Instant.parse( FIRST_TIME ),
-                                                 Instant.parse( SECOND_TIME ) );
-        FeatureKey l6 = FeatureKey.of( DRRC3 );
-        final TimeWindow timeWindow2 = firstWindow;
-        SampleMetadata m6 = new SampleMetadataBuilder().setMeasurementUnit( MeasurementUnit.of( TEST_DIMENSION ) )
-                                                       .setIdentifier( DatasetIdentifier.of( new FeatureTuple( l6, l6, l6 ), SQIN, HEFS ) )
-                                                       .setTimeWindow( timeWindow2 )
-                                                       .build();
-        FeatureKey l7 = FeatureKey.of( DRRC3 );
-        final TimeWindow timeWindow3 = secondWindow;
-        SampleMetadata m7 = new SampleMetadataBuilder().setMeasurementUnit( MeasurementUnit.of( TEST_DIMENSION ) )
-                                                       .setIdentifier( DatasetIdentifier.of( new FeatureTuple( l7, l7, l7 ), SQIN, HEFS ) )
-                                                       .setTimeWindow( timeWindow3 )
-                                                       .build();
-        assertEquals( m6.hashCode(), m7.hashCode() );
-        assertEquals( m7.hashCode(), m6.hashCode() );
-
-        TimeWindow thirdWindow = TimeWindow.of( Instant.parse( FIRST_TIME ),
-                                                Instant.parse( SECOND_TIME ),
-                                                Instant.parse( FIRST_TIME ),
-                                                Instant.parse( SECOND_TIME ) );
         FeatureKey l8 = FeatureKey.of( DRRC3 );
->>>>>>> cf53702b
 
         // Add a threshold
         OneOrTwoThresholds thresholds =
@@ -692,9 +578,8 @@
         final OneOrTwoThresholds thresholds1 = thresholds;
         final ProjectConfig projectConfig = mockConfigOne;
 
-<<<<<<< HEAD
         SampleMetadata m11 = new Builder().setMeasurementUnit( MeasurementUnit.of( TEST_DIMENSION ) )
-                                          .setIdentifier( DatasetIdentifier.of( l8, SQIN, HEFS ) )
+                                          .setIdentifier( DatasetIdentifier.of( new FeatureTuple( l8, l8, l8 ), SQIN, HEFS ) )
                                           .setTimeWindow( timeWindow )
                                           .setThresholds( thresholds1 )
                                           .setProjectConfig( projectConfig )
@@ -704,7 +589,7 @@
         final ProjectConfig projectConfig1 = mockConfigTwo;
 
         SampleMetadata m12 = new Builder().setMeasurementUnit( MeasurementUnit.of( TEST_DIMENSION ) )
-                                          .setIdentifier( DatasetIdentifier.of( l8, SQIN, HEFS ) )
+                                          .setIdentifier( DatasetIdentifier.of( new FeatureTuple( l8, l8, l8 ), SQIN, HEFS ) )
                                           .setTimeWindow( timeWindow1 )
                                           .setThresholds( thresholds2 )
                                           .setProjectConfig( projectConfig1 )
@@ -712,70 +597,4 @@
 
         assertEquals( m11.hashCode(), m12.hashCode() );
     }
-
-    /**
-     * Confirms that {@link SampleMetadata#toString()} produces an expected string.
-     */
-
-    @Test
-    public void testToString()
-    {
-        // Simplest case
-        assertEquals( "SampleMetadata[datasetIdentifier=<null>,timeWindow=<null>,"
-                      + "thresholds=<null>,timeScale=<null>,measurementUnit=DIMENSIONLESS]",
-                      SampleMetadata.of().toString() );
-
-        // Most complex case
-        DatasetIdentifier identifier = DatasetIdentifier.of( Location.of( "A" ), "B" );
-
-        OneOrTwoThresholds thresholds = OneOrTwoThresholds.of( ThresholdOuter.of( OneOrTwoDoubles.of( 1.0 ),
-                                                                                  Operator.EQUAL,
-                                                                                  ThresholdDataType.LEFT ) );
-
-        TimeWindowOuter timeWindow =
-                TimeWindowOuter.of( Instant.parse( THIRD_TIME ),
-                                    Instant.parse( THIRD_TIME ),
-                                    Instant.parse( THIRD_TIME ),
-                                    Instant.parse( THIRD_TIME ),
-                                    Duration.ZERO,
-                                    Duration.ZERO );
-
-        SampleMetadata meta = new Builder().setIdentifier( identifier )
-                                           .setMeasurementUnit( MeasurementUnit.of() )
-                                           .setThresholds( thresholds )
-                                           .setTimeWindow( timeWindow )
-                                           .setTimeScale( TimeScaleOuter.of( Duration.ofDays( 1 ),
-                                                                             TimeScaleFunction.MEAN ) )
-                                           .build();
-
-        assertEquals( "SampleMetadata[datasetIdentifier=DatasetIdentifier[location=A,variableId=B,"
-                      + "scenarioId=<null>,baselineScenarioId=<null>,pairContext=RIGHT],"
-                      + "timeWindow=[2000-02-02T00:00:00Z,2000-02-02T00:00:00Z,2000-02-02T00:00:00Z,"
-                      + "2000-02-02T00:00:00Z,PT0S,PT0S],thresholds== 1.0,timeScale=[PT24H,MEAN],"
-                      + "measurementUnit=DIMENSIONLESS]",
-                      meta.toString() );
-
-    }
-
-=======
-        SampleMetadata m11 = new SampleMetadataBuilder().setMeasurementUnit( MeasurementUnit.of( TEST_DIMENSION ) )
-                                                        .setIdentifier( DatasetIdentifier.of( new FeatureTuple( l8, l8, l8 ), SQIN, HEFS ) )
-                                                        .setTimeWindow( timeWindow )
-                                                        .setThresholds( thresholds1 )
-                                                        .setProjectConfig( projectConfig )
-                                                        .build();
-        final TimeWindow timeWindow1 = thirdWindow;
-        final OneOrTwoThresholds thresholds2 = thresholds;
-        final ProjectConfig projectConfig1 = mockConfigTwo;
-
-        SampleMetadata m12 = new SampleMetadataBuilder().setMeasurementUnit( MeasurementUnit.of( TEST_DIMENSION ) )
-                                                        .setIdentifier( DatasetIdentifier.of( new FeatureTuple( l8, l8, l8 ), SQIN, HEFS ) )
-                                                        .setTimeWindow( timeWindow1 )
-                                                        .setThresholds( thresholds2 )
-                                                        .setProjectConfig( projectConfig1 )
-                                                        .build();
-
-        assertEquals( m11.hashCode(), m12.hashCode() );
-    }
->>>>>>> cf53702b
 }