--- conflicted
+++ resolved
@@ -12,13 +12,9 @@
 import org.junit.rules.ExpectedException;
 
 import wres.datamodel.DatasetIdentifier;
-<<<<<<< HEAD
 import wres.datamodel.FeatureKey;
 import wres.datamodel.FeatureTuple;
 import wres.datamodel.MetricConstants;
-=======
-import wres.datamodel.sampledata.Location;
->>>>>>> b13d53a6
 import wres.datamodel.sampledata.MeasurementUnit;
 import wres.datamodel.sampledata.SampleMetadata;
 import wres.statistics.generated.DiagramMetric;
@@ -44,22 +40,11 @@
     @Before
     public void runBeforeEachTest()
     {
-<<<<<<< HEAD
         FeatureKey feature = FeatureKey.of( "A" );
-        this.metadata = StatisticMetadata.of( SampleMetadata.of( MeasurementUnit.of( "CMS" ),
-                                                                 DatasetIdentifier.of( new FeatureTuple( feature, feature, feature) ,
-                                                                                       "B",
-                                                                                       "C" ) ),
-                                              10,
-                                              MeasurementUnit.of(),
-                                              MetricConstants.RELATIVE_OPERATING_CHARACTERISTIC_DIAGRAM,
-                                              MetricConstants.MAIN );
-=======
         this.metadata = SampleMetadata.of( MeasurementUnit.of( "CMS" ),
-                                           DatasetIdentifier.of( Location.of( "A" ),
+                                           DatasetIdentifier.of( new FeatureTuple( feature, feature, feature),
                                                                  "B",
                                                                  "C" ) );
->>>>>>> b13d53a6
     }
 
     /**
@@ -69,37 +54,16 @@
     @Test
     public void testEquals()
     {
-<<<<<<< HEAD
         FeatureKey l2 = FeatureKey.of( "A" );
-        StatisticMetadata m2 = StatisticMetadata.of( SampleMetadata.of( MeasurementUnit.of( "CMS" ),
-                                                                        DatasetIdentifier.of( new FeatureTuple( l2, l2, l2 ),
-                                                                                              "B",
-                                                                                              "C" ) ),
-                                                     11,
-                                                     MeasurementUnit.of(),
-                                                     MetricConstants.RELATIVE_OPERATING_CHARACTERISTIC_DIAGRAM,
-                                                     MetricConstants.MAIN );
-        FeatureKey l3 = FeatureKey.of( "B" );
-        StatisticMetadata m3 = StatisticMetadata.of( SampleMetadata.of( MeasurementUnit.of( "CMS" ),
-                                                                        DatasetIdentifier.of( new FeatureTuple( l3, l3, l3 ),
-                                                                                              "B",
-                                                                                              "C" ) ),
-                                                     10,
-                                                     MeasurementUnit.of(),
-                                                     MetricConstants.RELATIVE_OPERATING_CHARACTERISTIC_DIAGRAM,
-                                                     MetricConstants.MAIN );
-=======
-        Location l2 = Location.of( "A" );
         SampleMetadata m2 = SampleMetadata.of( MeasurementUnit.of( "CMS" ),
-                                               DatasetIdentifier.of( l2,
+                                               DatasetIdentifier.of( new FeatureTuple( l2, l2, l2 ),
                                                                      "B",
                                                                      "C" ) );
-        Location l3 = Location.of( "B" );
+        FeatureKey l3 = FeatureKey.of( "B" );
         SampleMetadata m3 = SampleMetadata.of( MeasurementUnit.of( "CMS" ),
-                                               DatasetIdentifier.of( l3,
+                                               DatasetIdentifier.of( new FeatureTuple( l3, l3, l3 ),
                                                                      "B",
                                                                      "C" ) );
->>>>>>> b13d53a6
 
         DiagramMetricComponent podComponent =
                 DiagramMetricComponent.newBuilder()
@@ -194,23 +158,11 @@
     @Test
     public void testGetMetadata()
     {
-<<<<<<< HEAD
         FeatureKey l2 = FeatureKey.of( "B" );
-        StatisticMetadata m2 = StatisticMetadata.of( SampleMetadata.of( MeasurementUnit.of( "CMS" ),
-                                                                        DatasetIdentifier.of( new FeatureTuple( l2, l2, l2 ),
-                                                                                              "B",
-                                                                                              "C" ) ),
-                                                     10,
-                                                     MeasurementUnit.of(),
-                                                     MetricConstants.RELATIVE_OPERATING_CHARACTERISTIC_DIAGRAM,
-                                                     MetricConstants.MAIN );
-=======
-        Location l2 = Location.of( "B" );
         SampleMetadata m2 = SampleMetadata.of( MeasurementUnit.of( "CMS" ),
-                                               DatasetIdentifier.of( l2,
+                                               DatasetIdentifier.of( new FeatureTuple( l2, l2, l2 ),
                                                                      "B",
                                                                      "C" ) );
->>>>>>> b13d53a6
 
         DiagramMetricComponent podComponent =
                 DiagramMetricComponent.newBuilder()
