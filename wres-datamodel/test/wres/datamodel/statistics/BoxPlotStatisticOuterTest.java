--- conflicted
+++ resolved
@@ -12,13 +12,9 @@
 import org.junit.Test;
 
 import wres.datamodel.DatasetIdentifier;
-<<<<<<< HEAD
 import wres.datamodel.FeatureKey;
 import wres.datamodel.FeatureTuple;
 import wres.datamodel.MetricConstants;
-=======
-import wres.datamodel.sampledata.Location;
->>>>>>> f51007d8
 import wres.datamodel.sampledata.MeasurementUnit;
 import wres.datamodel.sampledata.SampleMetadata;
 import wres.statistics.generated.BoxplotMetric;
@@ -73,23 +69,11 @@
         }
 
         this.basic = boxplotOne.build();
-<<<<<<< HEAD
         FeatureKey l2 = FeatureKey.of( "A" );
-        this.metadata = StatisticMetadata.of( SampleMetadata.of( MeasurementUnit.of( "CMS" ),
-                                                                 DatasetIdentifier.of( new FeatureTuple( l2, l2, l2 ),
-                                                                                       "B",
-                                                                                       "C" ) ),
-                                              10,
-                                              MeasurementUnit.of(),
-                                              MetricConstants.BOX_PLOT_OF_ERRORS_BY_OBSERVED_VALUE,
-                                              MetricConstants.MAIN );
-=======
-        Location l2 = Location.of( "A" );
         this.metadata = SampleMetadata.of( MeasurementUnit.of( "CMS" ),
-                                           DatasetIdentifier.of( l2,
+                                           DatasetIdentifier.of( new FeatureTuple( l2, l2, l2 ),
                                                                  "B",
                                                                  "C" ) );
->>>>>>> f51007d8
     }
 
     /**
@@ -101,52 +85,21 @@
     {
 
         //Build datasets
-<<<<<<< HEAD
-        final FeatureKey l1 = FeatureKey.of( "A" );
-        final StatisticMetadata m1 = StatisticMetadata.of( SampleMetadata.of( MeasurementUnit.of( "CMS" ),
-                                                                              DatasetIdentifier.of( new FeatureTuple( l1, l1, l1 ),
-                                                                                                    "B",
-                                                                                                    "C" ) ),
-                                                           10,
-                                                           MeasurementUnit.of(),
-                                                           MetricConstants.BOX_PLOT_OF_ERRORS_BY_OBSERVED_VALUE,
-                                                           MetricConstants.MAIN );
-        final FeatureKey l2 = FeatureKey.of( "A" );
-        final StatisticMetadata m2 = StatisticMetadata.of( SampleMetadata.of( MeasurementUnit.of( "CMS" ),
-                                                                              DatasetIdentifier.of( new FeatureTuple( l2, l2, l2 ),
-                                                                                                    "B",
-                                                                                                    "C" ) ),
-                                                           12,
-                                                           MeasurementUnit.of(),
-                                                           MetricConstants.BOX_PLOT_OF_ERRORS_BY_OBSERVED_VALUE,
-                                                           MetricConstants.MAIN );
-        final FeatureKey l3 = FeatureKey.of( "B" );
-        final StatisticMetadata m3 = StatisticMetadata.of( SampleMetadata.of( MeasurementUnit.of( "CMS" ),
-                                                                              DatasetIdentifier.of( new FeatureTuple( l3, l3, l3 ),
-                                                                                                    "B",
-                                                                                                    "C" ) ),
-                                                           10,
-                                                           MeasurementUnit.of(),
-                                                           MetricConstants.BOX_PLOT_OF_ERRORS_BY_OBSERVED_VALUE,
-                                                           MetricConstants.MAIN );
-
-=======
-        Location l1 = Location.of( "A" );
+        FeatureKey l1 = FeatureKey.of( "A" );
         SampleMetadata m1 = SampleMetadata.of( MeasurementUnit.of( "CMS" ),
-                                               DatasetIdentifier.of( l1,
+                                               DatasetIdentifier.of( new FeatureTuple( l1, l1, l1 ),
                                                                      "B",
                                                                      "C" ) );
-        Location l2 = Location.of( "A" );
+        FeatureKey l2 = FeatureKey.of( "A" );
         SampleMetadata m2 = SampleMetadata.of( MeasurementUnit.of( "CMS" ),
-                                               DatasetIdentifier.of( l2,
+                                               DatasetIdentifier.of( new FeatureTuple( l2, l2, l2 ),
                                                                      "B",
                                                                      "C" ) );
-        Location l3 = Location.of( "B" );
+        FeatureKey l3 = FeatureKey.of( "B" );
         SampleMetadata m3 = SampleMetadata.of( MeasurementUnit.of( "CMS" ),
-                                               DatasetIdentifier.of( l3,
+                                               DatasetIdentifier.of( new FeatureTuple( l3, l3, l3 ),
                                                                      "B",
                                                                      "C" ) );
->>>>>>> f51007d8
 
         BoxplotMetric metric = BoxplotMetric.newBuilder()
                                             .setName( MetricName.BOX_PLOT_OF_ERRORS_BY_OBSERVED_VALUE )
@@ -294,23 +247,11 @@
         assertThat( basic.hashCode(), is( basic.hashCode() ) );
 
         // Consistent with equals
-<<<<<<< HEAD
         FeatureKey l2 = FeatureKey.of( "A" );
-        StatisticMetadata m1 = StatisticMetadata.of( SampleMetadata.of( MeasurementUnit.of( "CMS" ),
-                                                                        DatasetIdentifier.of( new FeatureTuple( l2, l2, l2 ),
-                                                                                              "B",
-                                                                                              "C" ) ),
-                                                     10,
-                                                     MeasurementUnit.of(),
-                                                     MetricConstants.BOX_PLOT_OF_ERRORS_BY_OBSERVED_VALUE,
-                                                     MetricConstants.MAIN );
-=======
-        Location l2 = Location.of( "A" );
         SampleMetadata m1 = SampleMetadata.of( MeasurementUnit.of( "CMS" ),
-                                               DatasetIdentifier.of( l2,
+                                               DatasetIdentifier.of( new FeatureTuple( l2, l2, l2 ),
                                                                      "B",
                                                                      "C" ) );
->>>>>>> f51007d8
 
         BoxplotMetric metric = BoxplotMetric.newBuilder()
                                             .setName( MetricName.BOX_PLOT_OF_ERRORS_BY_OBSERVED_VALUE )
@@ -355,23 +296,11 @@
     public void testGetMetadata()
     {
         BoxplotStatisticOuter outer = BoxplotStatisticOuter.of( this.basic, this.metadata );
-<<<<<<< HEAD
         FeatureKey l1 = FeatureKey.of( "A" );
-        StatisticMetadata expected = StatisticMetadata.of( SampleMetadata.of( MeasurementUnit.of( "CMS" ),
-                                                                              DatasetIdentifier.of( new FeatureTuple( l1, l1, l1 ),
-                                                                                                    "B",
-                                                                                                    "C" ) ),
-                                                           10,
-                                                           MeasurementUnit.of(),
-                                                           MetricConstants.BOX_PLOT_OF_ERRORS_BY_OBSERVED_VALUE,
-                                                           MetricConstants.MAIN );
-=======
-        Location l1 = Location.of( "A" );
         SampleMetadata expected = SampleMetadata.of( MeasurementUnit.of( "CMS" ),
-                                                     DatasetIdentifier.of( l1,
+                                                     DatasetIdentifier.of( new FeatureTuple( l1, l1, l1 ),
                                                                            "B",
                                                                            "C" ) );
->>>>>>> f51007d8
 
         assertEquals( expected, outer.getMetadata() );
     }
