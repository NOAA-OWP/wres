--- conflicted
+++ resolved
@@ -1398,28 +1398,7 @@
     }
 
     /**
-<<<<<<< HEAD
-     * Returns the time-series data type, defaulting to {@link wres.config.components.DataType#OBSERVATIONS}.
-=======
-     * Determines whether the valid time can be inferred from one of the reference times present if the lead duration is
-     * known. This only applies to specific reference time types.
-     *
-     * @param types the reference time types
-     * @return whether the valid time is equal to the reference time plus the lead duration
-     */
-
-    public static boolean canInferValidTimeFromReferenceTimeAndLeadDuration( Set<ReferenceTimeType> types )
-    {
-        Objects.requireNonNull( types );
-
-        return types.stream().anyMatch( t -> t == ReferenceTimeType.T0
-                                             || t == ReferenceTimeType.ISSUED_TIME
-                                             || t == ReferenceTimeType.ANALYSIS_START_TIME );
-    }
-
-    /**
      * Returns the time-series data type, defaulting to {@link wres.config.yaml.components.DataType#OBSERVATIONS}.
->>>>>>> 25fe40b7
      *
      * @param timeSeries the time-series
      * @return the time-series data type
