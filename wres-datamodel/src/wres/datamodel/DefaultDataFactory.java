package wres.datamodel;

import java.util.ArrayList;
import java.util.Collections;
import java.util.EnumMap;
import java.util.List;
import java.util.Map;
import java.util.Objects;

import org.apache.commons.lang3.tuple.Pair;

import wres.datamodel.MetricConstants.MetricDimension;
import wres.datamodel.MetricConstants.ScoreOutputGroup;
import wres.datamodel.SafeMetricOutputMultiMapByTimeAndThreshold.SafeMetricOutputMultiMapByTimeAndThresholdBuilder;
import wres.datamodel.SafeRegularTimeSeriesOfSingleValuedPairs.SafeRegularTimeSeriesOfSingleValuedPairsBuilder;
import wres.datamodel.Threshold.Operator;
import wres.datamodel.inputs.pairs.DichotomousPairs;
import wres.datamodel.inputs.pairs.DiscreteProbabilityPairs;
import wres.datamodel.inputs.pairs.EnsemblePairs;
import wres.datamodel.inputs.pairs.MulticategoryPairs;
import wres.datamodel.inputs.pairs.PairOfBooleans;
import wres.datamodel.inputs.pairs.PairOfDoubleAndVectorOfDoubles;
import wres.datamodel.inputs.pairs.PairOfDoubles;
import wres.datamodel.inputs.pairs.RegularTimeSeriesOfSingleValuedPairs.RegularTimeSeriesOfSingleValuedPairsBuilder;
import wres.datamodel.inputs.pairs.SingleValuedPairs;
import wres.datamodel.metadata.Metadata;
import wres.datamodel.metadata.MetadataFactory;
import wres.datamodel.outputs.BoxPlotOutput;
import wres.datamodel.outputs.MapKey;
import wres.datamodel.outputs.MatrixOutput;
import wres.datamodel.outputs.MetricOutput;
import wres.datamodel.outputs.MetricOutputForProjectByTimeAndThreshold.MetricOutputForProjectByTimeAndThresholdBuilder;
import wres.datamodel.outputs.MetricOutputMapByMetric;
import wres.datamodel.outputs.MetricOutputMapByTimeAndThreshold;
import wres.datamodel.outputs.MetricOutputMetadata;
import wres.datamodel.outputs.MetricOutputMultiMapByTimeAndThreshold;
import wres.datamodel.outputs.MultiVectorOutput;
import wres.datamodel.outputs.ScalarOutput;
import wres.datamodel.outputs.VectorOutput;
import wres.datamodel.time.TimeWindow;

/**
 * A default factory class for producing metric inputs.
 * 
 * @author james.brown@hydrosolved.com
 * @author jesse
 * @version 0.1
 * @since 0.1
 */

public class DefaultDataFactory implements DataFactory
{

    /**
     * Instance of the factory.
     */

    private static DataFactory instance = null;

    /**
     * Returns an instance of a {@link DataFactory}.
     * 
     * @return a {@link DataFactory}
     */

    public static DataFactory getInstance()
    {
        if ( Objects.isNull( instance ) )
        {
            instance = new DefaultDataFactory();
        }
        return instance;
    }

    @Override
    public MetadataFactory getMetadataFactory()
    {
        return DefaultMetadataFactory.getInstance();
    }

    @Override
    public Slicer getSlicer()
    {
        return DefaultSlicer.getInstance();
    }

    @Override
    public DichotomousPairs ofDichotomousPairs( List<VectorOfBooleans> pairs,
                                                List<VectorOfBooleans> basePairs,
                                                Metadata mainMeta,
                                                Metadata baselineMeta,
                                                VectorOfDoubles climatology )
    {
        final SafeDichotomousPairs.DichotomousPairsBuilder b = new SafeDichotomousPairs.DichotomousPairsBuilder();
        return (DichotomousPairs) b.addData( pairs )
                                   .setMetadata( mainMeta )
                                   .addDataForBaseline( basePairs )
                                   .setMetadataForBaseline( baselineMeta )
                                   .setClimatology( climatology )
                                   .build();
    }

    @Override
    public DichotomousPairs ofDichotomousPairsFromAtomic( List<PairOfBooleans> pairs,
                                                          List<PairOfBooleans> basePairs,
                                                          Metadata mainMeta,
                                                          Metadata baselineMeta,
                                                          VectorOfDoubles climatology )
    {
        final SafeDichotomousPairs.DichotomousPairsBuilder b = new SafeDichotomousPairs.DichotomousPairsBuilder();
        b.setDataFromAtomic( pairs ).setMetadata( mainMeta ).setClimatology( climatology );
        return (DichotomousPairs) b.setDataForBaselineFromAtomic( basePairs )
                                   .setMetadataForBaseline( baselineMeta )
                                   .build();
    }

    @Override
    public MulticategoryPairs ofMulticategoryPairs( List<VectorOfBooleans> pairs,
                                                    List<VectorOfBooleans> basePairs,
                                                    Metadata mainMeta,
                                                    Metadata baselineMeta,
                                                    VectorOfDoubles climatology )
    {
        final SafeMulticategoryPairs.MulticategoryPairsBuilder b =
                new SafeMulticategoryPairs.MulticategoryPairsBuilder();
        return (MulticategoryPairs) b.addData( pairs )
                                     .setMetadata( mainMeta )
                                     .addDataForBaseline( basePairs )
                                     .setMetadataForBaseline( baselineMeta )
                                     .setClimatology( climatology )
                                     .build();
    }

    @Override
    public DiscreteProbabilityPairs ofDiscreteProbabilityPairs( final List<PairOfDoubles> pairs,
                                                                final List<PairOfDoubles> basePairs,
                                                                final Metadata mainMeta,
                                                                final Metadata baselineMeta,
                                                                VectorOfDoubles climatology )
    {
        final SafeDiscreteProbabilityPairs.DiscreteProbabilityPairsBuilder b =
                new SafeDiscreteProbabilityPairs.DiscreteProbabilityPairsBuilder();
        return (DiscreteProbabilityPairs) b.addData( pairs )
                                           .setMetadata( mainMeta )
                                           .addDataForBaseline( basePairs )
                                           .setMetadataForBaseline( baselineMeta )
                                           .setClimatology( climatology )
                                           .build();
    }

    @Override
    public SingleValuedPairs ofSingleValuedPairs( final List<PairOfDoubles> pairs,
                                                  final List<PairOfDoubles> basePairs,
                                                  final Metadata mainMeta,
                                                  final Metadata baselineMeta,
                                                  VectorOfDoubles climatology )
    {
        final SafeSingleValuedPairs.SingleValuedPairsBuilder b = new SafeSingleValuedPairs.SingleValuedPairsBuilder();
        return (SingleValuedPairs) b.setMetadata( mainMeta )
                                    .addData( pairs )
                                    .addDataForBaseline( basePairs )
                                    .setMetadataForBaseline( baselineMeta )
                                    .setClimatology( climatology )
                                    .build();
    }

    @Override
    public EnsemblePairs ofEnsemblePairs( final List<PairOfDoubleAndVectorOfDoubles> pairs,
                                          final List<PairOfDoubleAndVectorOfDoubles> basePairs,
                                          final Metadata mainMeta,
                                          final Metadata baselineMeta,
                                          VectorOfDoubles climatology )
    {
        final SafeEnsemblePairs.EnsemblePairsBuilder b = new SafeEnsemblePairs.EnsemblePairsBuilder();
        return (EnsemblePairs) b.setMetadata( mainMeta )
                                .addData( pairs )
                                .addDataForBaseline( basePairs )
                                .setMetadataForBaseline( baselineMeta )
                                .setClimatology( climatology )
                                .build();
    }

    @Override
    public PairOfDoubles pairOf( final double left, final double right )
    {
        return SafePairOfDoubles.of( left, right );
    }

    @Override
    public PairOfBooleans pairOf( final boolean left, final boolean right )
    {
        return new SafePairOfBooleans( left, right );
    }

    @Override
    public PairOfDoubleAndVectorOfDoubles pairOf( final double left, final double[] right )
    {
        return SafePairOfDoubleAndVectorOfDoubles.of( left, right );
    }

    @Override
    public PairOfDoubleAndVectorOfDoubles pairOf( final Double left, final Double[] right )
    {
        return SafePairOfDoubleAndVectorOfDoubles.of( left, right );
    }

    @Override
    public Pair<VectorOfDoubles, VectorOfDoubles> pairOf( final double[] left, final double[] right )
    {
        return new Pair<VectorOfDoubles, VectorOfDoubles>()
        {
            @Override
            public VectorOfDoubles setValue( VectorOfDoubles vectorOfDoubles )
            {
                throw new UnsupportedOperationException( "Cannot set on this entry." );
            }

            @Override
            public VectorOfDoubles getLeft()
            {
                return SafeVectorOfDoubles.of( left );
            }

            @Override
            public VectorOfDoubles getRight()
            {
                return SafeVectorOfDoubles.of( right );
            }
        };
    }

    @Override
    public VectorOfDoubles vectorOf( final double[] vec )
    {
        return SafeVectorOfDoubles.of( vec );
    }

    @Override
    public VectorOfDoubles vectorOf( final Double[] vec )
    {
        return SafeVectorOfDoubles.of( vec );
    }

    @Override
    public VectorOfBooleans vectorOf( final boolean[] vec )
    {
        return SafeVectorOfBooleans.of( vec );
    }

    @Override
    public MatrixOfDoubles matrixOf( final double[][] vec )
    {
        return SafeMatrixOfDoubles.of( vec );
    }

    @Override
    public ScalarOutput ofScalarOutput( final double output, final MetricOutputMetadata meta )
    {
        return new SafeScalarOutput( output, meta );
    }

    @Override
    public VectorOutput ofVectorOutput( final double[] output,
                                        final ScoreOutputGroup template,
                                        final MetricOutputMetadata meta )
    {
        return new SafeVectorOutput( vectorOf( output ), template, meta );
    }

    @Override
    public MultiVectorOutput ofMultiVectorOutput( final Map<MetricDimension, double[]> output,
                                                  final MetricOutputMetadata meta )
    {
        Objects.requireNonNull( output, "Specify a non-null map of inputs." );
        EnumMap<MetricDimension, VectorOfDoubles> map = new EnumMap<>( MetricDimension.class );
        output.forEach( ( key, value ) -> map.put( key, vectorOf( value ) ) );
        return new SafeMultiVectorOutput( map, meta );
    }

    @Override
    public MatrixOutput ofMatrixOutput( final double[][] output, final MetricOutputMetadata meta )
    {
        return new SafeMatrixOutput( matrixOf( output ), meta );
    }

    @Override
    public BoxPlotOutput ofBoxPlotOutput( List<PairOfDoubleAndVectorOfDoubles> output,
                                          VectorOfDoubles probabilities,
                                          MetricOutputMetadata meta,
                                          MetricDimension domainAxisDimension,
                                          MetricDimension rangeAxisDimension )
    {
        return new SafeBoxPlotOutput( output, probabilities, meta, domainAxisDimension, rangeAxisDimension );
    }

    @Override
    public <T extends MetricOutput<?>> MetricOutputMapByMetric<T> ofMap( final List<T> input )
    {
        Objects.requireNonNull( input, "Specify a non-null list of inputs." );
        final SafeMetricOutputMapByMetric.Builder<T> builder = new SafeMetricOutputMapByMetric.Builder<>();
        input.forEach( a -> {
            final MapKey<MetricConstants> key = getMapKey( a.getMetadata().getMetricID() );
            builder.put( key, a );
        } );
        return builder.build();
    }

    @Override
    public <T extends MetricOutput<?>> MetricOutputMapByTimeAndThreshold<T>
            ofMap( final Map<Pair<TimeWindow, Threshold>, T> input )
    {
        Objects.requireNonNull( input, "Specify a non-null map of inputs by lead time and threshold." );
        final SafeMetricOutputMapByTimeAndThreshold.Builder<T> builder =
                new SafeMetricOutputMapByTimeAndThreshold.Builder<>();
        input.forEach( builder::put );
        return builder.build();
    }

    @Override
    public <T extends MetricOutput<?>> MetricOutputMultiMapByTimeAndThreshold<T>
            ofMultiMap( final Map<Pair<TimeWindow, Threshold>, MetricOutputMapByMetric<T>> input )
    {
        Objects.requireNonNull( input, "Specify a non-null map of inputs by threshold." );
        final SafeMetricOutputMultiMapByTimeAndThresholdBuilder<T> builder =
                new SafeMetricOutputMultiMapByTimeAndThresholdBuilder<>();
        input.forEach( builder::put );
        return builder.build();
    }

    @Override
    public <S extends MetricOutput<?>>
            MetricOutputMultiMapByTimeAndThreshold.MetricOutputMultiMapByTimeAndThresholdBuilder<S>
            ofMultiMap()
    {
        return new SafeMetricOutputMultiMapByTimeAndThresholdBuilder<>();
    }

    @Override
    public RegularTimeSeriesOfSingleValuedPairsBuilder ofRegularTimeSeriesOfSingleValuedPairsBuilder()
    {
        return new SafeRegularTimeSeriesOfSingleValuedPairsBuilder();
    }

    @Override
    public <T extends MetricOutput<?>> MetricOutputMapByTimeAndThreshold<T>
            combine( final List<MetricOutputMapByTimeAndThreshold<T>> input )
    {
        Objects.requireNonNull( input, "Specify a non-null map of inputs to combine." );
        final SafeMetricOutputMapByTimeAndThreshold.Builder<T> builder =
                new SafeMetricOutputMapByTimeAndThreshold.Builder<>();
        input.forEach( a -> a.forEach( builder::put ) );
        builder.setOverrideMetadata( input.get( 0 ).getMetadata() );
        return builder.build();
    }

    @Override
    public <S extends Comparable<S>> MapKey<S> getMapKey( final S key )
    {
        return new DefaultMapKey<>( key );
    }

    @Override
    public Threshold getThreshold( final Double threshold, final Double thresholdUpper, final Operator condition )
    {
        return new SafeThreshold.ThresholdBuilder().setThreshold( threshold )
                                                   .setThresholdUpper( thresholdUpper )
                                                   .setCondition( condition )
                                                   .build();
    }

    @Override
    public Threshold getProbabilityThreshold( final Double threshold,
                                              final Double thresholdUpper,
                                              final Operator condition )
    {
        return new SafeThreshold.ThresholdBuilder().setThresholdProbability( threshold )
                                                   .setThresholdProbabilityUpper( thresholdUpper )
                                                   .setCondition( condition )
                                                   .build();
    }

    @Override
    public Threshold getQuantileThreshold( final Double threshold,
                                           final Double thresholdUpper,
                                           final Double probability,
                                           final Double probabilityUpper,
                                           final Operator condition )
    {
        return new SafeThreshold.ThresholdBuilder().setThreshold( threshold )
                                                   .setThresholdUpper( thresholdUpper )
                                                   .setThresholdProbability( probability )
                                                   .setThresholdProbabilityUpper( probabilityUpper )
                                                   .setCondition( condition )
                                                   .build();
    }

    @Override
    public MetricOutputForProjectByTimeAndThresholdBuilder ofMetricOutputForProjectByTimeAndThreshold()
    {
        return new SafeMetricOutputForProjectByTimeAndThreshold.SafeMetricOutputForProjectByTimeAndThresholdBuilder();
    }

    @Override
    public boolean doubleEquals( double first, double second, int digits )
    {
        return Math.abs( first - second ) < 1.0 / digits;
    }

    /**
     * Returns an immutable list that contains a safe type of the input.
     * 
     * @param input the possibly unsafe input
     * @return the immutable output
     */

    List<PairOfDoubles> safePairOfDoublesList( List<PairOfDoubles> input )
    {
        Objects.requireNonNull( input,
                                "Specify a non-null list of single-valued pairs from which to create a safe type." );
        List<PairOfDoubles> returnMe = new ArrayList<>();
        input.forEach( value -> {
            if ( value instanceof SafePairOfDoubles )
            {
                returnMe.add( value );
            }
            else
            {
                returnMe.add( SafePairOfDoubles.of( value.getItemOne(), value.getItemTwo() ) );
            }
        } );
        return Collections.unmodifiableList( returnMe );
    }

    /**
     * Returns an immutable list that contains a safe type of the input.
     * 
     * @param input the possibly unsafe input
     * @return the immutable output
     */

    List<PairOfDoubleAndVectorOfDoubles>
            safePairOfDoubleAndVectorOfDoublesList( List<PairOfDoubleAndVectorOfDoubles> input )
    {
        Objects.requireNonNull( input, "Specify a non-null list of ensemble pairs from which to create a safe type." );
        List<PairOfDoubleAndVectorOfDoubles> returnMe = new ArrayList<>();
        input.forEach( value -> {
            if ( value instanceof SafePairOfDoubleAndVectorOfDoubles )
            {
                returnMe.add( value );
            }
            else
            {
                returnMe.add( SafePairOfDoubleAndVectorOfDoubles.of( value.getItemOne(), value.getItemTwo() ) );
            }
        } );
        return Collections.unmodifiableList( returnMe );
    }

    /**
     * Returns an immutable list that contains a safe type of the input.
     * 
     * @param input the possibly unsafe input
     * @return the immutable output
     */

    List<VectorOfBooleans> safeVectorOfBooleansList( List<VectorOfBooleans> input )
    {
        Objects.requireNonNull( input,
                                "Specify a non-null list of dichotomous inputs from which to create a safe type." );
        List<VectorOfBooleans> returnMe = new ArrayList<>();
        input.forEach( value -> {
            if ( value instanceof SafeVectorOfBooleans )
            {
                returnMe.add( value );
            }
            else
            {
                returnMe.add( SafeVectorOfBooleans.of( value.getBooleans() ) );
            }
        } );
        return Collections.unmodifiableList( returnMe );
    }

    /**
     * Returns a safe type of the input.
     * 
     * @param input the potentially unsafe input
     * @return a safe implementation of the input
     */

    VectorOfDoubles safeVectorOf( VectorOfDoubles input )
    {
        if ( input instanceof SafeVectorOfDoubles )
        {
            return input;
        }
        return SafeVectorOfDoubles.of( input.getDoubles() );
    }

    /**
     * Returns a safe type of the input.
     * 
     * @param input the potentially unsafe input
     * @return a safe implementation of the input
     */

    MatrixOfDoubles safeMatrixOf( MatrixOfDoubles input )
    {
        if ( input instanceof SafeMatrixOfDoubles )
        {
            return input;
        }
        return SafeMatrixOfDoubles.of( input.getDoubles() );
    }

    /**
     * Default implementation of a pair of booleans.
     */

    class SafePairOfBooleans implements PairOfBooleans
    {
        private final boolean left;
        private final boolean right;

        /**
         * Construct.
         * 
         * @param left the left
         * @param right the right
         */

        private SafePairOfBooleans( boolean left, boolean right )
        {
            this.left = left;
            this.right = right;
        }

        @Override
        public boolean getItemOne()
        {
            return left;
        }

        @Override
        public boolean getItemTwo()
        {
            return right;
        }

        @Override
        public boolean equals( Object o )
        {
            if ( ! ( o instanceof SafePairOfBooleans ) )
            {
                return false;
            }
            SafePairOfBooleans b = (SafePairOfBooleans) o;
            return b.getItemOne() == getItemOne() && b.getItemTwo() == getItemTwo();
        }

        @Override
        public int hashCode()
        {
            return Boolean.hashCode( getItemOne() ) + Boolean.hashCode( getItemTwo() );
        }

    };

    /**
     * Default implementation of a {@link MapKey}.
     */

    class DefaultMapKey<S extends Comparable<S>> implements MapKey<S>
    {

        /**
         * The map key.
         */

        private final S key;

        DefaultMapKey( S key )
        {
            Objects.requireNonNull( key, "Specify a non-null map key." );
            this.key = key;
        }

        @Override
        public int compareTo( final MapKey<S> o )
        {
            //Compare the keys
            Objects.requireNonNull( o, "Specify a non-null map key for comparison." );
            return getKey().compareTo( o.getKey() );
        }
        
        @Override
        public boolean equals( Object o )
        {
            if ( ! ( o instanceof DefaultMapKey ) )
            {
                return false;
            }
            DefaultMapKey<?> check = (DefaultMapKey<?>) o;
            return key.equals( check.key );
        }
        
        @Override
        public int hashCode()
        {
            return Objects.hashCode( key );
        }        

        @Override
        public S getKey()
        {
            return key;
        }

        @Override
        public String toString()
        {
            return "[" + getKey() + "]";
        }
    }

<<<<<<< HEAD
=======
    /**
     * Default implementation of a {@link MapBiKey}.
     */

    class DefaultMapBiKey<S extends Comparable<S>, T extends Comparable<T>> implements MapBiKey<S, T>
    {

        /**
         * The first map key.
         */

        private final S firstKey;

        /**
         * The second map key.
         */

        private final T secondKey;

        /**
         * Constructor.
         * 
         * @param firstKey the first key
         * @param secondKey the second key
         */

        DefaultMapBiKey( S firstKey, T secondKey )
        {
            Objects.requireNonNull( firstKey, "Specify a non-null first map key." );
            Objects.requireNonNull( secondKey, "Specify a non-null second map key." );
            this.firstKey = firstKey;
            this.secondKey = secondKey;
        }

        @Override
        public int compareTo( final MapBiKey<S, T> o )
        {
            Objects.requireNonNull( o, "Specify a non-null map key for comparison." );
            int returnMe = getFirstKey().compareTo( o.getFirstKey() );
            if ( returnMe != 0 )
            {
                return returnMe;
            }
            return getSecondKey().compareTo( o.getSecondKey() );
        }

        @Override
        public boolean equals( Object o )
        {
            if ( ! ( o instanceof DefaultMapBiKey ) )
            {
                return false;
            }
            DefaultMapBiKey<?, ?> check = (DefaultMapBiKey<?, ?>) o;
            return firstKey.equals( check.firstKey ) && secondKey.equals( check.secondKey );
        }
        
//        @Override
//        public int hashCode()
//        {
//            return Objects.hash( firstKey, secondKey );
//        }

        @Override
        public S getFirstKey()
        {
            return firstKey;
        }

        @Override
        public T getSecondKey()
        {
            return secondKey;
        }

        @Override
        public String toString()
        {
            return "[" + getFirstKey() + ", " + getSecondKey() + "]";
        }
    }
>>>>>>> c61df924

    /**
     * Prevent construction.
     */

    private DefaultDataFactory()
    {
    }

}<|MERGE_RESOLUTION|>--- conflicted
+++ resolved
@@ -623,91 +623,6 @@
         }
     }
 
-<<<<<<< HEAD
-=======
-    /**
-     * Default implementation of a {@link MapBiKey}.
-     */
-
-    class DefaultMapBiKey<S extends Comparable<S>, T extends Comparable<T>> implements MapBiKey<S, T>
-    {
-
-        /**
-         * The first map key.
-         */
-
-        private final S firstKey;
-
-        /**
-         * The second map key.
-         */
-
-        private final T secondKey;
-
-        /**
-         * Constructor.
-         * 
-         * @param firstKey the first key
-         * @param secondKey the second key
-         */
-
-        DefaultMapBiKey( S firstKey, T secondKey )
-        {
-            Objects.requireNonNull( firstKey, "Specify a non-null first map key." );
-            Objects.requireNonNull( secondKey, "Specify a non-null second map key." );
-            this.firstKey = firstKey;
-            this.secondKey = secondKey;
-        }
-
-        @Override
-        public int compareTo( final MapBiKey<S, T> o )
-        {
-            Objects.requireNonNull( o, "Specify a non-null map key for comparison." );
-            int returnMe = getFirstKey().compareTo( o.getFirstKey() );
-            if ( returnMe != 0 )
-            {
-                return returnMe;
-            }
-            return getSecondKey().compareTo( o.getSecondKey() );
-        }
-
-        @Override
-        public boolean equals( Object o )
-        {
-            if ( ! ( o instanceof DefaultMapBiKey ) )
-            {
-                return false;
-            }
-            DefaultMapBiKey<?, ?> check = (DefaultMapBiKey<?, ?>) o;
-            return firstKey.equals( check.firstKey ) && secondKey.equals( check.secondKey );
-        }
-        
-//        @Override
-//        public int hashCode()
-//        {
-//            return Objects.hash( firstKey, secondKey );
-//        }
-
-        @Override
-        public S getFirstKey()
-        {
-            return firstKey;
-        }
-
-        @Override
-        public T getSecondKey()
-        {
-            return secondKey;
-        }
-
-        @Override
-        public String toString()
-        {
-            return "[" + getFirstKey() + ", " + getSecondKey() + "]";
-        }
-    }
->>>>>>> c61df924
-
     /**
      * Prevent construction.
      */
