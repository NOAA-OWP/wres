package wres.pipeline;

import java.io.IOException;
import java.nio.file.FileSystems;
import java.nio.file.Files;
import java.nio.file.Path;
import java.nio.file.Paths;
import java.nio.file.attribute.FileAttribute;
import java.nio.file.attribute.PosixFilePermission;
import java.nio.file.attribute.PosixFilePermissions;
import java.text.DecimalFormat;
import java.time.Duration;
import java.time.temporal.ChronoUnit;
import java.util.*;
import java.util.concurrent.CompletableFuture;
import java.util.concurrent.ExecutorService;
import java.util.function.BinaryOperator;
import java.util.function.Function;
import java.util.function.Predicate;
import java.util.function.Supplier;
import java.util.function.ToIntFunction;
import java.util.function.UnaryOperator;
import java.util.stream.Collectors;
import java.util.stream.Stream;

import org.apache.commons.lang3.tuple.Pair;
import org.slf4j.Logger;
import org.slf4j.LoggerFactory;

import wres.config.MetricConstants;
import wres.config.yaml.DeclarationException;
import wres.config.yaml.DeclarationUtilities;
import wres.config.yaml.components.DataType;
import wres.config.yaml.components.DatasetOrientation;
import wres.config.yaml.components.EvaluationDeclaration;
import wres.config.yaml.components.GeneratedBaselines;
import wres.config.yaml.components.ThresholdType;
import wres.datamodel.bootstrap.BootstrapUtilities;
import wres.datamodel.types.Ensemble;
import wres.datamodel.MissingValues;
import wres.datamodel.pools.Pool;
import wres.datamodel.pools.PoolRequest;
import wres.datamodel.space.FeatureGroup;
import wres.datamodel.thresholds.MetricsAndThresholds;
import wres.datamodel.thresholds.OneOrTwoThresholds;
import wres.datamodel.thresholds.ThresholdOuter;
import wres.datamodel.thresholds.ThresholdSlicer;
import wres.datamodel.time.TimeSeries;
import wres.datamodel.time.TimeWindowOuter;
import wres.events.EvaluationEventUtilities;
import wres.events.EvaluationMessager;
import wres.reading.netcdf.grid.GriddedFeatures;
import wres.io.retrieving.database.EnsembleSingleValuedRetrieverFactory;
import wres.io.retrieving.memory.EnsembleSingleValuedRetrieverFactoryInMemory;
import wres.writing.csv.pairs.EnsemblePairsWriter;
import wres.metrics.BoxplotSummaryStatisticFunction;
import wres.metrics.DiagramSummaryStatisticFunction;
import wres.metrics.FunctionFactory;
import wres.metrics.ScalarSummaryStatisticFunction;
import wres.metrics.SummaryStatisticsCalculator;
import wres.pipeline.pooling.PoolFactory;
import wres.pipeline.pooling.PoolParameters;
import wres.io.project.Project;
import wres.io.retrieving.RetrieverFactory;
import wres.io.retrieving.database.EnsembleRetrieverFactory;
import wres.io.retrieving.database.SingleValuedRetrieverFactory;
import wres.io.retrieving.memory.EnsembleRetrieverFactoryInMemory;
import wres.io.retrieving.memory.SingleValuedRetrieverFactoryInMemory;
import wres.writing.SharedSampleDataWriters;
import wres.writing.csv.pairs.PairsWriter;
import wres.writing.netcdf.NetcdfOutputWriter;
import wres.pipeline.pooling.PoolProcessor;
import wres.pipeline.pooling.PoolReporter;
import wres.pipeline.statistics.StatisticsProcessor;
import wres.pipeline.statistics.EnsembleStatisticsProcessor;
import wres.pipeline.statistics.SingleValuedStatisticsProcessor;
import wres.statistics.generated.Consumer.Format;
import wres.statistics.generated.Evaluation;
import wres.statistics.generated.GeometryGroup;
import wres.statistics.generated.GeometryTuple;
import wres.statistics.generated.Outputs;
import wres.statistics.generated.Statistics;
import wres.statistics.generated.SummaryStatistic;
import wres.statistics.generated.Threshold;
import wres.statistics.generated.TimeWindow;
import wres.system.SystemSettings;

/**
 * Utility class with functions to help execute an evaluation.
 *
 * @author James Brown
 * @author Jesse Bickel
 */
class EvaluationUtilities
{
    /** Re-used error message. */
    private static final String FORCIBLY_STOPPING_EVALUATION_UPON_ENCOUNTERING_AN_INTERNAL_ERROR =
            "Forcibly stopping evaluation {} upon encountering an internal error.";

    /** Logger. */
    private static final Logger LOGGER = LoggerFactory.getLogger( EvaluationUtilities.class );

    /** A function that estimates the trace count of a pool that contains ensemble traces. */
    private static final ToIntFunction<Pool<TimeSeries<Pair<Double, Ensemble>>>> ENSEMBLE_TRACE_COUNT_ESTIMATOR =
            EvaluationUtilities.getEnsembleTraceCountEstimator();

    /** A function that estimates the trace count of a pool that contains single-valued traces. */
    private static final ToIntFunction<Pool<TimeSeries<Pair<Double, Double>>>> SINGLE_VALUED_TRACE_COUNT_ESTIMATOR =
            EvaluationUtilities.getSingleValuedTraceCountEstimator();

    /** A block size estimator for the stationary bootstrap as applied to single-valued pools.*/
    private static final Function<Pool<TimeSeries<Pair<Double, Double>>>, Pair<Long, Duration>>
            SINGLE_VALUED_BLOCK_SIZE_ESTIMATOR = BootstrapUtilities::getOptimalBlockSizeForStationaryBootstrap;

    /** A block size estimator for the stationary bootstrap as applied to ensemble pools.*/
    private static final Function<Pool<TimeSeries<Pair<Double, Ensemble>>>, Pair<Long, Duration>>
            ENSEMBLE_BLOCK_SIZE_ESTIMATOR = BootstrapUtilities::getOptimalBlockSizeForStationaryBootstrap;

    /** A default region name for summary statistics aggregated across geographic features. */
    private static final String SUMMARY_STATISTICS_ACROSS_FEATURES = "ALL FEATURES";

    /** Re-used string. */
    private static final String PERFORMING_RETRIEVAL_WITH_AN_IN_MEMORY_RETRIEVER_FACTORY =
            "Performing retrieval with an in-memory retriever factory.";

    /** Re-used string. */
    private static final String PERFORMING_RETRIEVAL_WITH_A_RETRIEVER_FACTORY_BACKED_BY_A_PERSISTENT_STORE =
            "Performing retrieval with a retriever factory backed by a persistent store.";

    /** Maximum number of time windows to log. */
    private static final int MAXIMUM_TIME_WINDOWS_TO_LOG = 1000;

    /** Maximum number of geographic features to log. */
    private static final int MAXIMUM_FEATURES_TO_LOG = 10000;

    /**
     * Generates statistics by creating a sequence of pool-shaped tasks, which are then chained together and executed.
     * On completion of each pool-shaped tasks, the statistics associated with that pool are published. Finally, creates
     * any end-of-chain summary statistics and publishes those too.
     *
     * @param evaluationDetails the evaluation details
     * @param poolDetails the pool details
     * @param sharedWriters the shared writers
     * @param executors the executor services
     * @throws NullPointerException if any input is null
     */

    static void createAndPublishStatistics( EvaluationDetails evaluationDetails,
                                            PoolDetails poolDetails,
                                            SharedWriters sharedWriters,
                                            EvaluationExecutors executors )
    {
        Objects.requireNonNull( evaluationDetails );
        Objects.requireNonNull( poolDetails );
        Objects.requireNonNull( sharedWriters );
        Objects.requireNonNull( executors );

        LOGGER.info( "Submitting {} pool tasks for execution, which are awaiting completion. This can take a "
                     + "while...",
                     poolDetails.poolRequests()
                                .size() );

        // Sampling uncertainty declaration?
        if ( Objects.nonNull( evaluationDetails.declaration()
                                               .sampleUncertainty() ) )
        {
            LOGGER.warn( "Estimating the sampling uncertainties of the evaluation statistics with the stationary "
                         + "bootstrap. This evaluation may take much longer than usual..." );
        }

        // Create the atomic tasks for this evaluation pipeline, i.e., pools. There are as many tasks as pools and
        // they are composed into an asynchronous "chain" such that all pools complete successfully or one pool
        // completes exceptionally, whichever happens first
        CompletableFuture<Object> poolTaskChain = EvaluationUtilities.getPoolTasks( evaluationDetails,
                                                                                    poolDetails,
                                                                                    sharedWriters,
                                                                                    executors );

        // Wait for the pool chain to complete
        poolTaskChain.join();
    }

    /**
     * Create and publish the summary statistics.
     *
     * @param evaluationDetails the evaluation details
     */
    static void createAndPublishSummaryStatistics( EvaluationDetails evaluationDetails )
    {
        Objects.requireNonNull( evaluationDetails );

        // Main dataset
        EvaluationUtilities.createAndPublishSummaryStatistics( evaluationDetails.summaryStatistics(),
                                                               evaluationDetails.evaluation() );

        // Baseline
        EvaluationUtilities.createAndPublishSummaryStatistics( evaluationDetails.summaryStatisticsForBaseline(),
                                                               evaluationDetails.evaluation() );
    }

    /**
     * Generates a collection of {@link SummaryStatisticsCalculator} from an {@link EvaluationDeclaration}. Currently,
     * supports only {@link wres.statistics.generated.SummaryStatistic.StatisticDimension#FEATURES}.
     * @param declaration the evaluation declaration
     * @param poolCount the number of pools for which raw (non-summary) statistics are required
     * @param clearThresholdValues is true to clear event threshold values from the summary statistics, false otherwise
     * @return the summary statistics calculators
     * @throws NullPointerException if any input is null
     * @throws IllegalArgumentException if the dimension is unsupported
     */

    static Map<String, List<SummaryStatisticsCalculator>> getSummaryStatisticsCalculators( EvaluationDeclaration declaration,
                                                                                           long poolCount,
                                                                                           boolean clearThresholdValues )
    {
        Objects.requireNonNull( declaration );

        // No summary statistics?
        if ( declaration.summaryStatistics()
                        .isEmpty() )
        {
            LOGGER.debug( "No summary statistics were declared." );

            return Map.of();
        }

        // Collect the geographic feature dimensions to aggregate, which are the only supported dimensions
        // Note that clearing threshold values is linked to these aggregation dimensions.
        Set<SummaryStatistic.StatisticDimension> dimensions =
                declaration.summaryStatistics()
                           .stream()
                           .map( SummaryStatistic::getDimension )
                           .filter( d -> d == SummaryStatistic.StatisticDimension.FEATURE_GROUP
                                         || d == SummaryStatistic.StatisticDimension.FEATURES )
                           .collect( Collectors.toSet() );

        return EvaluationUtilities.getSummaryStatisticsForFeatures( declaration,
                                                                    dimensions,
                                                                    poolCount,
                                                                    clearThresholdValues );
    }

    /**
     * Creates the NetCDF blobs for writing, where needed.
     * @param netcdfWriters the writers
     * @param featureGroups the feature groups
     * @param metricsAndThresholds the metrics and thresholds
     * @throws IOException if the blobs could not be written for any reason
     */

    static void createNetcdfBlobs( List<NetcdfOutputWriter> netcdfWriters,
                                   Set<FeatureGroup> featureGroups,
                                   Set<MetricsAndThresholds> metricsAndThresholds ) throws IOException
    {
        if ( !netcdfWriters.isEmpty() )
        {
            LOGGER.info( "Creating Netcdf blobs for statistics. This can take a while..." );

            for ( NetcdfOutputWriter writer : netcdfWriters )
            {
                writer.createBlobsForWriting( featureGroups,
                                              metricsAndThresholds );
            }

            LOGGER.info( "Finished creating Netcdf blobs, which are now ready to accept statistics." );
        }
    }

    /**
     * Close the NetCDF writers, if required.
     * @param netcdfWriters the NetCDF writers
     * @param evaluation the evaluation messager
     * @param evaluationId the evaluation identifier
     */

    static void closeNetcdfWriters( List<NetcdfOutputWriter> netcdfWriters,
                                    EvaluationMessager evaluation,
                                    String evaluationId )
    {
        for ( NetcdfOutputWriter writer : netcdfWriters )
        {
            try
            {
                writer.close();
            }
            catch ( IOException we )
            {
                // Forcibly stop the evaluation messager if writing failed
                EvaluationUtilities.forceStop( evaluation, we, evaluationId );
                LOGGER.warn( "Failed to close a netcdf writer.", we );
            }
        }
    }

    /**
     * Deletes an empty output directory when an evaluation fails to produce any output.
     * @param outputDirectory the output directory
     * @throws IOException if the directory could not be deleted for any reason
     */

    static void cleanEmptyOutputDirectory( Path outputDirectory ) throws IOException
    {
        // Clean-up an empty output directory: #67088
        try ( Stream<Path> outputs = Files.list( outputDirectory ) )
        {
            if ( outputs.findAny()
                        .isEmpty() )
            {
                // Will only succeed for an empty directory
                boolean status = Files.deleteIfExists( outputDirectory );

                LOGGER.debug( "Attempted to remove empty output directory {} with success status: {}",
                              outputDirectory,
                              status );
            }
        }
    }

    /**
     * Closes an evaluation messager.
     * @param messager the evaluation messager
     * @param evaluationId the evaluation identifier
     */

    static void closeEvaluationMessager( EvaluationMessager messager,
                                         String evaluationId )
    {
        try
        {
            if ( Objects.nonNull( messager ) )
            {
                LOGGER.info( "Closing the messager for evaluation {}...", evaluationId );
                messager.close();
                LOGGER.info( "The messager for evaluation {} has been closed.", evaluationId );
            }
        }
        catch ( IOException e )
        {
            String message = "Failed to close evaluation " + evaluationId + ".";
            LOGGER.warn( message, e );
        }
    }

    /**
     * Returns an instance of {@link SharedWriters} for shared writing.
     *
     * @param declaration the project declaration
     * @param outputDirectory the output directory for writing
     * @return the shared writer instance
     */

    static SharedWriters getSharedWriters( EvaluationDeclaration declaration,
                                           Path outputDirectory )
    {
        SharedSampleDataWriters sharedSampleWriters = null;
        SharedSampleDataWriters sharedBaselineSampleWriters = null;

        Outputs outputs = declaration.formats()
                                     .outputs();
        if ( outputs.hasPairs() )
        {
            DecimalFormat decimalFormatter = declaration.decimalFormat();

            sharedSampleWriters =
                    SharedSampleDataWriters.of( Paths.get( outputDirectory.toString(),
                                                           PairsWriter.DEFAULT_PAIRS_ZIP_NAME ),
                                                decimalFormatter );
            // Baseline writer?
            if ( DeclarationUtilities.hasBaseline( declaration ) )
            {
                sharedBaselineSampleWriters = SharedSampleDataWriters.of( Paths.get( outputDirectory.toString(),
                                                                                     PairsWriter.DEFAULT_BASELINE_PAIRS_ZIP_NAME ),
                                                                          decimalFormatter );
            }
        }

        return SharedWriters.of( sharedSampleWriters,
                                 sharedBaselineSampleWriters );
    }

    /**
     * Get the netCDF writers requested by this project declaration.
     *
     * @param declaration the declaration
     * @param systemSettings the system settings
     * @param outputDirectory the output directory into which to write
     * @return a list of netCDF writers, zero to two
     */

    static List<NetcdfOutputWriter> getNetcdfWriters( EvaluationDeclaration declaration,
                                                      SystemSettings systemSettings,
                                                      Path outputDirectory )
    {
        List<NetcdfOutputWriter> writers = new ArrayList<>( 2 );

        // Obtain the duration units for outputs: #55441
        ChronoUnit durationUnits = declaration.durationFormat();

        Outputs outputs = declaration.formats()
                                     .outputs();

        if ( outputs.hasNetcdf() )
        {
            // Use the template-based netcdf writer.
            NetcdfOutputWriter netcdfWriterDeprecated = NetcdfOutputWriter.of( systemSettings,
                                                                               declaration,
                                                                               durationUnits,
                                                                               outputDirectory );
            writers.add( netcdfWriterDeprecated );
            LOGGER.warn(
                    "Added a deprecated netcdf writer for statistics to the evaluation. Please update your declaration to use the newer netCDF output." );
        }

        if ( outputs.hasNetcdf2() )
        {
            // Use the newer from-scratch netcdf writer.
            NetcdfOutputWriter netcdfWriter = NetcdfOutputWriter.of( systemSettings,
                                                                     declaration,
                                                                     durationUnits,
                                                                     outputDirectory );
            writers.add( netcdfWriter );
            LOGGER.debug( "Added a shared netcdf writer for statistics to the evaluation." );
        }

        return Collections.unmodifiableList( writers );
    }

    /**
     * Creates a temporary directory for the outputs with the correct permissions. 
     *
     * @param evaluationId the unique evaluation identifier
     * @return the path to the temporary output directory
     * @throws IOException if the temporary directory cannot be created     
     * @throws NullPointerException if the evaluationId is null 
     */

    static Path createTempOutputDirectory( String evaluationId ) throws IOException
    {
        Objects.requireNonNull( evaluationId );

        // Where outputs files will be written
        Path outputDirectory;
        String tempDir = System.getProperty( "java.io.tmpdir" );

        // Is this instance running in a context that uses a wres job identifier?
        // If so, create a directory corresponding to the job identifier. See #84942.
        String jobId = System.getProperty( "wres.jobId" );
        if ( Objects.nonNull( jobId ) )
        {
            LOGGER.debug( "Discovered system property {} with value {}.", "wres.jobId", jobId );
            tempDir = tempDir + FileSystems.getDefault()
                                           .getSeparator()
                      + jobId;
        }

        Path namedPath = Paths.get( tempDir, "wres_evaluation_" + evaluationId );

        // POSIX-compliant    
        if ( FileSystems.getDefault().supportedFileAttributeViews().contains( "posix" ) )
        {
            Set<PosixFilePermission> permissions = EnumSet.of( PosixFilePermission.OWNER_READ,
                                                               PosixFilePermission.OWNER_WRITE,
                                                               PosixFilePermission.OWNER_EXECUTE,
                                                               PosixFilePermission.GROUP_READ,
                                                               PosixFilePermission.GROUP_WRITE,
                                                               PosixFilePermission.GROUP_EXECUTE );

            FileAttribute<Set<PosixFilePermission>> fileAttribute =
                    PosixFilePermissions.asFileAttribute( permissions );

            // Create if not exists
            outputDirectory = Files.createDirectories( namedPath, fileAttribute );
        }
        // Not POSIX-compliant
        else
        {
            outputDirectory = Files.createDirectories( namedPath );
        }

        if ( !outputDirectory.isAbsolute() )
        {
            return outputDirectory.toAbsolutePath();
        }

        return outputDirectory;
    }

    /**
     * Returns a set of formats that are delivered by external subscribers, according to relevant system properties.
     *
     * @return the formats delivered by external subscribers
     */

    static Set<Format> getFormatsDeliveredByExternalSubscribers()
    {
        String externalGraphics = System.getProperty( "wres.externalGraphics" );
        String externalNumerics = System.getProperty( "wres.externalNumerics" );

        Set<Format> formats = new HashSet<>();

        // Add external graphics if required
        if ( Objects.nonNull( externalGraphics )
             && "true".equalsIgnoreCase( externalGraphics ) )
        {
            formats.add( Format.PNG );
            formats.add( Format.SVG );
        }

        // Add external numerics if required
        if ( Objects.nonNull( externalNumerics )
             && "true".equalsIgnoreCase( externalNumerics ) )
        {
            formats.add( Format.PROTOBUF );
            formats.add( Format.CSV2 );
        }

        return Collections.unmodifiableSet( formats );
    }

    /**
     * Creates the pool requests from the project.
     *
     * @param evaluationDescription the evaluation description
     * @param poolFactory the pool factory
     * @return the pool requests
     */

    static List<PoolRequest> getPoolRequests( PoolFactory poolFactory,
                                              Evaluation evaluationDescription )
    {
        List<PoolRequest> poolRequests = poolFactory.getPoolRequests( evaluationDescription );

        // Log some information about the pools
        if ( LOGGER.isInfoEnabled() )
        {
            Set<FeatureGroup> features = new TreeSet<>();
            Set<TimeWindowOuter> timeWindows = new TreeSet<>();

            for ( PoolRequest nextRequest : poolRequests )
            {
                FeatureGroup nextFeature = nextRequest.getMetadata()
                                                      .getFeatureGroup();
                features.add( nextFeature );
                TimeWindowOuter nextTimeWindow = nextRequest.getMetadata()
                                                            .getTimeWindow();
                timeWindows.add( nextTimeWindow );
            }

            int timeWindowCount = timeWindows.size();
            int featureCount = features.size();

            // Avoid massive log statements: #129995
            String extraTime = "";
            String extraSpace = "";
            if ( timeWindowCount > MAXIMUM_TIME_WINDOWS_TO_LOG )
            {
                extraTime = "first " + MAXIMUM_TIME_WINDOWS_TO_LOG + " ";
                timeWindows = timeWindows.stream()
                                         .limit( MAXIMUM_TIME_WINDOWS_TO_LOG )
                                         .collect( Collectors.toCollection( TreeSet::new ) );
            }
            if ( featureCount > MAXIMUM_FEATURES_TO_LOG )
            {
                extraSpace = "first " + MAXIMUM_FEATURES_TO_LOG + " ";
                features = features.stream()
                                   .limit( MAXIMUM_FEATURES_TO_LOG )
                                   .collect( Collectors.toCollection( TreeSet::new ) );
            }

            LOGGER.info( "Created {} pool requests, which include {} feature groups and {} time windows. "
                         + "The {}feature groups are: {}. The {}time windows are: {}.",
                         poolRequests.size(),
                         featureCount,
                         timeWindowCount,
                         extraSpace,
                         PoolReporter.getPoolItemDescription( features, FeatureGroup::getName ),
                         extraTime,
                         PoolReporter.getPoolItemDescription( timeWindows, TimeWindowOuter::toString ) );
        }

        // Log some detailed information about the pools, if required
        if ( LOGGER.isTraceEnabled() )
        {
            for ( PoolRequest nextRequest : poolRequests )
            {
                if ( nextRequest.hasBaseline() )
                {
                    LOGGER.trace( "Pool request {}/{} is: {}.",
                                  nextRequest.getMetadata()
                                             .getPool()
                                             .getPoolId(),
                                  nextRequest.getMetadataForBaseline()
                                             .getPool()
                                             .getPoolId(),
                                  nextRequest );
                }
                else
                {
                    LOGGER.trace( "Pool request {} is: {}.",
                                  nextRequest.getMetadata()
                                             .getPool()
                                             .getPoolId(),
                                  nextRequest );
                }
            }
        }

        return poolRequests;
    }

    /**
     * @param declaration the project declaration
     * @return a gridded feature cache or null if none is required
     */

    static GriddedFeatures.Builder getGriddedFeaturesCache( EvaluationDeclaration declaration )
    {
        GriddedFeatures.Builder griddedFeatures = null;

        if ( Objects.nonNull( declaration.spatialMask() ) )
        {
            griddedFeatures = new GriddedFeatures.Builder( declaration.spatialMask() );
        }

        return griddedFeatures;
    }

    /**
     * Forcibly stops an evaluation messager on encountering an error, if already created.
     * @param evaluation the evaluation messager
     * @param error the error
     * @param evaluationId the evaluation identifier
     */
    static void forceStop( EvaluationMessager evaluation, Exception error, String evaluationId )
    {
        if ( Objects.nonNull( evaluation ) )
        {
            // Stop forcibly
            LOGGER.debug( FORCIBLY_STOPPING_EVALUATION_UPON_ENCOUNTERING_AN_INTERNAL_ERROR, evaluationId );

            evaluation.stop( error );
        }
    }

    /**
     * Appends any feature groups associated with summary statistics (across features) to the input and removes features
     * that should not be published, which are intended for calculating summary statistics only.
     * @param featureGroups the existing feature groups
     * @param features the singleton features
     * @param summaryStatistics the summary statistics declaration
     * @param doNotPublish the feature groups for which statistics should not be published
     * @return the adjusted feature groups
     */
    static Set<FeatureGroup> adjustFeatureGroupsForSummaryStatistics( Set<FeatureGroup> featureGroups,
                                                                      Set<GeometryTuple> features,
                                                                      Set<SummaryStatistic> summaryStatistics,
                                                                      Set<FeatureGroup> doNotPublish )
    {
        // Remove any unwanted feature groups and re-assign to the input variable for further use
        featureGroups = new HashSet<>( featureGroups );
        featureGroups.removeAll( doNotPublish );

        // Summary statistics across geographic features?
        // No, do not add an all-feature group
        if ( summaryStatistics.stream()
                              .noneMatch( n -> n.getDimension() == SummaryStatistic.StatisticDimension.FEATURES ) )
        {
            LOGGER.debug( "No summary statistics across features that require an extra feature group." );
        }
        // Yes, add an all-feature group
        else
        {
            GeometryGroup summaryStatisticsGroup = GeometryGroup.newBuilder()
                                                                .addAllGeometryTuples( features )
                                                                .setRegionName( EvaluationUtilities.SUMMARY_STATISTICS_ACROSS_FEATURES )
                                                                .build();
            FeatureGroup summaryStatisticsFeatureGroup = FeatureGroup.of( summaryStatisticsGroup );
            featureGroups.add( summaryStatisticsFeatureGroup );

            LOGGER.debug( "Added a summary statistics feature group: {}.", summaryStatisticsFeatureGroup );

        }

        return Collections.unmodifiableSet( featureGroups );
    }

    /**
     * Generates the geographic feature groups for which only summary statistics are required and no raw statistics.
     * @param featureGroups the existing feature groups
     * @param declaration the evaluation declaration
     * @return the adjusted feature groups
     */
    static Set<FeatureGroup> getFeatureGroupsForSummaryStatisticsOnly( Set<FeatureGroup> featureGroups,
                                                                       EvaluationDeclaration declaration )
    {
        if ( declaration.summaryStatistics()
                        .isEmpty() )
        {
            return Set.of();
        }

        Set<FeatureGroup> groups = new HashSet<>();

        boolean byGroup =
                declaration.summaryStatistics()
                           .stream()
                           .anyMatch( g -> g.getDimension() == SummaryStatistic.StatisticDimension.FEATURE_GROUP );

        for ( FeatureGroup next : featureGroups )
        {
            if ( !next.isSingleton()
                 && ( byGroup
                      || SUMMARY_STATISTICS_ACROSS_FEATURES.equals( next.getName() ) ) )
            {
                groups.add( next );
            }
        }

        return Collections.unmodifiableSet( groups );
    }

    /**
     * Determines whether there are event thresholds with the same name whose values vary across geographic features.
     * @param metricsAndThresholds the metrics and thresholds
     * @return true if there are event thresholds that vary across features, false if they are fixed
     * @throws NullPointerException if the input is null
     */
    static boolean hasEventThresholdsThatVaryAcrossFeatures( Set<MetricsAndThresholds> metricsAndThresholds )
    {
        Objects.requireNonNull( metricsAndThresholds );

        // Group the thresholds by name and determine whether any groups contain thresholds with different values
        return metricsAndThresholds.stream()
                                   .flatMap( s -> s.thresholds()
                                                   .values()
                                                   .stream()
                                                   .flatMap( Collection::stream ) )
                                   // Group the thresholds by name
                                   .collect( Collectors.groupingBy( t -> t.getThreshold()
                                                                          .getName() ) )
                                   // Are there any named thresholds with different threshold values?
                                   .values()
                                   .stream()
                                   .map( t -> t.stream()
                                               .map( ThresholdOuter::getValues )
                                               .collect( Collectors.toSet() ) )
                                   .anyMatch( c -> c.size() > 1 );
    }

    /**
     * Creates and publishes the summary statistics.
     * @param summaryStatistics the summary statistics calculators, mapped by message group identifier
     * @param messager the evaluation messager
     * @throws NullPointerException if any input is null
     */
    private static void createAndPublishSummaryStatistics( Map<String, List<SummaryStatisticsCalculator>> summaryStatistics,
                                                           EvaluationMessager messager )
    {
        Objects.requireNonNull( summaryStatistics );
        Objects.requireNonNull( messager );

        LOGGER.debug( "Publishing summary statistics from {} summary statistics calculators.",
                      summaryStatistics.size() );

        // Publish the summary statistics per message group
        Set<String> groupIds = new HashSet<>();
        for ( Map.Entry<String, List<SummaryStatisticsCalculator>> next : summaryStatistics.entrySet() )
        {
            // Generate the summary statistics
            String groupId = next.getKey();
            List<SummaryStatisticsCalculator> calculators = next.getValue();
            List<Statistics> nextStatistics = calculators.stream()
                                                         .flatMap( c -> c.get()
                                                                         .stream() )
                                                         .toList();

            nextStatistics.forEach( m -> messager.publish( m, groupId ) );

            groupIds.add( groupId );

            LOGGER.debug( "Published {} summary statistics for group {}", nextStatistics.size(), groupId );
        }

        // Mark the publication complete for all groups
        groupIds.forEach( messager::markGroupPublicationCompleteReportedSuccess );

        LOGGER.debug( "Finished publishing summary statistics." );
    }

    /**
     * Creates one pool task for each pool request and then chains them together, such that all of the pools complete 
     * nominally or one completes exceptionally.
     *
     * @param evaluationDetails the evaluation details
     * @param poolDetails the pool details
     * @param sharedWriters the shared writers
     * @param executors the executor services
     * @return the pool task chain
     */

    private static CompletableFuture<Object> getPoolTasks( EvaluationDetails evaluationDetails,
                                                           PoolDetails poolDetails,
                                                           SharedWriters sharedWriters,
                                                           EvaluationExecutors executors )
    {
        CompletableFuture<Object> poolTasks;

        DataType type = evaluationDetails.project()
                                         .getDeclaration()
                                         .right()
                                         .type();

        // Ensemble pairs
        if ( type == DataType.ENSEMBLE_FORECASTS )
        {
            List<PoolProcessor<Double, Ensemble>> poolProcessors =
                    EvaluationUtilities.getEnsemblePoolProcessors( evaluationDetails,
                                                                   poolDetails,
                                                                   sharedWriters,
                                                                   executors );

            poolTasks = EvaluationUtilities.getPoolTaskChain( poolProcessors,
                                                              executors.poolExecutor(),
                                                              poolDetails.poolReporter() );
        }
        // All other single-valued types
        else
        {
            List<PoolProcessor<Double, Double>> poolProcessors =
                    EvaluationUtilities.getSingleValuedPoolProcessors( evaluationDetails,
                                                                       poolDetails,
                                                                       sharedWriters,
                                                                       executors );

            poolTasks = EvaluationUtilities.getPoolTaskChain( poolProcessors,
                                                              executors.poolExecutor(),
                                                              poolDetails.poolReporter() );
        }

        return poolTasks;
    }

    /**
     * Returns a list of processors for processing single-valued pools, one for each pool request.
     * @param evaluationDetails the evaluation details
     * @param poolDetails the pool details
     * @param sharedWriters the shared writers
     * @param executors the executors
     * @return the single-valued processors
     */

    private static List<PoolProcessor<Double, Double>> getSingleValuedPoolProcessors( EvaluationDetails evaluationDetails,
                                                                                      PoolDetails poolDetails,
                                                                                      SharedWriters sharedWriters,
                                                                                      EvaluationExecutors executors )
    {
        Project project = evaluationDetails.project();

        SystemSettings settings = evaluationDetails.systemSettings();
        PoolParameters poolParameters =
                new PoolParameters.Builder().setFeatureBatchThreshold( settings.getFeatureBatchThreshold() )
                                            .setFeatureBatchSize( settings.getFeatureBatchSize() )
                                            .build();

        // Separate metrics for a baseline?
        boolean separateMetrics = EvaluationUtilities.hasSeparateMetricsForBaseline( project );

        List<StatisticsProcessor<Pool<TimeSeries<Pair<Double, Double>>>>> processors =
                EvaluationUtilities.getSingleValuedProcessors( evaluationDetails.metricsAndThresholds(),
                                                               executors.slicingExecutor(),
                                                               executors.metricExecutor() );

        // Get a separate set of processors for sampling uncertainty, excluding metrics whose uncertainties should not
        // be estimated
        List<StatisticsProcessor<Pool<TimeSeries<Pair<Double, Double>>>>> sampleProcessors =
                EvaluationUtilities.getSingleValuedProcessorsForSamplingUncertainty( evaluationDetails.metricsAndThresholds(),
                                                                                     executors.slicingExecutor(),
                                                                                     executors.metricExecutor() );

        // Create a retriever factory to support retrieval for this project
        RetrieverFactory<Double, Double, Double> retrieverFactory;
        if ( evaluationDetails.hasInMemoryStore() )
        {
            LOGGER.debug( PERFORMING_RETRIEVAL_WITH_AN_IN_MEMORY_RETRIEVER_FACTORY );
            retrieverFactory = SingleValuedRetrieverFactoryInMemory.of( evaluationDetails.project(),
                                                                        evaluationDetails.timeSeriesStore() );
        }
        else
        {
            LOGGER.debug( PERFORMING_RETRIEVAL_WITH_A_RETRIEVER_FACTORY_BACKED_BY_A_PERSISTENT_STORE );
            retrieverFactory = SingleValuedRetrieverFactory.of( project,
                                                                evaluationDetails.databaseServices()
                                                                                 .database(),
                                                                evaluationDetails.caches() );
        }

        // Create the pool suppliers for all pools in this evaluation
        PoolFactory poolFactory = poolDetails.poolFactory();
        List<Pair<PoolRequest, Supplier<Pool<TimeSeries<Pair<Double, Double>>>>>> poolSuppliers =
                poolFactory.getSingleValuedPools( poolDetails.poolRequests(),
                                                  retrieverFactory,
                                                  poolParameters );

        // Stand-up the pair writers
        PairsWriter<Double, Double> pairsWriter = null;
        PairsWriter<Double, Double> basePairsWriter = null;
        if ( sharedWriters.hasSharedSampleWriters() )
        {
            pairsWriter = sharedWriters.getSampleDataWriters()
                                       .getSingleValuedWriter();
        }
        if ( sharedWriters.hasSharedBaselineSampleWriters() )
        {
            basePairsWriter = sharedWriters.getBaselineSampleDataWriters()
                                           .getSingleValuedWriter();
        }

        List<PoolProcessor<Double, Double>> poolProcessors = new ArrayList<>();

        for ( Pair<PoolRequest, Supplier<Pool<TimeSeries<Pair<Double, Double>>>>> next : poolSuppliers )
        {
            PoolRequest poolRequest = next.getKey();

            // Publish statistics?
            boolean publishStatistics =
                    EvaluationUtilities.shouldPublishStatistics( poolRequest,
                                                                 evaluationDetails.summaryStatisticsOnly() );

            Supplier<Pool<TimeSeries<Pair<Double, Double>>>> poolSupplier = next.getValue();

            List<SummaryStatisticsCalculator> calculators = evaluationDetails.summaryStatistics()
                                                                             .values()
                                                                             .stream()
                                                                             .flatMap( List::stream )
                                                                             .toList();

            List<SummaryStatisticsCalculator> baselineCalculators = evaluationDetails.summaryStatisticsForBaseline()
                                                                                     .values()
                                                                                     .stream()
                                                                                     .flatMap( List::stream )
                                                                                     .toList();

            PoolProcessor<Double, Double> poolProcessor =
                    new PoolProcessor.Builder<Double, Double>()
                            .setPairsWriter( pairsWriter )
                            .setBasePairsWriter( basePairsWriter )
                            .setMetricProcessors( processors )
                            .setSamplingUncertaintyMetricProcessors( sampleProcessors )
                            .setSamplingUncertaintyDeclaration( evaluationDetails.declaration()
                                                                                 .sampleUncertainty() )
                            .setSamplingUncertaintyBlockSize( SINGLE_VALUED_BLOCK_SIZE_ESTIMATOR )
                            .setSamplingUncertaintyExecutor( executors.samplingUncertaintyExecutor() )
                            .setPoolRequest( poolRequest )
                            .setPoolSupplier( poolSupplier )
                            .setEvaluation( evaluationDetails.evaluation() )
                            .setMonitor( evaluationDetails.monitor() )
                            .setTraceCountEstimator( SINGLE_VALUED_TRACE_COUNT_ESTIMATOR )
                            .setSeparateMetricsForBaseline( separateMetrics )
                            .setPoolGroupTracker( poolDetails.poolGroupTracker() )
                            .setSummaryStatisticsCalculators( calculators )
                            .setSummaryStatisticsCalculatorsForBaseline( baselineCalculators )
                            .setPublishStatistics( publishStatistics )
                            .build();

            poolProcessors.add( poolProcessor );
        }

        return Collections.unmodifiableList( poolProcessors );
    }

    /**
     * Returns a list of processors for processing ensemble pools, one for each pool request.
     * @param evaluationDetails the evaluation details
     * @param poolDetails the pool details
     * @param sharedWriters the shared writers
     * @param executors the executors
     * @return the ensemble processors
     */

    private static List<PoolProcessor<Double, Ensemble>> getEnsemblePoolProcessors( EvaluationDetails evaluationDetails,
                                                                                    PoolDetails poolDetails,
                                                                                    SharedWriters sharedWriters,
                                                                                    EvaluationExecutors executors )
    {
        Project project = evaluationDetails.project();
        EvaluationDeclaration declaration = evaluationDetails.declaration();

        SystemSettings settings = evaluationDetails.systemSettings();
        PoolParameters poolParameters =
                new PoolParameters.Builder().setFeatureBatchThreshold( settings.getFeatureBatchThreshold() )
                                            .setFeatureBatchSize( settings.getFeatureBatchSize() )
                                            .build();

        // Separate metrics for a baseline?
        boolean separateMetrics = EvaluationUtilities.hasSeparateMetricsForBaseline( project );

        List<StatisticsProcessor<Pool<TimeSeries<Pair<Double, Ensemble>>>>> processors =
                EvaluationUtilities.getEnsembleProcessors( evaluationDetails.metricsAndThresholds(),
                                                           executors.slicingExecutor(),
                                                           executors.metricExecutor() );

        // Get a separate set of processors for sampling uncertainty, excluding metrics whose uncertainties should not
        // be estimated
        List<StatisticsProcessor<Pool<TimeSeries<Pair<Double, Ensemble>>>>> sampleProcessors =
                EvaluationUtilities.getEnsembleProcessorsForSamplingUncertainty( evaluationDetails.metricsAndThresholds(),
                                                                                 executors.slicingExecutor(),
                                                                                 executors.metricExecutor() );

        List<Pair<PoolRequest, Supplier<Pool<TimeSeries<Pair<Double, Ensemble>>>>>> poolSuppliers;

        PoolFactory poolFactory = poolDetails.poolFactory();

        // Create the pool suppliers, depending on the types of data to be retrieved
        if ( project.hasGeneratedBaseline() )
        {
            GeneratedBaselines method = declaration.baseline()
                                                   .generatedBaseline()
                                                   .method();
            if ( !method.isEnsemble() )
            {
                List<GeneratedBaselines> supported = Arrays.stream( GeneratedBaselines.values() )
                                                           .filter( GeneratedBaselines::isEnsemble )
                                                           .toList();
                throw new DeclarationException( "Discovered an evaluation with ensemble forecasts and a generated "
                                                + "'baseline' with a 'method' of '"
                                                + method
                                                + "'. However, this 'method' produces single-valued forecasts, which "
                                                + "is not allowed. Please declare a baseline that contains ensemble "
                                                + "forecasts and try again. The following 'method' options support "
                                                + "ensemble forecasts: "
                                                + supported );
            }

            RetrieverFactory<Double, Ensemble, Double> retrieverFactory;
            if ( evaluationDetails.hasInMemoryStore() )
            {
                LOGGER.debug( PERFORMING_RETRIEVAL_WITH_AN_IN_MEMORY_RETRIEVER_FACTORY );
                retrieverFactory = EnsembleSingleValuedRetrieverFactoryInMemory.of( evaluationDetails.project(),
                                                                                    evaluationDetails.timeSeriesStore() );
            }
            else
            {
                LOGGER.debug( PERFORMING_RETRIEVAL_WITH_A_RETRIEVER_FACTORY_BACKED_BY_A_PERSISTENT_STORE );
                retrieverFactory = EnsembleSingleValuedRetrieverFactory.of( project,
                                                                            evaluationDetails.databaseServices()
                                                                                             .database(),
                                                                            evaluationDetails.caches() );
            }

            // Create the pool suppliers for all pools in this evaluation
            poolSuppliers = poolFactory.getEnsemblePoolsWithGeneratedBaseline( poolDetails.poolRequests(),
                                                                               retrieverFactory,
                                                                               poolParameters );
        }
        else
        {
            RetrieverFactory<Double, Ensemble, Ensemble> retrieverFactory;
            if ( evaluationDetails.hasInMemoryStore() )
            {
                LOGGER.debug( PERFORMING_RETRIEVAL_WITH_AN_IN_MEMORY_RETRIEVER_FACTORY );
                retrieverFactory = EnsembleRetrieverFactoryInMemory.of( evaluationDetails.project(),
                                                                        evaluationDetails.timeSeriesStore() );
            }
            else
            {
                LOGGER.debug( PERFORMING_RETRIEVAL_WITH_A_RETRIEVER_FACTORY_BACKED_BY_A_PERSISTENT_STORE );
                retrieverFactory = EnsembleRetrieverFactory.of( project,
                                                                evaluationDetails.databaseServices()
                                                                                 .database(),
                                                                evaluationDetails.caches() );
            }

            // Create the pool suppliers for all pools in this evaluation
            poolSuppliers = poolFactory.getEnsemblePools( poolDetails.poolRequests(),
                                                          retrieverFactory,
                                                          poolParameters );
        }

        // Stand-up the pair writers
        // The ensemble writers have are instantiated for writing in two parts. First (earlier) the writers are created.
        // Second (here), the writers are primed for writing using the superset of ensemble members across all pools.
        // The second stage accommodates the writing of disparate pools that contain only a subset of ensemble members.
        PairsWriter<Double, Ensemble> pairsWriter = null;
        PairsWriter<Double, Ensemble> basePairsWriter = null;
        if ( sharedWriters.hasSharedSampleWriters() )
        {
            SortedSet<String> labels = project.getEnsembleLabels( DatasetOrientation.RIGHT );
            EnsemblePairsWriter ensembleWriter = sharedWriters.getSampleDataWriters()
                                                              .getEnsembleWriter();
            ensembleWriter.prime( labels );
            pairsWriter = ensembleWriter;
        }
        if ( sharedWriters.hasSharedBaselineSampleWriters() )
        {
            SortedSet<String> labels = project.getEnsembleLabels( DatasetOrientation.BASELINE );
            EnsemblePairsWriter ensembleWriter = sharedWriters.getBaselineSampleDataWriters()
                                                              .getEnsembleWriter();
            ensembleWriter.prime( labels );
            basePairsWriter = ensembleWriter;
        }

        List<PoolProcessor<Double, Ensemble>> poolProcessors = new ArrayList<>();

        for ( Pair<PoolRequest, Supplier<Pool<TimeSeries<Pair<Double, Ensemble>>>>> next : poolSuppliers )
        {
            PoolRequest poolRequest = next.getKey();

            // Publish statistics?
            boolean publishStatistics =
                    EvaluationUtilities.shouldPublishStatistics( poolRequest,
                                                                 evaluationDetails.summaryStatisticsOnly() );

            Supplier<Pool<TimeSeries<Pair<Double, Ensemble>>>> poolSupplier = next.getValue();

            List<SummaryStatisticsCalculator> calculators = evaluationDetails.summaryStatistics()
                                                                             .values()
                                                                             .stream()
                                                                             .flatMap( List::stream )
                                                                             .toList();

            List<SummaryStatisticsCalculator> baselineCalculators = evaluationDetails.summaryStatisticsForBaseline()
                                                                                     .values()
                                                                                     .stream()
                                                                                     .flatMap( List::stream )
                                                                                     .toList();

            PoolProcessor<Double, Ensemble> poolProcessor =
                    new PoolProcessor.Builder<Double, Ensemble>()
                            .setPairsWriter( pairsWriter )
                            .setBasePairsWriter( basePairsWriter )
                            .setMetricProcessors( processors )
                            .setSamplingUncertaintyMetricProcessors( sampleProcessors )
                            .setSamplingUncertaintyDeclaration( evaluationDetails.declaration()
                                                                                 .sampleUncertainty() )
                            .setSamplingUncertaintyBlockSize( ENSEMBLE_BLOCK_SIZE_ESTIMATOR )
                            .setSamplingUncertaintyExecutor( executors.samplingUncertaintyExecutor() )
                            .setPoolRequest( poolRequest )
                            .setPoolSupplier( poolSupplier )
                            .setEvaluation( evaluationDetails.evaluation() )
                            .setMonitor( evaluationDetails.monitor() )
                            .setTraceCountEstimator( ENSEMBLE_TRACE_COUNT_ESTIMATOR )
                            .setSeparateMetricsForBaseline( separateMetrics )
                            .setPoolGroupTracker( poolDetails.poolGroupTracker() )
                            .setSummaryStatisticsCalculators( calculators )
                            .setSummaryStatisticsCalculatorsForBaseline( baselineCalculators )
                            .setPublishStatistics( publishStatistics )
                            .build();

            poolProcessors.add( poolProcessor );
        }

        return Collections.unmodifiableList( poolProcessors );
    }

    /**
     * @param poolRequest the pool request
     * @param summaryStatisticsOnly the singleton features for which raw statistics should not be published
     * @return whether to publish the raw statistics for this pool request
     */
    private static boolean shouldPublishStatistics( PoolRequest poolRequest,
                                                    Set<FeatureGroup> summaryStatisticsOnly )
    {
        // Publish if this is a multi-feature group, else a singleton that is not within the summary statistics only
        // collection
        return !poolRequest.getMetadata()
                           .getFeatureGroup()
                           .isSingleton()
               || !summaryStatisticsOnly.contains( poolRequest.getMetadata()
                                                              .getFeatureGroup() );
    }

    /**
     * @param <L> the left type of pooled data
     * @param <R> the right type of pooled data
     * @param poolProcessors the pool processors
     * @param poolExecutor the pool executor
     * @param poolReporter the pool reporter
     * @return the pool tasks
     */

    private static <L, R> CompletableFuture<Object> getPoolTaskChain( List<PoolProcessor<L, R>> poolProcessors,
                                                                      ExecutorService poolExecutor,
                                                                      PoolReporter poolReporter )
    {
        // Create the composition of pool tasks for completion
        List<CompletableFuture<Void>> poolTasks = new ArrayList<>();

        // Create a future that completes when any one pool task completes exceptionally
        CompletableFuture<Void> oneExceptional = new CompletableFuture<>();

        for ( PoolProcessor<L, R> nextProcessor : poolProcessors )
        {
            CompletableFuture<Void> nextPoolTask = CompletableFuture.supplyAsync( nextProcessor,
                                                                                  poolExecutor )
                                                                    .thenAccept( poolReporter )
                                                                    // When one pool completes exceptionally, propagate
                                                                    // Once chained below, all others that have not
                                                                    // excepted will get a RejectedExecutionException
                                                                    .exceptionally( exception -> {
                                                                        oneExceptional.completeExceptionally( exception );
                                                                        return null;
                                                                    } );

            poolTasks.add( nextPoolTask );
        }

        // Create a future that completes when all pool tasks succeed
        CompletableFuture<Void> allDone =
                CompletableFuture.allOf( poolTasks.toArray( new CompletableFuture[0] ) );

        // Chain the two futures together so that either: 1) all pool tasks succeed; or 2) one fails exceptionally.
        return CompletableFuture.anyOf( allDone, oneExceptional );
    }

    /**
     * @param metricsAndThresholds the metrics and thresholds, one for each atomic processing operation
     * @param slicingExecutor the pool slicing/dicing/transforming executor
     * @param metricExecutor the metric executor
     * @return the single-valued processors
     */

    private static List<StatisticsProcessor<Pool<TimeSeries<Pair<Double, Double>>>>>
    getSingleValuedProcessors( Set<MetricsAndThresholds> metricsAndThresholds,
                               ExecutorService slicingExecutor,
                               ExecutorService metricExecutor )
    {
        List<StatisticsProcessor<Pool<TimeSeries<Pair<Double, Double>>>>> processors = new ArrayList<>();

        for ( MetricsAndThresholds nextMetrics : metricsAndThresholds )
        {
            // Could be no metrics if sampling uncertainties requested and no metrics support it
            if ( !nextMetrics.metrics()
                             .isEmpty() )
            {
                StatisticsProcessor<Pool<TimeSeries<Pair<Double, Double>>>> nextProcessor =
                        new SingleValuedStatisticsProcessor( nextMetrics,
                                                             slicingExecutor,
                                                             metricExecutor );
                processors.add( nextProcessor );
            }
        }

        return Collections.unmodifiableList( processors );
    }

    /**
     * @param metricsAndThresholds the metrics and thresholds, one for each atomic processing operation
     * @param slicingExecutor the pool slicing/dicing/transforming executor
     * @param metricExecutor the metric executor
     * @return the single-valued processors for sampling uncertainty calculations
     */

    private static List<StatisticsProcessor<Pool<TimeSeries<Pair<Double, Double>>>>>
    getSingleValuedProcessorsForSamplingUncertainty( Set<MetricsAndThresholds> metricsAndThresholds,
                                                     ExecutorService slicingExecutor,
                                                     ExecutorService metricExecutor )
    {
        Set<MetricsAndThresholds> overallFiltered =
                EvaluationUtilities.getMetricsForSamplingUncertainty( metricsAndThresholds );
        return EvaluationUtilities.getSingleValuedProcessors( overallFiltered,
                                                              slicingExecutor,
                                                              metricExecutor );
    }

    /**
     * @param metricsAndThresholds the metrics and thresholds, one for each atomic processing operation
     * @param slicingExecutor the pool slicing/dicing/transforming executor
     * @param metricExecutor the metric executor
     * @return the ensemble processors
     */

    private static List<StatisticsProcessor<Pool<TimeSeries<Pair<Double, Ensemble>>>>>
    getEnsembleProcessors( Set<MetricsAndThresholds> metricsAndThresholds,
                           ExecutorService slicingExecutor,
                           ExecutorService metricExecutor )
    {
        List<StatisticsProcessor<Pool<TimeSeries<Pair<Double, Ensemble>>>>> processors = new ArrayList<>();

        for ( MetricsAndThresholds nextMetrics : metricsAndThresholds )
        {
            // Could be no metrics if sampling uncertainties requested and no metrics support it
            if ( !nextMetrics.metrics()
                             .isEmpty() )
            {
                StatisticsProcessor<Pool<TimeSeries<Pair<Double, Ensemble>>>> nextProcessor =
                        new EnsembleStatisticsProcessor( nextMetrics,
                                                         slicingExecutor,
                                                         metricExecutor );
                processors.add( nextProcessor );
            }
        }

        return Collections.unmodifiableList( processors );
    }

    /**
     * @param metricsAndThresholds the metrics and thresholds, one for each atomic processing operation
     * @param slicingExecutor the pool slicing/dicing/transforming executor
     * @param metricExecutor the metric executor
     * @return the ensemble processors for sampling uncertainty calculations
     */

    private static List<StatisticsProcessor<Pool<TimeSeries<Pair<Double, Ensemble>>>>>
    getEnsembleProcessorsForSamplingUncertainty( Set<MetricsAndThresholds> metricsAndThresholds,
                                                 ExecutorService slicingExecutor,
                                                 ExecutorService metricExecutor )
    {
        Set<MetricsAndThresholds> overallFiltered =
                EvaluationUtilities.getMetricsForSamplingUncertainty( metricsAndThresholds );
        return EvaluationUtilities.getEnsembleProcessors( overallFiltered,
                                                          slicingExecutor,
                                                          metricExecutor );
    }

    /**
     * @param metrics the metrics and thresholds to filter
     * @return the metrics and thresholds containing only metrics for which sampling uncertainties can be estimated
     */

    private static Set<MetricsAndThresholds> getMetricsForSamplingUncertainty( Set<MetricsAndThresholds> metrics )
    {
        Set<MetricsAndThresholds> overallFiltered = new HashSet<>();
        for ( MetricsAndThresholds next : metrics )
        {
            Set<MetricConstants> nextMetrics = next.metrics();
            Set<MetricConstants> filtered = nextMetrics.stream()
                                                       .filter( MetricConstants::isSamplingUncertaintyAllowed )
                                                       .collect( Collectors.toUnmodifiableSet() );
            MetricsAndThresholds adjusted = new MetricsAndThresholds( filtered,
                                                                      next.thresholds(),
                                                                      next.minimumSampleSize(),
                                                                      next.ensembleAverageType() );
            overallFiltered.add( adjusted );
        }

        return Collections.unmodifiableSet( overallFiltered );
    }

    /**
     * @param project the project to inspect
     * @return whether the evaluation should contain separate metrics for a baseline.
     */

    private static boolean hasSeparateMetricsForBaseline( Project project )
    {
        return project.hasBaseline()
               && project.getDeclaration()
                         .baseline()
                         .separateMetrics();
    }

    /**
     * @return a function that estimates the number of traces in a pool of single-valued time-series
     */

    private static ToIntFunction<Pool<TimeSeries<Pair<Double, Double>>>> getSingleValuedTraceCountEstimator()
    {
        return pool -> 2 * pool.get().size();
    }

    /**
     * @return a function that estimates the number of traces in a pool of ensemble time-series
     */

    private static ToIntFunction<Pool<TimeSeries<Pair<Double, Ensemble>>>> getEnsembleTraceCountEstimator()
    {
        return pool -> {
            // Estimate the number of traces using the largest of the first ensemble events in each time-series
            List<TimeSeries<Pair<Double, Ensemble>>> series = pool.get();
            int traceCount = series.stream()
                                   .filter( next -> !next.getEvents()
                                                         .isEmpty() )
                                   .mapToInt( next -> next.getEvents()
                                                          .first()
                                                          .getValue()
                                                          .getRight()
                                                          .size() )
                                   .max()
                                   .orElse( 0 );

            return traceCount * series.size();
        };
    }

    /**
     * Generates a collection of filters for {@link Statistics} based on their {@link TimeWindow}, one for each supplied
     * {@link TimeWindow}.
     *
     * @param timeWindows the time windows
     * @param separateMetricsForBaseline whether to generate a filter for baseline pools with separate metrics
     * @return the filters
     */
    private static List<Predicate<Statistics>> getTimeWindowFilters( Set<TimeWindow> timeWindows,
                                                                     boolean separateMetricsForBaseline )
    {
        List<Predicate<Statistics>> filters = new ArrayList<>();

        for ( TimeWindow timeWindow : timeWindows )
        {
            // Filter for main pools
            Predicate<Statistics> nextMainFilter = statistics -> statistics.hasPool()
                                                                 && statistics.getPool()
                                                                              .getTimeWindow()
                                                                              .equals( timeWindow );
            filters.add( nextMainFilter );

            // Separate metrics for baseline?
            if ( separateMetricsForBaseline )
            {
                Predicate<Statistics> nextBaseFilter = statistics -> !statistics.hasPool()
                                                                     && statistics.hasBaselinePool()
                                                                     && statistics.getBaselinePool()
                                                                                  .getTimeWindow()
                                                                                  .equals( timeWindow );
                filters.add( nextBaseFilter );
            }
        }

        return Collections.unmodifiableList( filters );
    }

    /**
     * Generates a collection of filters for {@link Statistics} based on their {@link Threshold}, one for each supplied
     * combination of event and decision threshold.
     *
     * @param thresholds the thresholds
     * @param separateMetricsForBaseline whether to generate a filter for baseline pools with separate metrics
     * @return the filters
     */
    private static List<Predicate<Statistics>> getThresholdFilters( Set<wres.config.yaml.components.Threshold> thresholds,
                                                                    boolean separateMetricsForBaseline )
    {
        Set<Threshold> eventThresholds = thresholds.stream()
                                                   .filter( t -> t.type() != ThresholdType.PROBABILITY_CLASSIFIER )
                                                   .map( wres.config.yaml.components.Threshold::threshold )
                                                   .collect( Collectors.toSet() );

        List<Predicate<Statistics>> eventThresholdFilters =
                EvaluationUtilities.getThresholdFilters( eventThresholds,
                                                         wres.statistics.generated.Pool::getEventThreshold,
                                                         separateMetricsForBaseline );

        LOGGER.debug( "Discovered {} event thresholds, which produced {} filters.",
                      eventThresholds.size(),
                      eventThresholdFilters.size() );

        Set<Threshold> decisionThresholds = thresholds.stream()
                                                      .filter( t -> t.type() == ThresholdType.PROBABILITY_CLASSIFIER )
                                                      .map( wres.config.yaml.components.Threshold::threshold )
                                                      .collect( Collectors.toSet() );

        List<Predicate<Statistics>> decisionThresholdFilters =
                EvaluationUtilities.getThresholdFilters( decisionThresholds,
                                                         wres.statistics.generated.Pool::getDecisionThreshold,
                                                         separateMetricsForBaseline );

        LOGGER.debug( "Discovered {} decision (probability classifier) thresholds, which produced {} filters.",
                      decisionThresholds.size(),
                      decisionThresholdFilters.size() );

        List<Predicate<Statistics>> joined =
                EvaluationUtilities.join( eventThresholdFilters, decisionThresholdFilters );

        LOGGER.debug( "After joining the event and decision thresholds, produced {} filters.", joined.size() );

        // Join the filters, as needed
        return joined;
    }

    /**
     * Generates a filter for {@link Statistics} from each supplied {@link Threshold} and a threshold getter that
     * returns a {@link Threshold} from a {@link wres.statistics.generated.Pool} at filter time.
     * @param thresholds the thresholds
     * @param thresholdGetter the threshold supplier
     * @param separateMetricsForBaseline whether to generate a separate filter for baseline data
     * @return the filters
     */
    private static List<Predicate<Statistics>> getThresholdFilters( Set<Threshold> thresholds,
                                                                    Function<wres.statistics.generated.Pool, Threshold> thresholdGetter,
                                                                    boolean separateMetricsForBaseline )
    {
        if ( thresholds.isEmpty() )
        {
            LOGGER.debug( "No thresholds to filter." );
            return List.of();
        }

        List<Predicate<Statistics>> filters = new ArrayList<>();

        // Find the unique logical thresholds
        Comparator<Threshold> comparator = ( a, b ) ->
                ThresholdSlicer.getLogicalThresholdComparator()
                               .compare( OneOrTwoThresholds.of( ThresholdOuter.of( a ) ),
                                         OneOrTwoThresholds.of( ThresholdOuter.of( b ) ) );
        Set<Threshold> uniqueThresholds = new TreeSet<>( comparator );
        uniqueThresholds.addAll( thresholds );

        // Iterate the thresholds
        for ( Threshold next : uniqueThresholds )
        {
            Predicate<Statistics> thresholdFilterMain =
                    s -> s.hasPool()
                         // Logically equal thresholds
                         && comparator.compare( next, thresholdGetter.apply( s.getPool() ) )
                            == 0;
            filters.add( thresholdFilterMain );

            // Separate metrics for baseline?
            if ( separateMetricsForBaseline )
            {
                Predicate<Statistics> thresholdFilterBase =
                        s -> !s.hasPool()
                             && s.hasBaselinePool()
                             // Logically equal thresholds
                             && comparator.compare( next, thresholdGetter.apply( s.getBaselinePool() ) )
                                == 0;
                filters.add( thresholdFilterBase );
            }
        }

        return Collections.unmodifiableList( filters );
    }

    /**
     * Joins the filters in the two collections of filters using {@link Predicate#and(Predicate)}. If either collection
     * is empty, returns the opposite collection.
     *
     * @param first the first collection of filters, possibly empty
     * @param second the second collection of filters, possibly empty
     * @return the joined filters
     */

    private static List<Predicate<Statistics>> join( List<Predicate<Statistics>> first,
                                                     List<Predicate<Statistics>> second )
    {
        // First filters only
        if ( second.isEmpty() )
        {
            return first;
        }

        // Second filters only
        if ( first.isEmpty() )
        {
            return second;
        }

        // Combined filters
        List<Predicate<Statistics>> combined = new ArrayList<>();

        for ( Predicate<Statistics> nextFirst : first )
        {
            for ( Predicate<Statistics> nextSecond : second )
            {
                Predicate<Statistics> next = nextFirst.and( nextSecond );
                combined.add( next );
            }
        }

        return Collections.unmodifiableList( combined );
    }

    /**
     * Generates a collection of {@link SummaryStatisticsCalculator} from an {@link EvaluationDeclaration} for all
     * geographic features in a single group.
     * @param declaration the evaluation declaration
     * @param dimensions the feature dimensions over which to perform aggregation
     * @return the summary statistics calculators
     * @param poolCount the number of pools for which raw (non-summary) statistics are required
     * @param clearThresholdValues is true to clear event threshold values, false otherwise
     * @throws NullPointerException if any input is null
     * @throws IllegalArgumentException if the dimension is unsupported
     */

    private static Map<String, List<SummaryStatisticsCalculator>> getSummaryStatisticsForFeatures( EvaluationDeclaration declaration,
                                                                                                   Set<SummaryStatistic.StatisticDimension> dimensions,
                                                                                                   long poolCount,
                                                                                                   boolean clearThresholdValues )
    {
        Objects.requireNonNull( declaration );

        boolean separateMetricsForBaseline = DeclarationUtilities.hasBaseline( declaration )
                                             && declaration.baseline()
                                                           .separateMetrics();

        // Get the time window and threshold filters
        Set<TimeWindow> timeWindows = DeclarationUtilities.getTimeWindows( declaration );
        Set<wres.config.yaml.components.Threshold> thresholds = DeclarationUtilities.getInbandThresholds( declaration );
        List<TimeWindowAndThresholdFilterAdapter> timeWindowAndThresholdFilters =
                EvaluationUtilities.getTimeWindowAndThresholdFilters( timeWindows,
                                                                      thresholds,
                                                                      separateMetricsForBaseline,
                                                                      clearThresholdValues );

        // Get the geographic feature filters and metadata adapters
        List<FeatureGroupFilterAdapter> featureFilters = new ArrayList<>();
        if ( dimensions.contains( SummaryStatistic.StatisticDimension.FEATURES ) )
        {
            List<FeatureGroupFilterAdapter> filters =
                    EvaluationUtilities.getOneBigFeatureGroupForSummaryStatistics( declaration,
                                                                                   separateMetricsForBaseline );
            featureFilters.addAll( filters );
            LOGGER.debug( "Created {} filters for all geographic features.", filters.size() );
        }

        if ( dimensions.contains( SummaryStatistic.StatisticDimension.FEATURE_GROUP ) )
        {
            List<FeatureGroupFilterAdapter> filters =
                    EvaluationUtilities.getFeatureGroupForSummaryStatistics( declaration,
                                                                             separateMetricsForBaseline );
            featureFilters.addAll( filters );
            LOGGER.debug( "Created {} filters for geographic feature groups.", filters.size() );
        }

        if ( LOGGER.isDebugEnabled() )
        {
            List<FeatureGroup> featureGroups = featureFilters.stream()
                                                             .filter( g -> g.geometryGroup()
                                                                            .getGeometryTuplesCount() > 0 )
                                                             .map( g -> FeatureGroup.of( g.geometryGroup() ) )
                                                             .toList();
            LOGGER.debug( "Creating filters for the following geometry groups: {}.", featureGroups );
        }

        // Create the calculators
        Set<SummaryStatistic> summaryStatistics = declaration.summaryStatistics();

        LOGGER.debug( "Discovered {} summary statistics to generate.",
                      summaryStatistics.size() );

        Set<ScalarSummaryStatisticFunction> scalar = new HashSet<>();
        Set<DiagramSummaryStatisticFunction> diagrams = new HashSet<>();
        Set<BoxplotSummaryStatisticFunction> boxplots = new HashSet<>();

        for ( SummaryStatistic nextStatistic : summaryStatistics )
        {
            SummaryStatistic.StatisticName name = nextStatistic.getStatistic();
            MetricConstants behavioralName = MetricConstants.valueOf( name.name() );

            // Diagram?
            if ( behavioralName.isInGroup( MetricConstants.StatisticType.DIAGRAM ) )
            {
                DiagramSummaryStatisticFunction nextDiagram =
                        FunctionFactory.ofDiagramSummaryStatistic( nextStatistic );
                diagrams.add( nextDiagram );
                LOGGER.debug( "Discovered a diagram summary statistics: {}.", name );
            }
            else if ( behavioralName.isInGroup( MetricConstants.StatisticType.BOXPLOT_PER_POOL ) )
            {
                BoxplotSummaryStatisticFunction nextBoxplot =
                        FunctionFactory.ofBoxplotSummaryStatistic( nextStatistic );
                boxplots.add( nextBoxplot );
                LOGGER.debug( "Discovered a box plot summary statistics: {}.", name );
            }
            else
            {
                // No minimum sample size for summary statistics at present (no declaration hook)
                // Not re-using the minimum sample size on pairs
                ScalarSummaryStatisticFunction nextScalar =
                        FunctionFactory.ofScalarSummaryStatistic( nextStatistic, 0 );
                scalar.add( nextScalar );
                LOGGER.debug( "Discovered a scalar summary statistic: {}.", name );
            }
        }

        ChronoUnit timeUnits = declaration.durationFormat();

        LOGGER.debug( "Discovered the following time units for summary statistic generation (where relevant): {}.",
                      timeUnits );

        // Generate one calculator for each combination of filters
        Map<String, List<SummaryStatisticsCalculator>> calculators = new HashMap<>();
        for ( FeatureGroupFilterAdapter nextOuterFilter : featureFilters )
        {
            // Messaging by feature group: get a group id for the next group
            String groupId = EvaluationEventUtilities.getId();

            Predicate<Statistics> featureFilter = nextOuterFilter.filter();
            BinaryOperator<Statistics> featureAdapter = nextOuterFilter.adapter();

            // The feature dimension for which statistics are required
            SummaryStatistic.StatisticDimension dimension = nextOuterFilter.dimension();

            // Filter the statistics by dimension
            Set<ScalarSummaryStatisticFunction> nextScalar = scalar.stream()
                                                                   .filter( n -> n.statistic()
                                                                                  .getDimension() == dimension )
                                                                   .collect( Collectors.toUnmodifiableSet() );
            Set<DiagramSummaryStatisticFunction> nextDiagrams = diagrams.stream()
                                                                        .filter( n -> n.statistic()
                                                                                       .getDimension() == dimension )
                                                                        .collect( Collectors.toUnmodifiableSet() );
            Set<BoxplotSummaryStatisticFunction> nextBoxplots = boxplots.stream()
                                                                        .filter( n -> n.statistic()
                                                                                       .getDimension() == dimension )
                                                                        .collect( Collectors.toUnmodifiableSet() );

            List<SummaryStatisticsCalculator> nextCalculators = new ArrayList<>();

            for ( TimeWindowAndThresholdFilterAdapter nextInnerFilter : timeWindowAndThresholdFilters )
            {
                Predicate<Statistics> filter = featureFilter.and( nextInnerFilter.filter() );

                // Create an adapter for the pool number
                long poolNumber = poolCount
                                  + ( ( nextOuterFilter.groupNumber() - 1L ) * timeWindows.size() )
                                  + nextInnerFilter.timeWindowNumber();
                BinaryOperator<Statistics> poolNumberAdapter =
                        EvaluationUtilities.getMetadataAdapterForPoolNumber( poolNumber );

                UnaryOperator<Statistics> thresholdAdapter = nextInnerFilter.adapter();
                BinaryOperator<Statistics> metadataAdapter = ( p, q ) ->
                        poolNumberAdapter.apply( featureAdapter.apply( thresholdAdapter.apply( p ), q ), q );

                SummaryStatisticsCalculator calculator = SummaryStatisticsCalculator.of( nextScalar,
                                                                                         nextDiagrams,
                                                                                         nextBoxplots,
                                                                                         filter,
                                                                                         metadataAdapter,
                                                                                         timeUnits );

                nextCalculators.add( calculator );
            }

            calculators.put( groupId, Collections.unmodifiableList( nextCalculators ) );
        }

        LOGGER.debug( "After joining the geometry groups to the time windows and thresholds, produced {} summary "
                      + "statistics calculators.",
                      calculators.size() );

        return Collections.unmodifiableMap( calculators );
    }

    /**
     * Creates a metadata adapter for generating summary statistics across geographic features.
     * @param geometryGroup the geometry group
     * @return the metadata adapter
     */

    private static BinaryOperator<Statistics> getMetadataAdapterForFeatureGroup( GeometryGroup geometryGroup )
    {
        return ( existing, latest ) ->
        {
            boolean isBaselinePool = !existing.hasPool()
                                     && existing.hasBaselinePool();

            Statistics.Builder adjusted = existing.toBuilder();

            // Separate baseline pool?
            if ( isBaselinePool )
            {
                adjusted.getBaselinePoolBuilder()
                        .setGeometryGroup( geometryGroup );
            }
            else
            {
                adjusted.getPoolBuilder()
                        .setGeometryGroup( geometryGroup );
            }

            return adjusted.build();
        };
    }

    /**
     * Creates a metadata adapter that removes threshold values if they are unequal across instances.
     *
     * @param clearThresholds is true to clear event threshold values, false otherwise
     * @return the metadata adapter
     */

    private static UnaryOperator<Statistics> getMetadataAdapterForThresholds( boolean clearThresholds )
    {
        return existing ->
        {
            boolean isBaselinePool = !existing.hasPool()
                                     && existing.hasBaselinePool();

            Statistics.Builder adjusted = existing.toBuilder();

            wres.statistics.generated.Pool.Builder existingPool =
                    isBaselinePool ? adjusted.getBaselinePoolBuilder() : adjusted.getPoolBuilder();

<<<<<<< HEAD
            wres.statistics.generated.Pool latestPool =
                    isBaselinePool ? latest.getBaselinePool() : latest.getPool();

            // Remove the threshold values unless they are equal across statistics
=======
            // Clear the threshold values unless they are equal across statistics or represent all data
>>>>>>> 0d7eafb4
            if ( existingPool.hasEventThreshold()
                 && !ThresholdOuter.of( existingPool.getEventThreshold() )
                                   .isAllDataThreshold()
                 && clearThresholds )
            {
                // Set to missing rather than clearing: #126545
                Threshold.Builder builder = existingPool.getEventThresholdBuilder()
                                                        .setLeftThresholdValue( MissingValues.DOUBLE );
                if ( existingPool.getEventThreshold()
                                 .getOperator() == Threshold.ThresholdOperator.BETWEEN )
                {
                    builder.setRightThresholdValue( MissingValues.DOUBLE );
                }
            }

            return adjusted.build();
        };
    }

    /**
     * Creates a metadata adapter that alters the pool number to the prescribed number.
     *
     * @param poolNumber the pool number
     * @return the metadata adapter
     */

    private static BinaryOperator<Statistics> getMetadataAdapterForPoolNumber( long poolNumber )
    {
        return ( existing, latest ) ->
        {
            boolean isBaselinePool = !existing.hasPool()
                                     && existing.hasBaselinePool();

            Statistics.Builder adjusted = existing.toBuilder();

            wres.statistics.generated.Pool.Builder existingPool =
                    isBaselinePool ? adjusted.getBaselinePoolBuilder() : adjusted.getPoolBuilder();
            existingPool.setPoolId( poolNumber );

            return adjusted.build();
        };
    }

    /**
     * Generates a filter for {@link Statistics} that ignores all (multi-features) geometry groups in the supplied
     * declaration, retaining all singleton features.
     * @param declaration the declaration
     * @param separateMetricsForBaseline whether to generate a separate filter for baseline data
     * @return the filters
     */

    private static List<FeatureGroupFilterAdapter> getOneBigFeatureGroupForSummaryStatistics( EvaluationDeclaration declaration,
                                                                                              boolean separateMetricsForBaseline )
    {
        Set<GeometryTuple> singletons;
        Set<GeometryGroup> geometryGroups;

        if ( Objects.nonNull( declaration.features() ) )
        {
            singletons = declaration.features()
                                    .geometries();
        }
        else
        {
            singletons = Set.of();
        }

        if ( Objects.nonNull( declaration.featureGroups() ) )
        {
            geometryGroups = declaration.featureGroups()
                                        .geometryGroups();
        }
        else
        {
            geometryGroups = Set.of();
        }

        GeometryGroup oneBigGeometry = GeometryGroup.newBuilder()
                                                    .addAllGeometryTuples( singletons )
                                                    .setRegionName( SUMMARY_STATISTICS_ACROSS_FEATURES )
                                                    .build();

        return EvaluationUtilities.getOneBigFeatureGroupForSummaryStatistics( separateMetricsForBaseline,
                                                                              geometryGroups,
                                                                              oneBigGeometry );
    }

    /**
     * Generates a filter for {@link Statistics} that ignores all (multi-features) geometry groups in the supplied
     * declaration, retaining all singleton features.
     * @param separateMetricsForBaseline whether to generate a separate filter for baseline data
     * @param geometryGroups the geometry groups
     * @param oneBigGeometry the all-feature geometry
     * @return the filters
     */

    private static List<FeatureGroupFilterAdapter> getOneBigFeatureGroupForSummaryStatistics( boolean separateMetricsForBaseline,
                                                                                              Set<GeometryGroup> geometryGroups,
                                                                                              GeometryGroup oneBigGeometry )
    {
        List<FeatureGroupFilterAdapter> filters = new ArrayList<>();

        BinaryOperator<Statistics> adapter = EvaluationUtilities.getMetadataAdapterForFeatureGroup( oneBigGeometry );

        Predicate<Statistics> geometryFilterMain =
                statistics -> statistics.hasPool()
                              && !geometryGroups.contains( statistics.getPool()
                                                                     .getGeometryGroup() );
        FeatureGroupFilterAdapter filter = new FeatureGroupFilterAdapter( oneBigGeometry,
                                                                          geometryFilterMain,
                                                                          adapter,
                                                                          SummaryStatistic.StatisticDimension.FEATURES,
                                                                          1 );
        filters.add( filter );

        // Separate metrics for baseline?
        if ( separateMetricsForBaseline )
        {
            Predicate<Statistics> geometryFilterBase =
                    statistics -> !statistics.hasPool()
                                  && statistics.hasBaselinePool()
                                  && !geometryGroups.contains( statistics.getBaselinePool()
                                                                         .getGeometryGroup() );
            FeatureGroupFilterAdapter baselineFilter = new FeatureGroupFilterAdapter( oneBigGeometry,
                                                                                      geometryFilterBase,
                                                                                      adapter,
                                                                                      SummaryStatistic.StatisticDimension.FEATURES,
                                                                                      1 );
            filters.add( baselineFilter );
        }
        return filters;
    }

    /**
     * Generates a filter for {@link Statistics} from each supplied {@link GeometryGroup}.
     * @param declaration the declaration
     * @param separateMetricsForBaseline whether to generate a separate filter for baseline data
     * @return the filters
     */
    private static List<FeatureGroupFilterAdapter> getFeatureGroupForSummaryStatistics( EvaluationDeclaration declaration,
                                                                                        boolean separateMetricsForBaseline )
    {
        List<FeatureGroupFilterAdapter> filters = new ArrayList<>();

        if ( Objects.nonNull( declaration.featureGroups() ) )
        {
            int groupCount = 1;
            for ( GeometryGroup group : declaration.featureGroups()
                                                   .geometryGroups() )
            {
                FeatureGroupFilterAdapter filter =
                        EvaluationUtilities.getMainFeatureGroupForSummaryStatistics( group, groupCount );
                filters.add( filter );
                groupCount++;

                // Separate metrics for baseline?
                if ( separateMetricsForBaseline )
                {
                    FeatureGroupFilterAdapter
                            baselineFilter =
                            EvaluationUtilities.getBaselineFeatureGroupForSummaryStatistics( group, groupCount );
                    filters.add( baselineFilter );
                    groupCount++;
                }
            }
        }

        return Collections.unmodifiableList( filters );
    }

    /**
     * Generates a feature group filter for the baseline pool from the input.
     * @param group the feature group
     * @param groupNumber the group number
     * @return the filter
     */

    private static FeatureGroupFilterAdapter getMainFeatureGroupForSummaryStatistics( GeometryGroup group,
                                                                                      int groupNumber )
    {
        // Check whether the incoming statistic is a singleton member of the supplied group
        Predicate<Statistics> geometryFilterMain =
                statistics -> statistics.hasPool()
                              && statistics.getPool()
                                           .hasGeometryGroup()
                              && statistics.getPool()
                                           .getGeometryGroup()
                                           .getGeometryTuplesCount() == 1
                              && group.getGeometryTuplesList()
                                      .contains( statistics.getPool()
                                                           .getGeometryGroup()
                                                           .getGeometryTuplesList()
                                                           .get( 0 ) );

        BinaryOperator<Statistics> adapter = EvaluationUtilities.getMetadataAdapterForFeatureGroup( group );

        return new FeatureGroupFilterAdapter( group,
                                              geometryFilterMain,
                                              adapter,
                                              SummaryStatistic.StatisticDimension.FEATURE_GROUP,
                                              groupNumber );
    }

    /**
     * Generates a feature group filter for the baseline pool from the input.
     * @param group the feature group
     * @param groupNumber the group number
     * @return the filter
     */

    private static FeatureGroupFilterAdapter getBaselineFeatureGroupForSummaryStatistics( GeometryGroup group,
                                                                                          int groupNumber )
    {
        // Check whether the incoming statistic is a singleton member of the supplied group
        Predicate<Statistics> geometryFilterBase =
                statistics -> statistics.hasBaselinePool()
                              && statistics.getBaselinePool()
                                           .hasGeometryGroup()
                              && statistics.getBaselinePool()
                                           .getGeometryGroup()
                                           .getGeometryTuplesCount() == 1
                              && group.getGeometryTuplesList()
                                      .contains( statistics.getBaselinePool()
                                                           .getGeometryGroup()
                                                           .getGeometryTuplesList()
                                                           .get( 0 ) );

        BinaryOperator<Statistics> adapter = EvaluationUtilities.getMetadataAdapterForFeatureGroup( group );

        return new FeatureGroupFilterAdapter( group,
                                              geometryFilterBase,
                                              adapter,
                                              SummaryStatistic.StatisticDimension.FEATURE_GROUP,
                                              groupNumber );
    }

    /**
     * Generates summary statistic filters for time windows and thresholds.
     * @param timeWindows the time windows
     * @param thresholds the thresholds
     * @param separateMetricsForBaseline whether separate metrics are required for a baseline dataset
     * @param clearThresholdValues is true to clear event threshold values, false otherwise
     * @return the filters
     */
    private static List<TimeWindowAndThresholdFilterAdapter> getTimeWindowAndThresholdFilters( Set<TimeWindow> timeWindows,
                                                                                               Set<wres.config.yaml.components.Threshold> thresholds,
                                                                                               boolean separateMetricsForBaseline,
                                                                                               boolean clearThresholdValues )
    {
        // Get the time window filters
        List<Predicate<Statistics>> timeWindowFilters =
                EvaluationUtilities.getTimeWindowFilters( timeWindows,
                                                          separateMetricsForBaseline );

        UnaryOperator<Statistics> adapter =
                EvaluationUtilities.getMetadataAdapterForThresholds( clearThresholdValues );

        LOGGER.debug( "Discovered {} time windows, which produced {} filters.",
                      timeWindows.size(),
                      timeWindowFilters.size() );

        // Get the threshold filters
        List<Predicate<Statistics>> thresholdFilters =
                EvaluationUtilities.getThresholdFilters( thresholds, separateMetricsForBaseline );

        LOGGER.debug( "Discovered {} thresholds, which produced {} filters.",
                      thresholds.size(),
                      thresholdFilters.size() );

        int timeWindowCount = 1;
        List<TimeWindowAndThresholdFilterAdapter> filters = new ArrayList<>();
        for ( Predicate<Statistics> nextFilter : timeWindowFilters )
        {
            List<Predicate<Statistics>> wrappedFilter = List.of( nextFilter );
            List<Predicate<Statistics>> joined = EvaluationUtilities.join( wrappedFilter, thresholdFilters );
            int nextCount = timeWindowCount;
            List<TimeWindowAndThresholdFilterAdapter> nextFilters
                    = joined.stream()
                            .map( n -> new TimeWindowAndThresholdFilterAdapter( n,
                                                                                adapter,
                                                                                nextCount ) )
                            .toList();
            filters.addAll( nextFilters );
            timeWindowCount++;
        }

        LOGGER.debug( "After joining the time windows and thresholds, produced {} filters.",
                      filters.size() );

        return Collections.unmodifiableList( filters );
    }

    /**
     * A collection of filters/adapters to support summary statistics calculation for a geographic feature group..
     * @param geometryGroup the geometry group
     * @param filter the filter
     * @param adapter the metadata adapter
     * @param dimension the dimension associated with the summary statistic
     * @param groupNumber the feature group number
     */
    private record FeatureGroupFilterAdapter( GeometryGroup geometryGroup,
                                              Predicate<Statistics> filter,
                                              BinaryOperator<Statistics> adapter,
                                              SummaryStatistic.StatisticDimension dimension,
                                              long groupNumber )
    {
    }


    /**
     * A collection of filters/adapters to support summary statistics calculation for time windows and thresholds.
     * @param filter the filter
     * @param adapter the metadata adapter
     * @param timeWindowNumber the time window number
     */
    private record TimeWindowAndThresholdFilterAdapter( Predicate<Statistics> filter,
                                                        UnaryOperator<Statistics> adapter,
                                                        long timeWindowNumber )
    {
    }

    /**
     * Do not construct.
     */

    private EvaluationUtilities()
    {
    }

}<|MERGE_RESOLUTION|>--- conflicted
+++ resolved
@@ -1782,14 +1782,7 @@
             wres.statistics.generated.Pool.Builder existingPool =
                     isBaselinePool ? adjusted.getBaselinePoolBuilder() : adjusted.getPoolBuilder();
 
-<<<<<<< HEAD
-            wres.statistics.generated.Pool latestPool =
-                    isBaselinePool ? latest.getBaselinePool() : latest.getPool();
-
-            // Remove the threshold values unless they are equal across statistics
-=======
             // Clear the threshold values unless they are equal across statistics or represent all data
->>>>>>> 0d7eafb4
             if ( existingPool.hasEventThreshold()
                  && !ThresholdOuter.of( existingPool.getEventThreshold() )
                                    .isAllDataThreshold()
