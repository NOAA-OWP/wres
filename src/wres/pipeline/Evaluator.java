--- conflicted
+++ resolved
@@ -108,11 +108,7 @@
         }
         catch ( IOException e )
         {
-<<<<<<< HEAD
-            LOGGER.error( "Failed to unmarshal evaluation declaration from command line argument.", e );
-=======
             LOGGER.error( "Failed to read an evaluation declaration from the command line argument.", e );
->>>>>>> a1590e37
             UserInputException translated = new UserInputException( "The evaluation declaration was invalid.", e );
             failure.setFailed();
             failure.commit();
