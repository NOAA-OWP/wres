package wres;

import java.io.IOException;
import java.lang.Thread.UncaughtExceptionHandler;
import java.sql.SQLException;
import java.time.Duration;
import java.time.Instant;
import java.util.Arrays;
import java.util.List;
import java.util.Objects;
import java.util.Properties;
import java.util.concurrent.TimeUnit;

import org.slf4j.Logger;
import org.slf4j.LoggerFactory;
import org.slf4j.MDC;

import wres.config.MultiDeclarationFactory;
import wres.events.broker.BrokerConnectionFactory;
import wres.events.broker.BrokerUtilities;
import wres.events.broker.CouldNotLoadBrokerConfigurationException;
import wres.eventsbroker.embedded.CouldNotStartEmbeddedBrokerException;
import wres.eventsbroker.embedded.EmbeddedBroker;
import wres.io.database.ConnectionSupplier;
import wres.io.database.Database;
import wres.io.database.DatabaseOperations;
import wres.pipeline.InternalWresException;
import wres.pipeline.UserInputException;
import wres.system.SettingsFactory;
import wres.system.SystemSettings;

/**
 * Entry point for the standalone application.
 *
 * @author James Brown
 * @author Jesse Bickel
 * @author Chris Tubbs
 */
public class Main
{
    // Allow for logging of the native ID of the process running this standalone
    static
    {
        ProcessHandle processHandle = ProcessHandle.current();
        long pid = processHandle.pid();
        MDC.put( "pid", Long.toString( pid ) );
    }

    /** Logger. */
    private static final Logger LOGGER = LoggerFactory.getLogger( Main.class );
    /** System settings. */
    private static final SystemSettings SYSTEM_SETTINGS = SettingsFactory.createSettingsFromDefaultXml();
    /** Software version information. */
    private static final Version version = new Version( SYSTEM_SETTINGS );

    /**
     * Executes and times the requested operation with the given parameters
     * @param args Arguments from the command line of the format {@code action <parameter 1, parameter 2, etc>}"
     */
    public static void main( String[] args )
    {
        // Print some information about the software version and runtime
        if ( LOGGER.isInfoEnabled() )
        {
            LOGGER.info( Main.getVersionDescription() );
            LOGGER.info( Main.getVerboseRuntimeDescription() );
        }

        // Default to help function, -h
        String function = "-h";
        String[] finalArgs = args;

        // Is this a simple operation that does not require any stand-up or tear-down, such as "help"?
        if ( Main.isSimpleOperation( args ) )
        {
            Main.runSimpleOperation( args );
            return;
        }
        // One argument that looks like a project declaration, so default to execute
        else if ( args.length == 1 && MultiDeclarationFactory.isDeclarationPathOrString( args[0] ) )
        {
            LOGGER.info( "Interpreting the first argument as project declaration and executing it..." );

            function = "execute";
        }
        // Apply the known function
        else if ( Functions.hasOperation( args[0] ) )
        {
            function = args[0];

            // Remove the function from the args
            finalArgs = Main.removeOperationFromArgs( args );
        }
        // Unknown function, log and print help information without any other start-up details
        else
        {
            LOGGER.warn( "The function \"{}\" is not supported.", args[0] );

            // Print help information
            Functions.call( function, null );

            return;
        }

        final String finalFunction = function;

        // Report the function and arguments if possible
        if ( LOGGER.isInfoEnabled() )
        {
            List<String> curtailedArgs = Arrays.stream( finalArgs )
                                               .map( Functions::curtail )
                                               .toList();
            LOGGER.info( "Running function '{}' with arguments '{}'.", finalFunction, curtailedArgs );
        }

        Instant beganExecution = Instant.now();

        // Log any uncaught exceptions
        UncaughtExceptionHandler handler = ( a, b ) -> {
            String message = "Encountered an uncaught exception in thread " + a + ".";
            LOGGER.error( message, b );
        };

        Thread.setDefaultUncaughtExceptionHandler( handler );

        Runtime.getRuntime().addShutdownHook( new Thread( () -> {
            Instant endedExecution = Instant.now();
            Duration duration = Duration.between( beganExecution, endedExecution );
            LOGGER.info( "The function '{}' took {}", finalFunction, duration );
        } ) );

        String pid = MDC.get( "pid" );

        if ( Objects.nonNull( pid ) )
        {
            String process = "Process: ";
            process += MDC.get( "pid" );
            LOGGER.info( process );
        }
        else
        {
            LOGGER.warn( "Failed to find the process id" );
        }

        Main.completeExecution( finalFunction, finalArgs, beganExecution );
    }

    /**
     * Determines whether the function requires any stand-up or tear-down or involves a simple execution. For example,
     * a request for "help" is a simple execution.
     *
     * @return whether the command line arguments contain a simple operation
     */

    private static boolean isSimpleOperation( String[] args )
    {
        return args.length == 0 || Functions.isSimpleOperation( args[0] );
    }

    /**
     * Runs a simple operation that does not require any stand-up or tear-down.
     * @param args the arguments
     */
    private static void runSimpleOperation( String[] args )
    {
        // Default to help
        String function = "-h";
        if ( args.length > 0 )
        {
            function = args[0];
        }

        LOGGER.debug( "Discovered a simple operation to execute: {}.", function );

        // Remove the operation from the arguments and list them
        String[] finalArgs = Main.removeOperationFromArgs( args );
        List<String> argList = Arrays.stream( finalArgs )
                                     .toList();

        Functions.SharedResources sharedResources =
                new Functions.SharedResources( SYSTEM_SETTINGS,
                                               null,
                                               null,
                                               function,
                                               argList );

        Functions.call( function, sharedResources );
    }

    /**
     * Removes the operation in the first index of the argument array from the array
     * @param args the arguments whose first argument should be removed
     * @return the adjusted arguments
     */
    private static String[] removeOperationFromArgs( String[] args )
    {
        if ( args.length < 2 )
        {
            return args;
        }

        // Remove the function from the args
        String[] finalArgs = new String[args.length - 1];
        System.arraycopy( args, 1, finalArgs, 0, finalArgs.length );
        return finalArgs;
    }

    /**
     * Completes an execution.
     * @param function the function to execute
     * @param args the arguments to execute
     * @param beganExecution the time when the execution began
     */

    private static void completeExecution( String function, String[] args, Instant beganExecution )
    {
        ExecutionResult result = null;
        Database database = Main.getAndMigrateDatabaseIfRequired();

        // Create the broker connections for statistics messaging
        Properties brokerConnectionProperties =
                BrokerUtilities.getBrokerConnectionProperties( BrokerConnectionFactory.DEFAULT_PROPERTIES );

        // Create an embedded broker for statistics messages, if needed
        EmbeddedBroker broker = null;
        if ( BrokerUtilities.isEmbeddedBrokerRequired( brokerConnectionProperties ) )
        {
            broker = EmbeddedBroker.of( brokerConnectionProperties, false );
        }

        // Create the broker connection factory
        BrokerConnectionFactory brokerConnectionFactory =
                BrokerConnectionFactory.of( brokerConnectionProperties );

        try
        {
            List<String> argList = Arrays.stream( args )
                                         .toList();
            Functions.SharedResources sharedResources =
                    new Functions.SharedResources( SYSTEM_SETTINGS,
                                                   database,
                                                   brokerConnectionFactory,
                                                   function,
                                                   argList );

            result = Functions.call( function, sharedResources );
            Instant endedExecution = Instant.now();

            // Log the execution to the database if a database is used
            if ( SYSTEM_SETTINGS.isUseDatabase() )
            {
                // Log both the operation and the args
                String[] argsToLog = new String[args.length + 1];
                argsToLog[0] = function;
                System.arraycopy( args, 0, argsToLog, 1, args.length );

                DatabaseOperations.LogParameters logParameters =
                        new DatabaseOperations.LogParameters( Arrays.stream( argsToLog )
                                                                    .toList(),
                                                              result.getName(),
                                                              result.getDeclaration(),
                                                              result.getHash(),
                                                              beganExecution,
                                                              endedExecution,
                                                              result.failed(),
                                                              result.getException(),
                                                              Main.getVersion() );

                DatabaseOperations.logExecution( database,
                                                 logParameters );
            }

            if ( result.failed() )
            {
                String message = "Operation '" + function
                                 + "' completed unsuccessfully";
                LOGGER.error( message, result.getException() );
            }
        }
        catch ( CouldNotLoadBrokerConfigurationException | CouldNotStartEmbeddedBrokerException e )
        {
            LOGGER.warn( "Failed to create the broker connections.", e );
        }
        finally
        {
            LOGGER.info( "Closing the application..." );
<<<<<<< HEAD
            try
            {
                LOGGER.info( "Closing broker connections..." );
                brokerConnectionFactory.close();
            }
            catch ( IOException e )
            {
                LOGGER.warn( "Failed to destroy the broker connections.", e );
            }

            if ( SYSTEM_SETTINGS.isInDatabase() && Objects.nonNull( database ) )
=======
            if ( SYSTEM_SETTINGS.isUseDatabase() && Objects.nonNull( database ) )
>>>>>>> 3283303d
            {
                // #81660
                if ( Objects.nonNull( result ) && result.succeeded() )
                {
                    LOGGER.info( "Closing database activities..." );
                    database.shutdown();
                }
                else
                {
                    LOGGER.info( "Forcefully closing database activities (you may see some errors)..." );
                    List<Runnable> abandoned = database.forceShutdown( 6, TimeUnit.SECONDS );
                    LOGGER.info( "Abandoned {} database tasks.", abandoned.size() );
                }
            }

            if ( Objects.nonNull( broker ) )
            {
                try
                {
                    broker.close();
                }
                catch ( IOException e )
                {
                    LOGGER.warn( "Failed to destroy the embedded broker used for statistics messaging.", e );
                }
            }
        }

        // Exit
        Main.exit( result );
    }

    /**
     * Returns a database, if required, and migrates it as needed.
     *
     * @return a database or null 
     */

    private static Database getAndMigrateDatabaseIfRequired()
    {
        Database database = null;
        if ( SYSTEM_SETTINGS.isUseDatabase() )
        {
            database = new Database( new ConnectionSupplier( SYSTEM_SETTINGS ) );

            // Migrate the database, as needed
            if ( database.getAttemptToMigrate() )
            {
                try
                {
                    DatabaseOperations.migrateDatabase( database );
                }
                catch ( SQLException e )
                {
                    throw new IllegalStateException( "Failed to migrate the WRES database.", e );
                }
            }
        }

        return database;
    }

    /**
     * Exits the application. 
     *
     * @param result the execution result on exit
     */

    private static void exit( ExecutionResult result )
    {
        if ( Objects.nonNull( result ) && result.failed() )
        {
            if ( result.getException() instanceof UserInputException )
            {
                System.exit( 4 );
            }
            else if ( result.getException() instanceof InternalWresException )
            {
                System.exit( 5 );
            }
            else
            {
                System.exit( 1 );
            }
        }
    }

    /**
     * @return the software version
     */

    public static String getVersion()
    {
        return version.toString();
    }

    /**
     * @return the software version description
     */

    public static String getVersionDescription()
    {
        return version.getDescription();
    }

    /**
     * @return a verbose runtime description
     */

    private static String getVerboseRuntimeDescription()
    {
        return version.getVerboseRuntimeDescription();
    }
}<|MERGE_RESOLUTION|>--- conflicted
+++ resolved
@@ -284,7 +284,6 @@
         finally
         {
             LOGGER.info( "Closing the application..." );
-<<<<<<< HEAD
             try
             {
                 LOGGER.info( "Closing broker connections..." );
@@ -295,10 +294,7 @@
                 LOGGER.warn( "Failed to destroy the broker connections.", e );
             }
 
-            if ( SYSTEM_SETTINGS.isInDatabase() && Objects.nonNull( database ) )
-=======
             if ( SYSTEM_SETTINGS.isUseDatabase() && Objects.nonNull( database ) )
->>>>>>> 3283303d
             {
                 // #81660
                 if ( Objects.nonNull( result ) && result.succeeded() )
